use crate::{
    thread::{MessageId, PromptId, ThreadId},
    thread_store::SerializedMessage,
};
use agent_settings::CompletionMode;
use anyhow::Result;
use assistant_tool::{
    AnyToolCard, Tool, ToolResultContent, ToolResultOutput, ToolUseStatus, ToolWorkingSet,
};
use collections::HashMap;
use futures::{FutureExt as _, future::Shared};
use gpui::{App, Entity, SharedString, Task, Window};
use icons::IconName;
use language_model::{
<<<<<<< HEAD
    ConfiguredModel, LanguageModelRequest, LanguageModelToolResult,
    LanguageModelToolResultContent, LanguageModelToolUse, LanguageModelToolUseId, Role,
=======
    ConfiguredModel, LanguageModel, LanguageModelExt, LanguageModelRequest,
    LanguageModelToolResult, LanguageModelToolResultContent, LanguageModelToolUse,
    LanguageModelToolUseId, Role,
>>>>>>> 290f84a9
};
use project::Project;
use std::sync::Arc;
use util::truncate_lines_to_byte_limit;

<<<<<<< HEAD
use crate::thread::{MessageId};
use crate::thread_store::SerializedMessage;

=======
>>>>>>> 290f84a9
#[derive(Debug)]
pub struct ToolUse {
    pub id: LanguageModelToolUseId,
    pub name: SharedString,
    pub ui_text: SharedString,
    pub status: ToolUseStatus,
    pub input: serde_json::Value,
    pub icon: icons::IconName,
    pub needs_confirmation: bool,
}

pub struct ToolUseState {
    tools: Entity<ToolWorkingSet>,
    tool_uses_by_assistant_message: HashMap<MessageId, Vec<LanguageModelToolUse>>,
    tool_results: HashMap<LanguageModelToolUseId, LanguageModelToolResult>,
    pending_tool_uses_by_id: HashMap<LanguageModelToolUseId, PendingToolUse>,
    tool_result_cards: HashMap<LanguageModelToolUseId, AnyToolCard>,
}

impl ToolUseState {
    pub fn new(tools: Entity<ToolWorkingSet>) -> Self {
        Self {
            tools,
            tool_uses_by_assistant_message: HashMap::default(),
            tool_results: HashMap::default(),
            pending_tool_uses_by_id: HashMap::default(),
            tool_result_cards: HashMap::default(),
        }
    }

    /// Constructs a [`ToolUseState`] from the given list of [`SerializedMessage`]s.
    ///
    /// Accepts a function to filter the tools that should be used to populate the state.
    ///
    /// If `window` is `None` (e.g., when in headless mode or when running evals),
    /// tool cards won't be deserialized
    pub fn from_serialized_messages(
        tools: Entity<ToolWorkingSet>,
        messages: &[SerializedMessage],
        project: Entity<Project>,
        window: Option<&mut Window>, // None in headless mode
        cx: &mut App,
    ) -> Self {
        let mut this = Self::new(tools);
        let mut tool_names_by_id = HashMap::default();
        let mut window = window;

        for message in messages {
            match message.role {
                Role::Assistant => {
                    if !message.tool_uses.is_empty() {
                        let tool_uses = message
                            .tool_uses
                            .iter()
                            .map(|tool_use| LanguageModelToolUse {
                                id: tool_use.id.clone(),
                                name: tool_use.name.clone().into(),
                                raw_input: tool_use.input.to_string(),
                                input: tool_use.input.clone(),
                                is_input_complete: true,
                            })
                            .collect::<Vec<_>>();

                        tool_names_by_id.extend(
                            tool_uses
                                .iter()
                                .map(|tool_use| (tool_use.id.clone(), tool_use.name.clone())),
                        );

                        this.tool_uses_by_assistant_message
                            .insert(message.id, tool_uses);

                        for tool_result in &message.tool_results {
                            let tool_use_id = tool_result.tool_use_id.clone();
                            let Some(tool_use) = tool_names_by_id.get(&tool_use_id) else {
                                log::warn!("no tool name found for tool use: {tool_use_id:?}");
                                continue;
                            };

                            this.tool_results.insert(
                                tool_use_id.clone(),
                                LanguageModelToolResult {
                                    tool_use_id: tool_use_id.clone(),
                                    tool_name: tool_use.clone(),
                                    is_error: tool_result.is_error,
                                    content: tool_result.content.clone(),
                                    output: tool_result.output.clone(),
                                },
                            );

                            if let Some(window) = &mut window {
                                if let Some(tool) = this.tools.read(cx).tool(tool_use, cx) {
                                    if let Some(output) = tool_result.output.clone() {
                                        if let Some(card) = tool.deserialize_card(
                                            output,
                                            project.clone(),
                                            window,
                                            cx,
                                        ) {
                                            this.tool_result_cards.insert(tool_use_id, card);
                                        }
                                    }
                                }
                            }
                        }
                    }
                }
                Role::System | Role::User => {}
            }
        }

        this
    }

    pub fn cancel_pending(&mut self) -> Vec<PendingToolUse> {
        let mut cancelled_tool_uses = Vec::new();
        self.pending_tool_uses_by_id
            .retain(|tool_use_id, tool_use| {
                if matches!(tool_use.status, PendingToolUseStatus::Error { .. }) {
                    return true;
                }

                let content = "Tool canceled by user".into();
                self.tool_results.insert(
                    tool_use_id.clone(),
                    LanguageModelToolResult {
                        tool_use_id: tool_use_id.clone(),
                        tool_name: tool_use.name.clone(),
                        content,
                        output: None,
                        is_error: true,
                    },
                );
                cancelled_tool_uses.push(tool_use.clone());
                false
            });
        cancelled_tool_uses
    }

    pub fn pending_tool_uses(&self) -> Vec<&PendingToolUse> {
        self.pending_tool_uses_by_id.values().collect()
    }

    pub fn tool_uses_for_message(&self, id: MessageId, cx: &App) -> Vec<ToolUse> {
        let Some(tool_uses_for_message) = &self.tool_uses_by_assistant_message.get(&id) else {
            return Vec::new();
        };

        let mut tool_uses = Vec::new();

        for tool_use in tool_uses_for_message.iter() {
            let tool_result = self.tool_results.get(&tool_use.id);

            let status = (|| {
                if let Some(tool_result) = tool_result {
                    let content = tool_result
                        .content
                        .to_str()
                        .map(|str| str.to_owned().into())
                        .unwrap_or_default();

                    return if tool_result.is_error {
                        ToolUseStatus::Error(content)
                    } else {
                        ToolUseStatus::Finished(content)
                    };
                }

                if let Some(pending_tool_use) = self.pending_tool_uses_by_id.get(&tool_use.id) {
                    match pending_tool_use.status {
                        PendingToolUseStatus::Idle => ToolUseStatus::Pending,
                        PendingToolUseStatus::NeedsConfirmation { .. } => {
                            ToolUseStatus::NeedsConfirmation
                        }
                        PendingToolUseStatus::Running { .. } => ToolUseStatus::Running,
                        PendingToolUseStatus::Error(ref err) => {
                            ToolUseStatus::Error(err.clone().into())
                        }
                        PendingToolUseStatus::InputStillStreaming => {
                            ToolUseStatus::InputStillStreaming
                        }
                    }
                } else {
                    ToolUseStatus::Pending
                }
            })();

            let (icon, needs_confirmation) =
                if let Some(tool) = self.tools.read(cx).tool(&tool_use.name, cx) {
                    (tool.icon(), tool.needs_confirmation(&tool_use.input, cx))
                } else {
                    (IconName::Cog, false)
                };

            tool_uses.push(ToolUse {
                id: tool_use.id.clone(),
                name: tool_use.name.clone().into(),
                ui_text: self.tool_ui_label(
                    &tool_use.name,
                    &tool_use.input,
                    tool_use.is_input_complete,
                    cx,
                ),
                input: tool_use.input.clone(),
                status,
                icon,
                needs_confirmation,
            })
        }

        tool_uses
    }

    pub fn tool_ui_label(
        &self,
        tool_name: &str,
        input: &serde_json::Value,
        is_input_complete: bool,
        cx: &App,
    ) -> SharedString {
        if let Some(tool) = self.tools.read(cx).tool(tool_name, cx) {
            if is_input_complete {
                tool.ui_text(input).into()
            } else {
                tool.still_streaming_ui_text(input).into()
            }
        } else {
            format!("Unknown tool {tool_name:?}").into()
        }
    }

    pub fn tool_results_for_message(
        &self,
        assistant_message_id: MessageId,
    ) -> Vec<&LanguageModelToolResult> {
        let Some(tool_uses) = self
            .tool_uses_by_assistant_message
            .get(&assistant_message_id)
        else {
            return Vec::new();
        };

        tool_uses
            .iter()
            .filter_map(|tool_use| self.tool_results.get(&tool_use.id))
            .collect()
    }

    pub fn message_has_tool_results(&self, assistant_message_id: MessageId) -> bool {
        self.tool_uses_by_assistant_message
            .get(&assistant_message_id)
            .map_or(false, |results| !results.is_empty())
    }

    pub fn tool_result(
        &self,
        tool_use_id: &LanguageModelToolUseId,
    ) -> Option<&LanguageModelToolResult> {
        self.tool_results.get(tool_use_id)
    }

    pub fn tool_result_card(&self, tool_use_id: &LanguageModelToolUseId) -> Option<&AnyToolCard> {
        self.tool_result_cards.get(tool_use_id)
    }

    pub fn insert_tool_result_card(
        &mut self,
        tool_use_id: LanguageModelToolUseId,
        card: AnyToolCard,
    ) {
        self.tool_result_cards.insert(tool_use_id, card);
    }

    pub fn request_tool_use(
        &mut self,
        assistant_message_id: MessageId,
        tool_use: LanguageModelToolUse,
        cx: &App,
    ) -> Arc<str> {
        let tool_uses = self
            .tool_uses_by_assistant_message
            .entry(assistant_message_id)
            .or_default();

        let mut existing_tool_use_found = false;

        for existing_tool_use in tool_uses.iter_mut() {
            if existing_tool_use.id == tool_use.id {
                *existing_tool_use = tool_use.clone();
                existing_tool_use_found = true;
            }
        }

        if !existing_tool_use_found {
            tool_uses.push(tool_use.clone());
        }

        let status = if tool_use.is_input_complete {
            PendingToolUseStatus::Idle
        } else {
            PendingToolUseStatus::InputStillStreaming
        };

        let ui_text: Arc<str> = self
            .tool_ui_label(
                &tool_use.name,
                &tool_use.input,
                tool_use.is_input_complete,
                cx,
            )
            .into();

        let may_perform_edits = self
            .tools
            .read(cx)
            .tool(&tool_use.name, cx)
            .is_some_and(|tool| tool.may_perform_edits());

        self.pending_tool_uses_by_id.insert(
            tool_use.id.clone(),
            PendingToolUse {
                assistant_message_id,
                id: tool_use.id,
                name: tool_use.name.clone(),
                ui_text: ui_text.clone(),
                input: tool_use.input,
                may_perform_edits,
                status,
            },
        );

        ui_text
    }

    pub fn run_pending_tool(
        &mut self,
        tool_use_id: LanguageModelToolUseId,
        ui_text: SharedString,
        task: Task<()>,
    ) {
        if let Some(tool_use) = self.pending_tool_uses_by_id.get_mut(&tool_use_id) {
            tool_use.ui_text = ui_text.into();
            tool_use.status = PendingToolUseStatus::Running {
                _task: task.shared(),
            };
        }
    }

    pub fn confirm_tool_use(
        &mut self,
        tool_use_id: LanguageModelToolUseId,
        ui_text: impl Into<Arc<str>>,
        input: serde_json::Value,
        request: Arc<LanguageModelRequest>,
        tool: Arc<dyn Tool>,
    ) {
        if let Some(tool_use) = self.pending_tool_uses_by_id.get_mut(&tool_use_id) {
            let ui_text = ui_text.into();
            tool_use.ui_text = ui_text.clone();
            let confirmation = Confirmation {
                tool_use_id,
                input,
                request,
                tool,
                ui_text,
            };
            tool_use.status = PendingToolUseStatus::NeedsConfirmation(Arc::new(confirmation));
        }
    }

    pub fn insert_tool_output(
        &mut self,
        tool_use_id: LanguageModelToolUseId,
        tool_name: Arc<str>,
        output: Result<ToolResultOutput>,
        configured_model: Option<&ConfiguredModel>,
        completion_mode: CompletionMode,
    ) -> Option<PendingToolUse> {

        match output {
            Ok(output) => {
                let tool_result = output.content;
                const BYTES_PER_TOKEN_ESTIMATE: usize = 3;

                let old_use = self.pending_tool_uses_by_id.remove(&tool_use_id);

                // Protect from overly large output
                let tool_output_limit = configured_model
                    .map(|model| {
                        model.model.max_token_count_for_mode(completion_mode.into()) as usize
                            * BYTES_PER_TOKEN_ESTIMATE
                    })
                    .unwrap_or(usize::MAX);

                let content = match tool_result {
                    ToolResultContent::Text(text) => {
                        let text = if text.len() < tool_output_limit {
                            text
                        } else {
                            let truncated = truncate_lines_to_byte_limit(&text, tool_output_limit);
                            format!(
                                "Tool result too long. The first {} bytes:\n\n{}",
                                truncated.len(),
                                truncated
                            )
                        };
                        LanguageModelToolResultContent::Text(text.into())
                    }
                    ToolResultContent::Image(language_model_image) => {
                        if language_model_image.estimate_tokens() < tool_output_limit {
                            LanguageModelToolResultContent::Image(language_model_image)
                        } else {
                            self.tool_results.insert(
                                tool_use_id.clone(),
                                LanguageModelToolResult {
                                    tool_use_id: tool_use_id.clone(),
                                    tool_name,
                                    content: "Tool responded with an image that would exceeded the remaining tokens".into(),
                                    is_error: true,
                                    output: None,
                                },
                            );

                            return old_use;
                        }
                    }
                };

                self.tool_results.insert(
                    tool_use_id.clone(),
                    LanguageModelToolResult {
                        tool_use_id: tool_use_id.clone(),
                        tool_name,
                        content,
                        is_error: false,
                        output: output.output,
                    },
                );

                old_use
            }
            Err(err) => {
                self.tool_results.insert(
                    tool_use_id.clone(),
                    LanguageModelToolResult {
                        tool_use_id: tool_use_id.clone(),
                        tool_name,
                        content: LanguageModelToolResultContent::Text(err.to_string().into()),
                        is_error: true,
                        output: None,
                    },
                );

                if let Some(tool_use) = self.pending_tool_uses_by_id.get_mut(&tool_use_id) {
                    tool_use.status = PendingToolUseStatus::Error(err.to_string().into());
                }

                self.pending_tool_uses_by_id.get(&tool_use_id).cloned()
            }
        }
    }

    pub fn has_tool_results(&self, assistant_message_id: MessageId) -> bool {
        self.tool_uses_by_assistant_message
            .contains_key(&assistant_message_id)
    }

    pub fn tool_results(
        &self,
        assistant_message_id: MessageId,
    ) -> impl Iterator<Item = (&LanguageModelToolUse, Option<&LanguageModelToolResult>)> {
        self.tool_uses_by_assistant_message
            .get(&assistant_message_id)
            .into_iter()
            .flatten()
            .map(|tool_use| (tool_use, self.tool_results.get(&tool_use.id)))
    }
}

#[derive(Debug, Clone)]
pub struct PendingToolUse {
    pub id: LanguageModelToolUseId,
    /// The ID of the Assistant message in which the tool use was requested.
    #[allow(unused)]
    pub assistant_message_id: MessageId,
    pub name: Arc<str>,
    pub ui_text: Arc<str>,
    pub input: serde_json::Value,
    pub status: PendingToolUseStatus,
    pub may_perform_edits: bool,
}

#[derive(Debug, Clone)]
pub struct Confirmation {
    pub tool_use_id: LanguageModelToolUseId,
    pub input: serde_json::Value,
    pub ui_text: Arc<str>,
    pub request: Arc<LanguageModelRequest>,
    pub tool: Arc<dyn Tool>,
}

#[derive(Debug, Clone)]
pub enum PendingToolUseStatus {
    InputStillStreaming,
    Idle,
    NeedsConfirmation(Arc<Confirmation>),
    Running { _task: Shared<Task<()>> },
    Error(#[allow(unused)] Arc<str>),
}

impl PendingToolUseStatus {
    pub fn is_idle(&self) -> bool {
        matches!(self, PendingToolUseStatus::Idle)
    }

    pub fn is_error(&self) -> bool {
        matches!(self, PendingToolUseStatus::Error(_))
    }

    pub fn needs_confirmation(&self) -> bool {
        matches!(self, PendingToolUseStatus::NeedsConfirmation { .. })
    }
}<|MERGE_RESOLUTION|>--- conflicted
+++ resolved
@@ -1,5 +1,5 @@
 use crate::{
-    thread::{MessageId, PromptId, ThreadId},
+    thread::MessageId,
     thread_store::SerializedMessage,
 };
 use agent_settings::CompletionMode;
@@ -12,25 +12,14 @@
 use gpui::{App, Entity, SharedString, Task, Window};
 use icons::IconName;
 use language_model::{
-<<<<<<< HEAD
-    ConfiguredModel, LanguageModelRequest, LanguageModelToolResult,
-    LanguageModelToolResultContent, LanguageModelToolUse, LanguageModelToolUseId, Role,
-=======
     ConfiguredModel, LanguageModel, LanguageModelExt, LanguageModelRequest,
     LanguageModelToolResult, LanguageModelToolResultContent, LanguageModelToolUse,
     LanguageModelToolUseId, Role,
->>>>>>> 290f84a9
 };
 use project::Project;
 use std::sync::Arc;
 use util::truncate_lines_to_byte_limit;
 
-<<<<<<< HEAD
-use crate::thread::{MessageId};
-use crate::thread_store::SerializedMessage;
-
-=======
->>>>>>> 290f84a9
 #[derive(Debug)]
 pub struct ToolUse {
     pub id: LanguageModelToolUseId,
