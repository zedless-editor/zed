use gpui::{App, actions};
use workspace::Workspace;
use zed_actions::feedback::FileBugReport;

pub mod feedback_modal;

actions!(
    zed,
    [
<<<<<<< HEAD
=======
        /// Copies system specifications to the clipboard for bug reports.
        CopySystemSpecsIntoClipboard,
        /// Opens email client to send feedback to Zed support.
        EmailZed,
        /// Opens the Zed repository on GitHub.
>>>>>>> 290f84a9
        OpenZedRepo,
        /// Opens the feature request form.
        RequestFeature,
    ]
);

const ZED_REPO_URL: &str = "https://github.com/zedless-editor/zed";

const REQUEST_FEATURE_URL: &str = "https://github.com/zedless-editor/zed/discussions/new/choose";

const BUG_REPORT_URL: &str = "https://github.com/zedless-editor/zed/issues/new";

pub fn init(cx: &mut App) {
    cx.observe_new(|workspace: &mut Workspace, window, cx| {
        let Some(window) = window else {
            return;
        };
        feedback_modal::FeedbackModal::register(workspace, window, cx);
        workspace
            .register_action(|_, _: &RequestFeature, _, cx| {
                cx.open_url(REQUEST_FEATURE_URL);
            })
            .register_action(move |_, _: &FileBugReport, _, cx| {
                cx.open_url(BUG_REPORT_URL);
            })
            .register_action(move |_, _: &OpenZedRepo, _, cx| {
                cx.open_url(ZED_REPO_URL);
            });
    })
    .detach();
}<|MERGE_RESOLUTION|>--- conflicted
+++ resolved
@@ -7,14 +7,7 @@
 actions!(
     zed,
     [
-<<<<<<< HEAD
-=======
-        /// Copies system specifications to the clipboard for bug reports.
-        CopySystemSpecsIntoClipboard,
-        /// Opens email client to send feedback to Zed support.
-        EmailZed,
         /// Opens the Zed repository on GitHub.
->>>>>>> 290f84a9
         OpenZedRepo,
         /// Opens the feature request form.
         RequestFeature,
