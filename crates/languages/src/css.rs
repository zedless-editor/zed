use anyhow::{Result};
use async_trait::async_trait;
use gpui::AsyncApp;
use language::{LanguageToolchainStore, LspAdapter, LspAdapterDelegate};
use lsp::{LanguageServerBinary, LanguageServerName};
<<<<<<< HEAD
use project::Fs;
=======
use node_runtime::NodeRuntime;
use project::{Fs, lsp_store::language_server_settings};
>>>>>>> 094e878c
use serde_json::json;
use std::{
    sync::Arc,
};
<<<<<<< HEAD
=======
use util::{ResultExt, maybe, merge_json_value_into};

const SERVER_PATH: &str =
    "node_modules/vscode-langservers-extracted/bin/vscode-css-language-server";

fn server_binary_arguments(server_path: &Path) -> Vec<OsString> {
    vec![server_path.into(), "--stdio".into()]
}
>>>>>>> 094e878c

pub struct CssLspAdapter {
}

impl CssLspAdapter {
    pub fn new() -> Self {
        CssLspAdapter { }
    }
}

#[async_trait(?Send)]
impl LspAdapter for CssLspAdapter {
    fn name(&self) -> LanguageServerName {
        LanguageServerName("vscode-css-language-server".into())
    }

    async fn check_if_user_installed(
        &self,
        delegate: &dyn LspAdapterDelegate,
        _: Arc<dyn LanguageToolchainStore>,
        _: &AsyncApp,
    ) -> Option<LanguageServerBinary> {
        let path = delegate
            .which("vscode-css-language-server".as_ref())
            .await?;
        let env = delegate.shell_env().await;

        Some(LanguageServerBinary {
            path,
            env: Some(env),
            arguments: vec!["--stdio".into()],
        })
    }

    async fn initialization_options(
        self: Arc<Self>,
        _: &dyn Fs,
        _: &Arc<dyn LspAdapterDelegate>,
    ) -> Result<Option<serde_json::Value>> {
        Ok(Some(json!({
            "provideFormatter": true
        })))
    }

    async fn workspace_configuration(
        self: Arc<Self>,
        _: &dyn Fs,
        delegate: &Arc<dyn LspAdapterDelegate>,
        _: Arc<dyn LanguageToolchainStore>,
        cx: &mut AsyncApp,
    ) -> Result<serde_json::Value> {
        let mut default_config = json!({
            "css": {
                "lint": {}
            },
            "less": {
                "lint": {}
            },
            "scss": {
                "lint": {}
            }
        });

        let project_options = cx.update(|cx| {
            language_server_settings(delegate.as_ref(), &self.name(), cx)
                .and_then(|s| s.settings.clone())
        })?;

        if let Some(override_options) = project_options {
            merge_json_value_into(override_options, &mut default_config);
        }

        Ok(default_config)
    }
}

#[cfg(test)]
mod tests {
    use gpui::{AppContext as _, TestAppContext};
    use unindent::Unindent;

    #[gpui::test]
    async fn test_outline(cx: &mut TestAppContext) {
        let language = crate::language("css", tree_sitter_css::LANGUAGE.into());

        let text = r#"
            /* Import statement */
            @import './fonts.css';

            /* multiline list of selectors with nesting */
            .test-class,
            div {
                .nested-class {
                    color: red;
                }
            }

            /* descendant selectors */
            .test .descendant {}

            /* pseudo */
            .test:not(:hover) {}

            /* media queries */
            @media screen and (min-width: 3000px) {
                .desktop-class {}
            }
        "#
        .unindent();

        let buffer = cx.new(|cx| language::Buffer::local(text, cx).with_language(language, cx));
        let outline = buffer.read_with(cx, |buffer, _| buffer.snapshot().outline(None).unwrap());
        assert_eq!(
            outline
                .items
                .iter()
                .map(|item| (item.text.as_str(), item.depth))
                .collect::<Vec<_>>(),
            &[
                ("@import './fonts.css'", 0),
                (".test-class, div", 0),
                (".nested-class", 1),
                (".test .descendant", 0),
                (".test:not(:hover)", 0),
                ("@media screen and (min-width: 3000px)", 0),
                (".desktop-class", 1),
            ]
        );
    }
}<|MERGE_RESOLUTION|>--- conflicted
+++ resolved
@@ -1,36 +1,18 @@
-use anyhow::{Result};
+use anyhow::Result;
 use async_trait::async_trait;
 use gpui::AsyncApp;
 use language::{LanguageToolchainStore, LspAdapter, LspAdapterDelegate};
 use lsp::{LanguageServerBinary, LanguageServerName};
-<<<<<<< HEAD
-use project::Fs;
-=======
-use node_runtime::NodeRuntime;
 use project::{Fs, lsp_store::language_server_settings};
->>>>>>> 094e878c
 use serde_json::json;
-use std::{
-    sync::Arc,
-};
-<<<<<<< HEAD
-=======
-use util::{ResultExt, maybe, merge_json_value_into};
+use util::merge_json_value_into;
+use std::sync::Arc;
 
-const SERVER_PATH: &str =
-    "node_modules/vscode-langservers-extracted/bin/vscode-css-language-server";
-
-fn server_binary_arguments(server_path: &Path) -> Vec<OsString> {
-    vec![server_path.into(), "--stdio".into()]
-}
->>>>>>> 094e878c
-
-pub struct CssLspAdapter {
-}
+pub struct CssLspAdapter {}
 
 impl CssLspAdapter {
     pub fn new() -> Self {
-        CssLspAdapter { }
+        CssLspAdapter {}
     }
 }
 
