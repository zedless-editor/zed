--- conflicted
+++ resolved
@@ -14,27 +14,13 @@
 [dependencies]
 anyhow.workspace = true
 aws-config = { workspace = true, features = ["behavior-version-latest"] }
-<<<<<<< HEAD
-aws-credential-types = { workspace = true, features = [
-    "hardcoded-credentials",
-] }
-=======
 aws-credential-types = { workspace = true, features = ["hardcoded-credentials"] }
-aws_http_client.workspace = true
-bedrock.workspace = true
->>>>>>> 094e878c
 chrono.workspace = true
 client.workspace = true
-cloud_llm_client.workspace = true
 collections.workspace = true
 component.workspace = true
 convert_case.workspace = true
-<<<<<<< HEAD
-=======
-copilot.workspace = true
 credentials_provider.workspace = true
-deepseek = { workspace = true, features = ["schemars"] }
->>>>>>> 094e878c
 editor.workspace = true
 futures.workspace = true
 gpui.workspace = true
@@ -46,10 +32,6 @@
 menu.workspace = true
 ollama = { workspace = true, features = ["schemars"] }
 open_ai = { workspace = true, features = ["schemars"] }
-<<<<<<< HEAD
-=======
-open_router = { workspace = true, features = ["schemars"] }
->>>>>>> 094e878c
 partial-json-fixer.workspace = true
 release_channel.workspace = true
 schemars.workspace = true
@@ -65,9 +47,7 @@
 ui.workspace = true
 ui_input.workspace = true
 util.workspace = true
-vercel = { workspace = true, features = ["schemars"] }
 workspace-hack.workspace = true
-x_ai = { workspace = true, features = ["schemars"] }
 
 [dev-dependencies]
 editor = { workspace = true, features = ["test-support"] }
