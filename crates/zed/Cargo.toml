--- conflicted
+++ resolved
@@ -42,11 +42,7 @@
 collections.workspace = true
 command_palette.workspace = true
 component.workspace = true
-<<<<<<< HEAD
-=======
-copilot.workspace = true
 crashes.workspace = true
->>>>>>> 094e878c
 dap_adapters.workspace = true
 db.workspace = true
 debug_adapter_extension.workspace = true
