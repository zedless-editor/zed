--- conflicted
+++ resolved
@@ -1,14 +1,7 @@
-<<<<<<< HEAD
-use anyhow::{Result};
-use async_trait::async_trait;
-use collections::HashMap;
-
-=======
 use anyhow::{Context as _, Result};
 use async_trait::async_trait;
 use collections::HashMap;
 use futures::StreamExt;
->>>>>>> 094e878c
 use gpui::{App, AppContext, AsyncApp, SharedString, Task};
 pub use language::*;
 use lsp::{InitializeParams, LanguageServerBinary};
@@ -26,19 +19,10 @@
     sync::{Arc, LazyLock},
 };
 use task::{TaskTemplate, TaskTemplates, TaskVariables, VariableName};
-<<<<<<< HEAD
-use util::merge_json_value_into;
-use util::{
-    ResultExt,
-    maybe,
-};
-=======
 use util::fs::{make_file_executable, remove_matching};
 use util::merge_json_value_into;
 use util::{ResultExt, maybe};
->>>>>>> 094e878c
-
-use crate::github_download::{GithubBinaryMetadata, download_server_binary};
+
 use crate::language_settings::language_settings;
 
 pub struct RustLspAdapter;
@@ -139,124 +123,6 @@
         })
     }
 
-<<<<<<< HEAD
-=======
-    async fn fetch_latest_server_version(
-        &self,
-        delegate: &dyn LspAdapterDelegate,
-    ) -> Result<Box<dyn 'static + Send + Any>> {
-        let release = latest_github_release(
-            "rust-lang/rust-analyzer",
-            true,
-            false,
-            delegate.http_client(),
-        )
-        .await?;
-        let asset_name = Self::build_asset_name();
-        let asset = release
-            .assets
-            .into_iter()
-            .find(|asset| asset.name == asset_name)
-            .with_context(|| format!("no asset found matching `{asset_name:?}`"))?;
-        Ok(Box::new(GitHubLspBinaryVersion {
-            name: release.tag_name,
-            url: asset.browser_download_url,
-            digest: asset.digest,
-        }))
-    }
-
-    async fn fetch_server_binary(
-        &self,
-        version: Box<dyn 'static + Send + Any>,
-        container_dir: PathBuf,
-        delegate: &dyn LspAdapterDelegate,
-    ) -> Result<LanguageServerBinary> {
-        let GitHubLspBinaryVersion {
-            name,
-            url,
-            digest: expected_digest,
-        } = *version.downcast::<GitHubLspBinaryVersion>().unwrap();
-        let destination_path = container_dir.join(format!("rust-analyzer-{name}"));
-        let server_path = match Self::GITHUB_ASSET_KIND {
-            AssetKind::TarGz | AssetKind::Gz => destination_path.clone(), // Tar and gzip extract in place.
-            AssetKind::Zip => destination_path.clone().join("rust-analyzer.exe"), // zip contains a .exe
-        };
-
-        let binary = LanguageServerBinary {
-            path: server_path.clone(),
-            env: None,
-            arguments: Default::default(),
-        };
-
-        let metadata_path = destination_path.with_extension("metadata");
-        let metadata = GithubBinaryMetadata::read_from_file(&metadata_path)
-            .await
-            .ok();
-        if let Some(metadata) = metadata {
-            let validity_check = async || {
-                delegate
-                    .try_exec(LanguageServerBinary {
-                        path: server_path.clone(),
-                        arguments: vec!["--version".into()],
-                        env: None,
-                    })
-                    .await
-                    .inspect_err(|err| {
-                        log::warn!("Unable to run {server_path:?} asset, redownloading: {err}",)
-                    })
-            };
-            if let (Some(actual_digest), Some(expected_digest)) =
-                (&metadata.digest, &expected_digest)
-            {
-                if actual_digest == expected_digest {
-                    if validity_check().await.is_ok() {
-                        return Ok(binary);
-                    }
-                } else {
-                    log::info!(
-                        "SHA-256 mismatch for {destination_path:?} asset, downloading new asset. Expected: {expected_digest}, Got: {actual_digest}"
-                    );
-                }
-            } else if validity_check().await.is_ok() {
-                return Ok(binary);
-            }
-        }
-
-        download_server_binary(
-            delegate,
-            &url,
-            expected_digest.as_deref(),
-            &destination_path,
-            Self::GITHUB_ASSET_KIND,
-        )
-        .await?;
-        make_file_executable(&server_path).await?;
-        remove_matching(&container_dir, |path| server_path != path).await;
-        GithubBinaryMetadata::write_to_file(
-            &GithubBinaryMetadata {
-                metadata_version: 1,
-                digest: expected_digest,
-            },
-            &metadata_path,
-        )
-        .await?;
-
-        Ok(LanguageServerBinary {
-            path: server_path,
-            env: None,
-            arguments: Default::default(),
-        })
-    }
-
-    async fn cached_server_binary(
-        &self,
-        container_dir: PathBuf,
-        _: &dyn LspAdapterDelegate,
-    ) -> Option<LanguageServerBinary> {
-        get_cached_server_binary(container_dir).await
-    }
-
->>>>>>> 094e878c
     fn disk_based_diagnostic_sources(&self) -> Vec<String> {
         vec![CARGO_DIAGNOSTICS_SOURCE_NAME.to_owned()]
     }
@@ -1005,31 +871,6 @@
     Some(package_name)
 }
 
-<<<<<<< HEAD
-=======
-async fn get_cached_server_binary(container_dir: PathBuf) -> Option<LanguageServerBinary> {
-    maybe!(async {
-        let mut last = None;
-        let mut entries = fs::read_dir(&container_dir).await?;
-        while let Some(entry) = entries.next().await {
-            let path = entry?.path();
-            if path.extension().is_some_and(|ext| ext == "metadata") {
-                continue;
-            }
-            last = Some(path);
-        }
-
-        anyhow::Ok(LanguageServerBinary {
-            path: last.context("no cached binary")?,
-            env: None,
-            arguments: Default::default(),
-        })
-    })
-    .await
-    .log_err()
-}
-
->>>>>>> 094e878c
 fn test_fragment(variables: &TaskVariables, path: &Path, stem: &str) -> String {
     let fragment = if stem == "lib" {
         // This isn't quite right---it runs the tests for the entire library, rather than
