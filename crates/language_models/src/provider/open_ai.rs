use anyhow::{Context as _, Result, anyhow};
use collections::{BTreeMap, HashMap};
use credentials_provider::CredentialsProvider;

use futures::Stream;
use futures::{FutureExt, StreamExt, future::BoxFuture};
use gpui::{AnyView, App, AsyncApp, Context, Entity, Subscription, Task, Window};
use http_client::HttpClient;
use language_model::{
    AuthenticateError, LanguageModel, LanguageModelCompletionError, LanguageModelCompletionEvent,
    LanguageModelId, LanguageModelName, LanguageModelProvider, LanguageModelProviderId,
    LanguageModelProviderName, LanguageModelProviderState, LanguageModelRequest,
    LanguageModelToolChoice, LanguageModelToolResultContent, LanguageModelToolUse, MessageContent,
    RateLimiter, Role, StopReason, TokenUsage,
};
use menu;
use open_ai::{ImageUrl, Model, ResponseStreamEvent, stream_completion};
use schemars::JsonSchema;
use serde::{Deserialize, Serialize};
use settings::{Settings, SettingsStore};
use std::pin::Pin;
use std::str::FromStr as _;
use std::sync::Arc;
<<<<<<< HEAD
use theme::ThemeSettings;
use ui::{Icon, IconName, List, Tooltip, prelude::*};
=======
use strum::IntoEnumIterator;

use ui::{ElevationIndex, List, Tooltip, prelude::*};
use ui_input::SingleLineInput;
>>>>>>> 290f84a9
use util::ResultExt;

use crate::{AllLanguageModelSettings, ui::InstructionListItem};

const PROVIDER_ID: LanguageModelProviderId = language_model::OPEN_AI_PROVIDER_ID;
const PROVIDER_NAME: LanguageModelProviderName = language_model::OPEN_AI_PROVIDER_NAME;

#[derive(Default, Clone, Debug, PartialEq)]
pub struct OpenAiSettings {
    pub api_url: String,
    pub available_models: Vec<AvailableModel>,
}

#[derive(Clone, Debug, PartialEq, Serialize, Deserialize, JsonSchema)]
pub struct AvailableModel {
    pub name: String,
    pub display_name: Option<String>,
    pub max_tokens: u64,
    pub max_output_tokens: Option<u64>,
    pub max_completion_tokens: Option<u64>,
}

pub struct OpenAiLanguageModelProvider {
    http_client: Arc<dyn HttpClient>,
    state: gpui::Entity<State>,
}

pub struct State {
    api_key: Option<String>,
    api_key_from_env: bool,
    _subscription: Subscription,
}

const OPENAI_API_KEY_VAR: &str = "OPENAI_API_KEY";

impl State {
    //
    fn is_authenticated(&self) -> bool {
        self.api_key.is_some()
    }

    fn reset_api_key(&self, cx: &mut Context<Self>) -> Task<Result<()>> {
        let credentials_provider = <dyn CredentialsProvider>::global(cx);
        let api_url = AllLanguageModelSettings::get_global(cx)
            .openai
            .api_url
            .clone();
        cx.spawn(async move |this, cx| {
            credentials_provider
                .delete_credentials(&api_url, &cx)
                .await
                .log_err();
            this.update(cx, |this, cx| {
                this.api_key = None;
                this.api_key_from_env = false;
                cx.notify();
            })
        })
    }

    fn set_api_key(&mut self, api_key: String, cx: &mut Context<Self>) -> Task<Result<()>> {
        let credentials_provider = <dyn CredentialsProvider>::global(cx);
        let api_url = AllLanguageModelSettings::get_global(cx)
            .openai
            .api_url
            .clone();
        cx.spawn(async move |this, cx| {
            credentials_provider
                .write_credentials(&api_url, "Bearer", api_key.as_bytes(), &cx)
                .await
                .log_err();
            this.update(cx, |this, cx| {
                this.api_key = Some(api_key);
                cx.notify();
            })
        })
    }

    fn authenticate(&self, cx: &mut Context<Self>) -> Task<Result<(), AuthenticateError>> {
        if self.is_authenticated() {
            return Task::ready(Ok(()));
        }

        let credentials_provider = <dyn CredentialsProvider>::global(cx);
        let api_url = AllLanguageModelSettings::get_global(cx)
            .openai
            .api_url
            .clone();
        cx.spawn(async move |this, cx| {
            let (api_key, from_env) = if let Ok(api_key) = std::env::var(OPENAI_API_KEY_VAR) {
                (api_key, true)
            } else {
                let (_, api_key) = credentials_provider
                    .read_credentials(&api_url, &cx)
                    .await?
                    .ok_or(AuthenticateError::CredentialsNotFound)?;
                (
                    String::from_utf8(api_key).context("invalid {PROVIDER_NAME} API key")?,
                    false,
                )
            };
            this.update(cx, |this, cx| {
                this.api_key = Some(api_key);
                this.api_key_from_env = from_env;
                cx.notify();
            })?;

            Ok(())
        })
    }
}

impl OpenAiLanguageModelProvider {
    pub fn new(http_client: Arc<dyn HttpClient>, cx: &mut App) -> Self {
        let state = cx.new(|cx| State {
            api_key: None,
            api_key_from_env: false,
            _subscription: cx.observe_global::<SettingsStore>(|_this: &mut State, cx| {
                cx.notify();
            }),
        });

        Self { http_client, state }
    }

    fn create_language_model(&self, model: open_ai::Model) -> Arc<dyn LanguageModel> {
        Arc::new(OpenAiLanguageModel {
            id: LanguageModelId::from(model.id().to_string()),
            model,
            state: self.state.clone(),
            http_client: self.http_client.clone(),
            request_limiter: RateLimiter::new(4),
        })
    }
}

impl LanguageModelProviderState for OpenAiLanguageModelProvider {
    type ObservableEntity = State;

    fn observable_entity(&self) -> Option<gpui::Entity<Self::ObservableEntity>> {
        Some(self.state.clone())
    }
}

impl LanguageModelProvider for OpenAiLanguageModelProvider {
    fn id(&self) -> LanguageModelProviderId {
        PROVIDER_ID
    }

    fn name(&self) -> LanguageModelProviderName {
        PROVIDER_NAME
    }

    fn icon(&self) -> IconName {
        IconName::AiOpenAi
    }

    fn default_model(&self, _cx: &App) -> Option<Arc<dyn LanguageModel>> {
        Some(self.create_language_model(open_ai::Model::default()))
    }

    fn default_fast_model(&self, _cx: &App) -> Option<Arc<dyn LanguageModel>> {
        Some(self.create_language_model(open_ai::Model::default_fast()))
    }

    fn provided_models(&self, cx: &App) -> Vec<Arc<dyn LanguageModel>> {
        let mut models = BTreeMap::default();

        // Override with available models from settings
        for model in &AllLanguageModelSettings::get_global(cx)
            .openai
            .available_models
        {
            models.insert(
                model.name.clone(),
                open_ai::Model::Custom {
                    name: model.name.clone(),
                    display_name: model.display_name.clone(),
                    max_tokens: model.max_tokens,
                    max_output_tokens: model.max_output_tokens,
                    max_completion_tokens: model.max_completion_tokens,
                },
            );
        }

        models
            .into_values()
            .map(|model| self.create_language_model(model))
            .collect()
    }

    fn is_authenticated(&self, cx: &App) -> bool {
        self.state.read(cx).is_authenticated()
    }

    fn authenticate(&self, cx: &mut App) -> Task<Result<(), AuthenticateError>> {
        self.state.update(cx, |state, cx| state.authenticate(cx))
    }

    fn configuration_view(&self, window: &mut Window, cx: &mut App) -> AnyView {
        cx.new(|cx| ConfigurationView::new(self.state.clone(), window, cx))
            .into()
    }

    fn reset_credentials(&self, cx: &mut App) -> Task<Result<()>> {
        self.state.update(cx, |state, cx| state.reset_api_key(cx))
    }
}

pub struct OpenAiLanguageModel {
    id: LanguageModelId,
    model: open_ai::Model,
    state: gpui::Entity<State>,
    http_client: Arc<dyn HttpClient>,
    request_limiter: RateLimiter,
}

impl OpenAiLanguageModel {
    fn stream_completion(
        &self,
        request: open_ai::Request,
        cx: &AsyncApp,
    ) -> BoxFuture<'static, Result<futures::stream::BoxStream<'static, Result<ResponseStreamEvent>>>>
    {
        let http_client = self.http_client.clone();
        let Ok((api_key, api_url)) = cx.read_entity(&self.state, |state, cx| {
            let settings = &AllLanguageModelSettings::get_global(cx).openai;
            (state.api_key.clone(), settings.api_url.clone())
        }) else {
            return futures::future::ready(Err(anyhow!("App state dropped"))).boxed();
        };

        let future = self.request_limiter.stream(async move {
            let Some(api_key) = api_key else {
                return Err(LanguageModelCompletionError::NoApiKey {
                    provider: PROVIDER_NAME,
                });
            };
            let request = stream_completion(http_client.as_ref(), &api_url, &api_key, request);
            let response = request.await?;
            Ok(response)
        });

        async move { Ok(future.await?.boxed()) }.boxed()
    }
}

impl LanguageModel for OpenAiLanguageModel {
    fn id(&self) -> LanguageModelId {
        self.id.clone()
    }

    fn name(&self) -> LanguageModelName {
        LanguageModelName::from(self.model.display_name().to_string())
    }

    fn provider_id(&self) -> LanguageModelProviderId {
        PROVIDER_ID
    }

    fn provider_name(&self) -> LanguageModelProviderName {
        PROVIDER_NAME
    }

    fn supports_tools(&self) -> bool {
        true
    }

    fn supports_images(&self) -> bool {
        false
    }

    fn supports_tool_choice(&self, choice: LanguageModelToolChoice) -> bool {
        match choice {
            LanguageModelToolChoice::Auto => true,
            LanguageModelToolChoice::Any => true,
            LanguageModelToolChoice::None => true,
        }
    }

    fn telemetry_id(&self) -> String {
        format!("openai/{}", self.model.id())
    }

    fn max_token_count(&self) -> u64 {
        self.model.max_token_count()
    }

    fn max_output_tokens(&self) -> Option<u64> {
        self.model.max_output_tokens()
    }

    fn count_tokens(
        &self,
        request: LanguageModelRequest,
        cx: &App,
    ) -> BoxFuture<'static, Result<u64>> {
        count_open_ai_tokens(request, self.model.clone(), cx)
    }

    fn stream_completion(
        &self,
        request: LanguageModelRequest,
        cx: &AsyncApp,
    ) -> BoxFuture<
        'static,
        Result<
            futures::stream::BoxStream<
                'static,
                Result<LanguageModelCompletionEvent, LanguageModelCompletionError>,
            >,
            LanguageModelCompletionError,
        >,
    > {
        let request = into_open_ai(
            request,
            self.model.id(),
            self.model.supports_parallel_tool_calls(),
            self.max_output_tokens(),
        );
        let completions = self.stream_completion(request, cx);
        async move {
            let mapper = OpenAiEventMapper::new();
            Ok(mapper.map_stream(completions.await?).boxed())
        }
        .boxed()
    }
}

pub fn into_open_ai(
    request: LanguageModelRequest,
    model_id: &str,
    supports_parallel_tool_calls: bool,
    max_output_tokens: Option<u64>,
) -> open_ai::Request {
<<<<<<< HEAD
    let stream = request.tools.is_empty();
=======
    let stream = !model_id.starts_with("o1-");
>>>>>>> 290f84a9

    let mut messages = Vec::new();
    for message in request.messages {
        for content in message.content {
            match content {
                MessageContent::Text(text) | MessageContent::Thinking { text, .. } => {
                    add_message_content_part(
                        open_ai::MessagePart::Text { text: text },
                        message.role,
                        &mut messages,
                    )
                }
                MessageContent::RedactedThinking(_) => {}
                MessageContent::Image(image) => {
                    add_message_content_part(
                        open_ai::MessagePart::Image {
                            image_url: ImageUrl {
                                url: image.to_base64_url(),
                                detail: None,
                            },
                        },
                        message.role,
                        &mut messages,
                    );
                }
                MessageContent::ToolUse(tool_use) => {
                    let tool_call = open_ai::ToolCall {
                        id: tool_use.id.to_string(),
                        content: open_ai::ToolCallContent::Function {
                            function: open_ai::FunctionContent {
                                name: tool_use.name.to_string(),
                                arguments: serde_json::to_string(&tool_use.input)
                                    .unwrap_or_default(),
                            },
                        },
                    };

                    if let Some(open_ai::RequestMessage::Assistant { tool_calls, .. }) =
                        messages.last_mut()
                    {
                        tool_calls.push(tool_call);
                    } else {
                        messages.push(open_ai::RequestMessage::Assistant {
                            content: None,
                            tool_calls: vec![tool_call],
                        });
                    }
                }
                MessageContent::ToolResult(tool_result) => {
                    let content = match &tool_result.content {
                        LanguageModelToolResultContent::Text(text) => {
                            vec![open_ai::MessagePart::Text {
                                text: text.to_string(),
                            }]
                        }
                        LanguageModelToolResultContent::Image(image) => {
                            vec![open_ai::MessagePart::Image {
                                image_url: ImageUrl {
                                    url: image.to_base64_url(),
                                    detail: None,
                                },
                            }]
                        }
                    };

                    messages.push(open_ai::RequestMessage::Tool {
                        content: content.into(),
                        tool_call_id: tool_result.tool_use_id.to_string(),
                    });
                }
            }
        }
    }

    open_ai::Request {
        model: model_id.into(),
        messages,
        stream,
        stop: request.stop,
        temperature: request.temperature.unwrap_or(1.0),
        max_completion_tokens: max_output_tokens,
        parallel_tool_calls: if supports_parallel_tool_calls && !request.tools.is_empty() {
            // Disable parallel tool calls, as the Agent currently expects a maximum of one per turn.
            Some(false)
        } else {
            None
        },
        tools: request
            .tools
            .into_iter()
            .map(|tool| open_ai::ToolDefinition::Function {
                function: open_ai::FunctionDefinition {
                    name: tool.name,
                    description: Some(tool.description),
                    parameters: Some(tool.input_schema),
                },
            })
            .collect(),
        tool_choice: request.tool_choice.map(|choice| match choice {
            LanguageModelToolChoice::Auto => open_ai::ToolChoice::Auto,
            LanguageModelToolChoice::Any => open_ai::ToolChoice::Required,
            LanguageModelToolChoice::None => open_ai::ToolChoice::None,
        }),
    }
}

fn add_message_content_part(
    new_part: open_ai::MessagePart,
    role: Role,
    messages: &mut Vec<open_ai::RequestMessage>,
) {
    match (role, messages.last_mut()) {
        (Role::User, Some(open_ai::RequestMessage::User { content }))
        | (
            Role::Assistant,
            Some(open_ai::RequestMessage::Assistant {
                content: Some(content),
                ..
            }),
        )
        | (Role::System, Some(open_ai::RequestMessage::System { content, .. })) => {
            content.push_part(new_part);
        }
        _ => {
            messages.push(match role {
                Role::User => open_ai::RequestMessage::User {
                    content: open_ai::MessageContent::from(vec![new_part]),
                },
                Role::Assistant => open_ai::RequestMessage::Assistant {
                    content: Some(open_ai::MessageContent::from(vec![new_part])),
                    tool_calls: Vec::new(),
                },
                Role::System => open_ai::RequestMessage::System {
                    content: open_ai::MessageContent::from(vec![new_part]),
                },
            });
        }
    }
}

pub struct OpenAiEventMapper {
    tool_calls_by_index: HashMap<usize, RawToolCall>,
}

impl OpenAiEventMapper {
    pub fn new() -> Self {
        Self {
            tool_calls_by_index: HashMap::default(),
        }
    }

    pub fn map_stream(
        mut self,
        events: Pin<Box<dyn Send + Stream<Item = Result<ResponseStreamEvent>>>>,
    ) -> impl Stream<Item = Result<LanguageModelCompletionEvent, LanguageModelCompletionError>>
    {
        events.flat_map(move |event| {
            futures::stream::iter(match event {
                Ok(event) => self.map_event(event),
                Err(error) => vec![Err(LanguageModelCompletionError::from(anyhow!(error)))],
            })
        })
    }

    pub fn map_event(
        &mut self,
        event: ResponseStreamEvent,
    ) -> Vec<Result<LanguageModelCompletionEvent, LanguageModelCompletionError>> {
        let mut events = Vec::new();
        if let Some(usage) = event.usage {
            events.push(Ok(LanguageModelCompletionEvent::UsageUpdate(TokenUsage {
                input_tokens: usage.prompt_tokens,
                output_tokens: usage.completion_tokens,
                cache_creation_input_tokens: 0,
                cache_read_input_tokens: 0,
            })));
        }

        let Some(choice) = event.choices.first() else {
            return events;
        };

        if let Some(content) = choice.delta.content.clone() {
            events.push(Ok(LanguageModelCompletionEvent::Text(content)));
        }

        if let Some(tool_calls) = choice.delta.tool_calls.as_ref() {
            for tool_call in tool_calls {
                let entry = self.tool_calls_by_index.entry(tool_call.index).or_default();

                if let Some(tool_id) = tool_call.id.clone() {
                    entry.id = tool_id;
                }

                if let Some(function) = tool_call.function.as_ref() {
                    if let Some(name) = function.name.clone() {
                        entry.name = name;
                    }

                    if let Some(arguments) = function.arguments.clone() {
                        entry.arguments.push_str(&arguments);
                    }
                }
            }
        }

        match choice.finish_reason.as_deref() {
            Some("stop") => {
                events.push(Ok(LanguageModelCompletionEvent::Stop(StopReason::EndTurn)));
            }
            Some("tool_calls") => {
                events.extend(self.tool_calls_by_index.drain().map(|(_, tool_call)| {
                    match serde_json::Value::from_str(&tool_call.arguments) {
                        Ok(input) => Ok(LanguageModelCompletionEvent::ToolUse(
                            LanguageModelToolUse {
                                id: tool_call.id.clone().into(),
                                name: tool_call.name.as_str().into(),
                                is_input_complete: true,
                                input,
                                raw_input: tool_call.arguments.clone(),
                            },
                        )),
                        Err(error) => Ok(LanguageModelCompletionEvent::ToolUseJsonParseError {
                            id: tool_call.id.into(),
                            tool_name: tool_call.name.into(),
                            raw_input: tool_call.arguments.clone().into(),
                            json_parse_error: error.to_string(),
                        }),
                    }
                }));

                events.push(Ok(LanguageModelCompletionEvent::Stop(StopReason::ToolUse)));
            }
            Some(stop_reason) => {
                log::error!("Unexpected OpenAI stop_reason: {stop_reason:?}",);
                events.push(Ok(LanguageModelCompletionEvent::Stop(StopReason::EndTurn)));
            }
            None => {}
        }

        events
    }
}

#[derive(Default)]
struct RawToolCall {
    id: String,
    name: String,
    arguments: String,
}

pub(crate) fn collect_tiktoken_messages(
    request: LanguageModelRequest,
) -> Vec<tiktoken_rs::ChatCompletionRequestMessage> {
    request
        .messages
        .into_iter()
        .map(|message| tiktoken_rs::ChatCompletionRequestMessage {
            role: match message.role {
                Role::User => "user".into(),
                Role::Assistant => "assistant".into(),
                Role::System => "system".into(),
            },
            content: Some(message.string_contents()),
            name: None,
            function_call: None,
        })
        .collect::<Vec<_>>()
}

pub fn count_open_ai_tokens(
    request: LanguageModelRequest,
    model: Model,
    cx: &App,
) -> BoxFuture<'static, Result<u64>> {
    cx.background_spawn(async move {
        let messages = collect_tiktoken_messages(request);

        match model {
            Model::Custom { max_tokens, .. } => {
                let model = if max_tokens >= 100_000 {
                    // If the max tokens is 100k or more, it is likely the o200k_base tokenizer from gpt4o
                    "gpt-4o"
                } else {
                    // Otherwise fallback to gpt-4, since only cl100k_base and o200k_base are
                    // supported with this tiktoken method
                    "gpt-4"
                };
                tiktoken_rs::num_tokens_from_messages(model, &messages)
            }
            // Currently supported by tiktoken_rs
            // Sometimes tiktoken-rs is behind on model support. If that is the case, make a new branch
            // arm with an override. We enumerate all supported models here so that we can check if new
            // models are supported yet or not.
            Model::ThreePointFiveTurbo
            | Model::Four
            | Model::FourTurbo
            | Model::FourOmni
            | Model::FourOmniMini
            | Model::FourPointOne
            | Model::FourPointOneMini
            | Model::FourPointOneNano
            | Model::O1
            | Model::O3
            | Model::O3Mini
            | Model::O4Mini => tiktoken_rs::num_tokens_from_messages(model.id(), &messages),
        }
        .map(|tokens| tokens as u64)
    })
    .boxed()
}

struct ConfigurationView {
    api_key_editor: Entity<SingleLineInput>,
    state: gpui::Entity<State>,
    load_credentials_task: Option<Task<()>>,
}

impl ConfigurationView {
    fn new(state: gpui::Entity<State>, window: &mut Window, cx: &mut Context<Self>) -> Self {
        let api_key_editor = cx.new(|cx| {
            SingleLineInput::new(
                window,
                cx,
                "sk-000000000000000000000000000000000000000000000000",
            )
        });

        cx.observe(&state, |_, _, cx| {
            cx.notify();
        })
        .detach();

        let load_credentials_task = Some(cx.spawn_in(window, {
            let state = state.clone();
            async move |this, cx| {
                if let Some(task) = state
                    .update(cx, |state, cx| state.authenticate(cx))
                    .log_err()
                {
                    // We don't log an error, because "not signed in" is also an error.
                    let _ = task.await;
                }
                this.update(cx, |this, cx| {
                    this.load_credentials_task = None;
                    cx.notify();
                })
                .log_err();
            }
        }));

        Self {
            api_key_editor,
            state,
            load_credentials_task,
        }
    }

    fn save_api_key(&mut self, _: &menu::Confirm, window: &mut Window, cx: &mut Context<Self>) {
        let api_key = self
            .api_key_editor
            .read(cx)
            .editor()
            .read(cx)
            .text(cx)
            .trim()
            .to_string();

        // Don't proceed if no API key is provided and we're not authenticated
        if api_key.is_empty() && !self.state.read(cx).is_authenticated() {
            return;
        }

        let state = self.state.clone();
        cx.spawn_in(window, async move |_, cx| {
            state
                .update(cx, |state, cx| state.set_api_key(api_key, cx))?
                .await
        })
        .detach_and_log_err(cx);

        cx.notify();
    }

    fn reset_api_key(&mut self, window: &mut Window, cx: &mut Context<Self>) {
        self.api_key_editor.update(cx, |input, cx| {
            input.editor.update(cx, |editor, cx| {
                editor.set_text("", window, cx);
            });
        });

        let state = self.state.clone();
        cx.spawn_in(window, async move |_, cx| {
            state.update(cx, |state, cx| state.reset_api_key(cx))?.await
        })
        .detach_and_log_err(cx);

        cx.notify();
    }

    fn should_render_editor(&self, cx: &mut Context<Self>) -> bool {
        !self.state.read(cx).is_authenticated()
    }
}

impl Render for ConfigurationView {
    fn render(&mut self, _: &mut Window, cx: &mut Context<Self>) -> impl IntoElement {
        let env_var_set = self.state.read(cx).api_key_from_env;

        let api_key_section = if self.should_render_editor(cx) {
            v_flex()
                .on_action(cx.listener(Self::save_api_key))
                .child(Label::new("To use Zed's assistant with an OpenAI-compatible provider, follow these steps:"))
                .child(
                    List::new()
                        .child(InstructionListItem::text_only(
                            "Configure the provider in the config file",
                        ))
                        .child(InstructionListItem::text_only(
                            "Paste your API key below and hit enter to start using the assistant",
                        ))
                        .child(InstructionListItem::text_only(
                            "If your provider has no authentication, just insert a dummy key",
                        )),
                )
                .child(self.api_key_editor.clone())
                .child(
                    Label::new(
                        format!("You can also assign the {OPENAI_API_KEY_VAR} environment variable and restart Zed."),
                    )
                    .size(LabelSize::Small).color(Color::Muted),
                )
<<<<<<< HEAD
=======
                .child(
                    Label::new(
                        "Note that having a subscription for another service like GitHub Copilot won't work.",
                    )
                    .size(LabelSize::Small).color(Color::Muted),
                )
>>>>>>> 290f84a9
                .into_any()
        } else {
            h_flex()
                .mt_1()
                .p_1()
                .justify_between()
                .rounded_md()
                .border_1()
                .border_color(cx.theme().colors().border)
                .bg(cx.theme().colors().background)
                .child(
                    h_flex()
                        .gap_1()
                        .child(Icon::new(IconName::Check).color(Color::Success))
                        .child(Label::new(if env_var_set {
                            format!("API key set in {OPENAI_API_KEY_VAR} environment variable.")
                        } else {
                            "API key configured.".to_string()
                        })),
                )
                .child(
                    Button::new("reset-api-key", "Reset API Key")
                        .label_size(LabelSize::Small)
                        .icon(IconName::Undo)
                        .icon_size(IconSize::Small)
                        .icon_position(IconPosition::Start)
                        .layer(ElevationIndex::ModalSurface)
                        .when(env_var_set, |this| {
                            this.tooltip(Tooltip::text(format!("To reset your API key, unset the {OPENAI_API_KEY_VAR} environment variable.")))
                        })
                        .on_click(cx.listener(|this, _, window, cx| this.reset_api_key(window, cx))),
                )
                .into_any()
        };

        let compatible_api_section = h_flex()
            .mt_1p5()
            .gap_0p5()
            .flex_wrap()
            .when(self.should_render_editor(cx), |this| {
                this.pt_1p5()
                    .border_t_1()
                    .border_color(cx.theme().colors().border_variant)
            })
            .child(
                h_flex()
                    .gap_2()
                    .child(
                        Icon::new(IconName::Info)
                            .size(IconSize::XSmall)
                            .color(Color::Muted),
                    )
                    .child(Label::new("Zed also supports OpenAI-compatible models.")),
            )
            .child(
                Button::new("docs", "Learn More")
                    .icon(IconName::ArrowUpRight)
                    .icon_size(IconSize::XSmall)
                    .icon_color(Color::Muted)
                    .on_click(move |_, _window, cx| {
                        cx.open_url("https://zed.dev/docs/ai/configuration#openai-api-compatible")
                    }),
            );

        if self.load_credentials_task.is_some() {
            div().child(Label::new("Loading credentials…")).into_any()
        } else {
            v_flex()
                .size_full()
                .child(api_key_section)
                .child(compatible_api_section)
                .into_any()
        }
    }
}

#[cfg(test)]
mod tests {
    use gpui::TestAppContext;
    use language_model::LanguageModelRequestMessage;
    use strum::IntoEnumIterator as _;

    use super::*;

    #[gpui::test]
    fn tiktoken_rs_support(cx: &TestAppContext) {
        let request = LanguageModelRequest {
            thread_id: None,
            prompt_id: None,
            intent: None,
            mode: None,
            messages: vec![LanguageModelRequestMessage {
                role: Role::User,
                content: vec![MessageContent::Text("message".into())],
                cache: false,
            }],
            tools: vec![],
            tool_choice: None,
            stop: vec![],
            temperature: None,
            thinking_allowed: true,
        };

        // Validate that all models are supported by tiktoken-rs
        for model in Model::iter() {
            let count = cx
                .executor()
                .block(count_open_ai_tokens(
                    request.clone(),
                    model,
                    &cx.app.borrow(),
                ))
                .unwrap();
            assert!(count > 0);
        }
    }
}<|MERGE_RESOLUTION|>--- conflicted
+++ resolved
@@ -21,15 +21,9 @@
 use std::pin::Pin;
 use std::str::FromStr as _;
 use std::sync::Arc;
-<<<<<<< HEAD
-use theme::ThemeSettings;
-use ui::{Icon, IconName, List, Tooltip, prelude::*};
-=======
-use strum::IntoEnumIterator;
 
 use ui::{ElevationIndex, List, Tooltip, prelude::*};
 use ui_input::SingleLineInput;
->>>>>>> 290f84a9
 use util::ResultExt;
 
 use crate::{AllLanguageModelSettings, ui::InstructionListItem};
@@ -365,11 +359,7 @@
     supports_parallel_tool_calls: bool,
     max_output_tokens: Option<u64>,
 ) -> open_ai::Request {
-<<<<<<< HEAD
     let stream = request.tools.is_empty();
-=======
-    let stream = !model_id.starts_with("o1-");
->>>>>>> 290f84a9
 
     let mut messages = Vec::new();
     for message in request.messages {
@@ -802,15 +792,6 @@
                     )
                     .size(LabelSize::Small).color(Color::Muted),
                 )
-<<<<<<< HEAD
-=======
-                .child(
-                    Label::new(
-                        "Note that having a subscription for another service like GitHub Copilot won't work.",
-                    )
-                    .size(LabelSize::Small).color(Color::Muted),
-                )
->>>>>>> 290f84a9
                 .into_any()
         } else {
             h_flex()
