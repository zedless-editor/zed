mod agent_profile;

use std::sync::Arc;

<<<<<<< HEAD
use ::open_ai::Model as OpenAiModel;
=======
>>>>>>> 290f84a9
use anyhow::{Result, bail};
use collections::IndexMap;
use gpui::{App, Pixels, SharedString};
use language_model::LanguageModel;
<<<<<<< HEAD
use ollama::Model as OllamaModel;
use schemars::{JsonSchema, schema::Schema};
=======
use schemars::{JsonSchema, json_schema};
>>>>>>> 290f84a9
use serde::{Deserialize, Serialize};
use settings::{Settings, SettingsSources};
use std::borrow::Cow;

pub use crate::agent_profile::*;

pub fn init(cx: &mut App) {
    AgentSettings::register(cx);
}

#[derive(Copy, Clone, Default, Debug, Serialize, Deserialize, JsonSchema)]
#[serde(rename_all = "snake_case")]
pub enum AgentDockPosition {
    Left,
    #[default]
    Right,
    Bottom,
}

#[derive(Copy, Clone, Default, Debug, Serialize, Deserialize, JsonSchema)]
#[serde(rename_all = "snake_case")]
pub enum DefaultView {
    #[default]
    Thread,
    TextThread,
}

#[derive(Copy, Clone, Default, Debug, Serialize, Deserialize, JsonSchema, PartialEq, Eq)]
#[serde(rename_all = "snake_case")]
pub enum NotifyWhenAgentWaiting {
    #[default]
    PrimaryScreen,
    AllScreens,
    Never,
}

<<<<<<< HEAD
#[derive(Clone, Debug, Serialize, Deserialize, JsonSchema, PartialEq)]
#[serde(tag = "name", rename_all = "snake_case")]
#[schemars(deny_unknown_fields)]
pub enum AgentProviderContentV1 {
    #[serde(rename = "openai")]
    OpenAi {
        default_model: Option<OpenAiModel>,
        api_url: Option<String>,
        available_models: Option<Vec<OpenAiModel>>,
    },
    #[serde(rename = "ollama")]
    Ollama {
        default_model: Option<OllamaModel>,
        api_url: Option<String>,
    },
}

=======
>>>>>>> 290f84a9
#[derive(Default, Clone, Debug)]
pub struct AgentSettings {
    pub enabled: bool,
    pub button: bool,
    pub dock: AgentDockPosition,
    pub default_width: Pixels,
    pub default_height: Pixels,
    pub default_model: Option<LanguageModelSelection>,
    pub inline_assistant_model: Option<LanguageModelSelection>,
    pub commit_message_model: Option<LanguageModelSelection>,
    pub thread_summary_model: Option<LanguageModelSelection>,
    pub inline_alternatives: Vec<LanguageModelSelection>,
    pub using_outdated_settings_version: bool,
    pub default_profile: AgentProfileId,
    pub default_view: DefaultView,
    pub profiles: IndexMap<AgentProfileId, AgentProfileSettings>,
    pub always_allow_tool_actions: bool,
    pub notify_when_agent_waiting: NotifyWhenAgentWaiting,
    pub play_sound_when_agent_done: bool,
    pub stream_edits: bool,
    pub single_file_review: bool,
    pub model_parameters: Vec<LanguageModelParameters>,
    pub preferred_completion_mode: CompletionMode,
    pub enable_feedback: bool,
    pub expand_edit_card: bool,
    pub expand_terminal_card: bool,
    pub use_modifier_to_send: bool,
}

impl AgentSettings {
    pub fn temperature_for_model(model: &Arc<dyn LanguageModel>, cx: &App) -> Option<f32> {
        let settings = Self::get_global(cx);
        settings
            .model_parameters
            .iter()
            .rfind(|setting| setting.matches(model))
            .and_then(|m| m.temperature)
    }

    pub fn set_inline_assistant_model(&mut self, provider: String, model: String) {
        self.inline_assistant_model = Some(LanguageModelSelection {
            provider: provider.into(),
            model,
        });
    }

    pub fn set_commit_message_model(&mut self, provider: String, model: String) {
        self.commit_message_model = Some(LanguageModelSelection {
            provider: provider.into(),
            model,
        });
    }

    pub fn set_thread_summary_model(&mut self, provider: String, model: String) {
        self.thread_summary_model = Some(LanguageModelSelection {
            provider: provider.into(),
            model,
        });
    }
}

#[derive(Clone, Debug, Serialize, Deserialize, JsonSchema, PartialEq)]
pub struct LanguageModelParameters {
    pub provider: Option<LanguageModelProviderSetting>,
    pub model: Option<SharedString>,
    pub temperature: Option<f32>,
}

impl LanguageModelParameters {
    pub fn matches(&self, model: &Arc<dyn LanguageModel>) -> bool {
        if let Some(provider) = &self.provider {
            if provider.0 != model.provider_id().0 {
                return false;
            }
        }
        if let Some(setting_model) = &self.model {
            if *setting_model != model.id().0 {
                return false;
            }
        }
        true
    }
}

impl AgentSettingsContent {
<<<<<<< HEAD
    pub fn is_version_outdated(&self) -> bool {
        match &self.inner {
            Some(AgentSettingsContentInner::Versioned(settings)) => match **settings {
                VersionedAgentSettingsContent::V1(_) => true,
                VersionedAgentSettingsContent::V2(_) => false,
            },
            Some(AgentSettingsContentInner::Legacy(_)) => true,
            None => false,
        }
    }

    fn upgrade(&self) -> AgentSettingsContentV2 {
        match &self.inner {
            Some(AgentSettingsContentInner::Versioned(settings)) => match **settings {
                VersionedAgentSettingsContent::V1(ref settings) => AgentSettingsContentV2 {
                    enabled: settings.enabled,
                    button: settings.button,
                    dock: settings.dock,
                    default_width: settings.default_width,
                    default_height: settings.default_width,
                    default_model: settings
                        .provider
                        .clone()
                        .and_then(|provider| match provider {
                            AgentProviderContentV1::OpenAi { default_model, .. } => default_model
                                .map(|model| LanguageModelSelection {
                                    provider: "openai".into(),
                                    model: model.id().to_string(),
                                }),
                            AgentProviderContentV1::Ollama { default_model, .. } => default_model
                                .map(|model| LanguageModelSelection {
                                    provider: "ollama".into(),
                                    model: model.id().to_string(),
                                }),
                        }),
                    inline_assistant_model: None,
                    commit_message_model: None,
                    thread_summary_model: None,
                    inline_alternatives: None,
                    default_profile: None,
                    default_view: None,
                    profiles: None,
                    always_allow_tool_actions: None,
                    notify_when_agent_waiting: None,
                    stream_edits: None,
                    single_file_review: None,
                    model_parameters: Vec::new(),
                    preferred_completion_mode: None,
                    enable_feedback: None,
                    play_sound_when_agent_done: None,
                },
                VersionedAgentSettingsContent::V2(ref settings) => settings.clone(),
            },
            Some(AgentSettingsContentInner::Legacy(settings)) => AgentSettingsContentV2 {
                enabled: None,
                button: settings.button,
                dock: settings.dock,
                default_width: settings.default_width,
                default_height: settings.default_height,
                default_model: Some(LanguageModelSelection {
                    provider: "openai".into(),
                    model: settings
                        .default_open_ai_model
                        .clone()
                        .unwrap_or_default()
                        .id()
                        .to_string(),
                }),
                inline_assistant_model: None,
                commit_message_model: None,
                thread_summary_model: None,
                inline_alternatives: None,
                default_profile: None,
                default_view: None,
                profiles: None,
                always_allow_tool_actions: None,
                notify_when_agent_waiting: None,
                stream_edits: None,
                single_file_review: None,
                model_parameters: Vec::new(),
                preferred_completion_mode: None,
                enable_feedback: None,
                play_sound_when_agent_done: None,
            },
            None => AgentSettingsContentV2::default(),
        }
    }

=======
>>>>>>> 290f84a9
    pub fn set_dock(&mut self, dock: AgentDockPosition) {
        self.dock = Some(dock);
    }

    pub fn set_model(&mut self, language_model: Arc<dyn LanguageModel>) {
        let model = language_model.id().0.to_string();
        let provider = language_model.provider_id().0.to_string();

<<<<<<< HEAD
        match &mut self.inner {
            Some(AgentSettingsContentInner::Versioned(settings)) => match **settings {
                VersionedAgentSettingsContent::V1(ref mut settings) => match provider.as_ref() {
                    "ollama" => {
                        let api_url = match &settings.provider {
                            Some(AgentProviderContentV1::Ollama { api_url, .. }) => api_url.clone(),
                            _ => None,
                        };
                        settings.provider = Some(AgentProviderContentV1::Ollama {
                            default_model: Some(ollama::Model::new(
                                &model,
                                None,
                                None,
                                Some(language_model.supports_tools()),
                                Some(language_model.supports_images()),
                                None,
                            )),
                            api_url,
                        });
                    }
                    "openai" => {
                        let (api_url, available_models) = match &settings.provider {
                            Some(AgentProviderContentV1::OpenAi {
                                api_url,
                                available_models,
                                ..
                            }) => (api_url.clone(), available_models.clone()),
                            _ => (None, None),
                        };
                        settings.provider = Some(AgentProviderContentV1::OpenAi {
                            default_model: OpenAiModel::from_id(&model).ok(),
                            api_url,
                            available_models,
                        });
                    }
                    _ => {}
                },
                VersionedAgentSettingsContent::V2(ref mut settings) => {
                    settings.default_model = Some(LanguageModelSelection {
                        provider: provider.into(),
                        model,
                    });
                }
            },
            Some(AgentSettingsContentInner::Legacy(settings)) => {
                if let Ok(model) = OpenAiModel::from_id(&language_model.id().0) {
                    settings.default_open_ai_model = Some(model);
                }
            }
            None => {
                self.inner = Some(AgentSettingsContentInner::for_v2(AgentSettingsContentV2 {
                    default_model: Some(LanguageModelSelection {
                        provider: provider.into(),
                        model,
                    }),
                    ..Default::default()
                }));
            }
        }
=======
        self.default_model = Some(LanguageModelSelection {
            provider: provider.into(),
            model,
        });
>>>>>>> 290f84a9
    }

    pub fn set_inline_assistant_model(&mut self, provider: String, model: String) {
        self.inline_assistant_model = Some(LanguageModelSelection {
            provider: provider.into(),
            model,
        });
    }

    pub fn set_commit_message_model(&mut self, provider: String, model: String) {
        self.commit_message_model = Some(LanguageModelSelection {
            provider: provider.into(),
            model,
        });
    }

    pub fn set_thread_summary_model(&mut self, provider: String, model: String) {
        self.thread_summary_model = Some(LanguageModelSelection {
            provider: provider.into(),
            model,
        });
    }

    pub fn set_always_allow_tool_actions(&mut self, allow: bool) {
        self.always_allow_tool_actions = Some(allow);
    }

    pub fn set_play_sound_when_agent_done(&mut self, allow: bool) {
        self.play_sound_when_agent_done = Some(allow);
    }

    pub fn set_single_file_review(&mut self, allow: bool) {
        self.single_file_review = Some(allow);
    }

    pub fn set_use_modifier_to_send(&mut self, always_use: bool) {
        self.use_modifier_to_send = Some(always_use);
    }

    pub fn set_profile(&mut self, profile_id: AgentProfileId) {
        self.default_profile = Some(profile_id);
    }

    pub fn create_profile(
        &mut self,
        profile_id: AgentProfileId,
        profile_settings: AgentProfileSettings,
    ) -> Result<()> {
        let profiles = self.profiles.get_or_insert_default();
        if profiles.contains_key(&profile_id) {
            bail!("profile with ID '{profile_id}' already exists");
        }

        profiles.insert(
            profile_id,
            AgentProfileContent {
                name: profile_settings.name.into(),
                tools: profile_settings.tools,
                enable_all_context_servers: Some(profile_settings.enable_all_context_servers),
                context_servers: profile_settings
                    .context_servers
                    .into_iter()
                    .map(|(server_id, preset)| {
                        (
                            server_id,
                            ContextServerPresetContent {
                                tools: preset.tools,
                            },
                        )
                    })
                    .collect(),
            },
        );

        Ok(())
    }
}

#[derive(Clone, Serialize, Deserialize, JsonSchema, Debug, Default)]
pub struct AgentSettingsContent {
    /// Whether the Agent is enabled.
    ///
    /// Default: true
    enabled: Option<bool>,
    /// Whether to show the agent panel button in the status bar.
    ///
    /// Default: true
    button: Option<bool>,
    /// Where to dock the agent panel.
    ///
    /// Default: right
    dock: Option<AgentDockPosition>,
    /// Default width in pixels when the agent panel is docked to the left or right.
    ///
    /// Default: 640
    default_width: Option<f32>,
    /// Default height in pixels when the agent panel is docked to the bottom.
    ///
    /// Default: 320
    default_height: Option<f32>,
    /// The default model to use when creating new chats and for other features when a specific model is not specified.
    default_model: Option<LanguageModelSelection>,
    /// Model to use for the inline assistant. Defaults to default_model when not specified.
    inline_assistant_model: Option<LanguageModelSelection>,
    /// Model to use for generating git commit messages. Defaults to default_model when not specified.
    commit_message_model: Option<LanguageModelSelection>,
    /// Model to use for generating thread summaries. Defaults to default_model when not specified.
    thread_summary_model: Option<LanguageModelSelection>,
    /// Additional models with which to generate alternatives when performing inline assists.
    inline_alternatives: Option<Vec<LanguageModelSelection>>,
    /// The default profile to use in the Agent.
    ///
    /// Default: write
    default_profile: Option<AgentProfileId>,
    /// Which view type to show by default in the agent panel.
    ///
    /// Default: "thread"
    default_view: Option<DefaultView>,
    /// The available agent profiles.
    pub profiles: Option<IndexMap<AgentProfileId, AgentProfileContent>>,
    /// Whenever a tool action would normally wait for your confirmation
    /// that you allow it, always choose to allow it.
    ///
    /// Default: false
    always_allow_tool_actions: Option<bool>,
    /// Where to show a popup notification when the agent is waiting for user input.
    ///
    /// Default: "primary_screen"
    notify_when_agent_waiting: Option<NotifyWhenAgentWaiting>,
    /// Whether to play a sound when the agent has either completed its response, or needs user input.
    ///
    /// Default: false
    play_sound_when_agent_done: Option<bool>,
    /// Whether to stream edits from the agent as they are received.
    ///
    /// Default: false
    stream_edits: Option<bool>,
    /// Whether to display agent edits in single-file editors in addition to the review multibuffer pane.
    ///
    /// Default: true
    single_file_review: Option<bool>,
    /// Additional parameters for language model requests. When making a request
    /// to a model, parameters will be taken from the last entry in this list
    /// that matches the model's provider and name. In each entry, both provider
    /// and model are optional, so that you can specify parameters for either
    /// one.
    ///
    /// Default: []
    #[serde(default)]
    model_parameters: Vec<LanguageModelParameters>,
    /// What completion mode to enable for new threads
    ///
    /// Default: normal
    preferred_completion_mode: Option<CompletionMode>,
    /// Whether to show thumb buttons for feedback in the agent panel.
    ///
    /// Default: true
    enable_feedback: Option<bool>,
    /// Whether to have edit cards in the agent panel expanded, showing a preview of the full diff.
    ///
    /// Default: true
    expand_edit_card: Option<bool>,
    /// Whether to have terminal cards in the agent panel expanded, showing the whole command output.
    ///
    /// Default: true
    expand_terminal_card: Option<bool>,
    /// Whether to always use cmd-enter (or ctrl-enter on Linux) to send messages in the agent panel.
    ///
    /// Default: false
    use_modifier_to_send: Option<bool>,
}

#[derive(Clone, Copy, Debug, Serialize, Deserialize, JsonSchema, PartialEq, Default)]
#[serde(rename_all = "snake_case")]
pub enum CompletionMode {
    #[default]
    Normal,
    #[serde(alias = "max")]
    Burn,
}

impl From<CompletionMode> for zed_llm_client::CompletionMode {
    fn from(value: CompletionMode) -> Self {
        match value {
            CompletionMode::Normal => zed_llm_client::CompletionMode::Normal,
            CompletionMode::Burn => zed_llm_client::CompletionMode::Max,
        }
    }
}

#[derive(Clone, Debug, Serialize, Deserialize, JsonSchema, PartialEq)]
pub struct LanguageModelSelection {
    pub provider: LanguageModelProviderSetting,
    pub model: String,
}

#[derive(Clone, Debug, Serialize, Deserialize, PartialEq)]
pub struct LanguageModelProviderSetting(pub String);

impl JsonSchema for LanguageModelProviderSetting {
    fn schema_name() -> Cow<'static, str> {
        "LanguageModelProviderSetting".into()
    }

    fn json_schema(_: &mut schemars::SchemaGenerator) -> schemars::Schema {
        json_schema!({
            "enum": [
                "anthropic",
                "amazon-bedrock",
                "google",
                "lmstudio",
                "ollama",
                "openai",
                "zed.dev",
                "copilot_chat",
                "deepseek",
                "openrouter",
                "mistral",
                "vercel"
            ]
        })
    }
}

impl From<String> for LanguageModelProviderSetting {
    fn from(provider: String) -> Self {
        Self(provider)
    }
}

impl From<&str> for LanguageModelProviderSetting {
    fn from(provider: &str) -> Self {
        Self(provider.to_string())
    }
}

#[derive(Debug, PartialEq, Clone, Serialize, Deserialize, JsonSchema)]
pub struct AgentProfileContent {
    pub name: Arc<str>,
    #[serde(default)]
    pub tools: IndexMap<Arc<str>, bool>,
    /// Whether all context servers are enabled by default.
    pub enable_all_context_servers: Option<bool>,
    #[serde(default)]
    pub context_servers: IndexMap<Arc<str>, ContextServerPresetContent>,
}

#[derive(Debug, PartialEq, Clone, Default, Serialize, Deserialize, JsonSchema)]
pub struct ContextServerPresetContent {
    pub tools: IndexMap<Arc<str>, bool>,
}

impl Settings for AgentSettings {
    const KEY: Option<&'static str> = Some("agent");

    const FALLBACK_KEY: Option<&'static str> = Some("assistant");

    const PRESERVED_KEYS: Option<&'static [&'static str]> = Some(&["version"]);

    type FileContent = AgentSettingsContent;

    fn load(
        sources: SettingsSources<Self::FileContent>,
        _: &mut gpui::App,
    ) -> anyhow::Result<Self> {
        let mut settings = AgentSettings::default();

        for value in sources.defaults_and_customizations() {
            merge(&mut settings.enabled, value.enabled);
            merge(&mut settings.button, value.button);
            merge(&mut settings.dock, value.dock);
            merge(
                &mut settings.default_width,
                value.default_width.map(Into::into),
            );
            merge(
                &mut settings.default_height,
                value.default_height.map(Into::into),
            );
            settings.default_model = value
                .default_model
                .clone()
                .or(settings.default_model.take());
            settings.inline_assistant_model = value
                .inline_assistant_model
                .clone()
                .or(settings.inline_assistant_model.take());
            settings.commit_message_model = value
                .clone()
                .commit_message_model
                .or(settings.commit_message_model.take());
            settings.thread_summary_model = value
                .clone()
                .thread_summary_model
                .or(settings.thread_summary_model.take());
            merge(
                &mut settings.inline_alternatives,
                value.inline_alternatives.clone(),
            );
            merge(
                &mut settings.always_allow_tool_actions,
                value.always_allow_tool_actions,
            );
            merge(
                &mut settings.notify_when_agent_waiting,
                value.notify_when_agent_waiting,
            );
            merge(
                &mut settings.play_sound_when_agent_done,
                value.play_sound_when_agent_done,
            );
            merge(&mut settings.stream_edits, value.stream_edits);
            merge(&mut settings.single_file_review, value.single_file_review);
            merge(&mut settings.default_profile, value.default_profile.clone());
            merge(&mut settings.default_view, value.default_view);
            merge(
                &mut settings.preferred_completion_mode,
                value.preferred_completion_mode,
            );
            merge(&mut settings.enable_feedback, value.enable_feedback);
            merge(&mut settings.expand_edit_card, value.expand_edit_card);
            merge(
                &mut settings.expand_terminal_card,
                value.expand_terminal_card,
            );
            merge(
                &mut settings.use_modifier_to_send,
                value.use_modifier_to_send,
            );

            settings
                .model_parameters
                .extend_from_slice(&value.model_parameters);

            if let Some(profiles) = value.profiles.as_ref() {
                settings
                    .profiles
                    .extend(profiles.into_iter().map(|(id, profile)| {
                        (
                            id.clone(),
                            AgentProfileSettings {
                                name: profile.name.clone().into(),
                                tools: profile.tools.clone(),
                                enable_all_context_servers: profile
                                    .enable_all_context_servers
                                    .unwrap_or_default(),
                                context_servers: profile
                                    .context_servers
                                    .iter()
                                    .map(|(context_server_id, preset)| {
                                        (
                                            context_server_id.clone(),
                                            ContextServerPreset {
                                                tools: preset.tools.clone(),
                                            },
                                        )
                                    })
                                    .collect(),
                            },
                        )
                    }));
            }
        }

        Ok(settings)
    }

    fn import_from_vscode(vscode: &settings::VsCodeSettings, current: &mut Self::FileContent) {
        if let Some(b) = vscode
            .read_value("chat.agent.enabled")
            .and_then(|b| b.as_bool())
        {
            current.enabled = Some(b);
            current.button = Some(b);
        }
    }
}

fn merge<T>(target: &mut T, value: Option<T>) {
    if let Some(value) = value {
        *target = value;
    }
}<|MERGE_RESOLUTION|>--- conflicted
+++ resolved
@@ -2,20 +2,11 @@
 
 use std::sync::Arc;
 
-<<<<<<< HEAD
-use ::open_ai::Model as OpenAiModel;
-=======
->>>>>>> 290f84a9
 use anyhow::{Result, bail};
 use collections::IndexMap;
 use gpui::{App, Pixels, SharedString};
 use language_model::LanguageModel;
-<<<<<<< HEAD
-use ollama::Model as OllamaModel;
-use schemars::{JsonSchema, schema::Schema};
-=======
 use schemars::{JsonSchema, json_schema};
->>>>>>> 290f84a9
 use serde::{Deserialize, Serialize};
 use settings::{Settings, SettingsSources};
 use std::borrow::Cow;
@@ -52,26 +43,6 @@
     Never,
 }
 
-<<<<<<< HEAD
-#[derive(Clone, Debug, Serialize, Deserialize, JsonSchema, PartialEq)]
-#[serde(tag = "name", rename_all = "snake_case")]
-#[schemars(deny_unknown_fields)]
-pub enum AgentProviderContentV1 {
-    #[serde(rename = "openai")]
-    OpenAi {
-        default_model: Option<OpenAiModel>,
-        api_url: Option<String>,
-        available_models: Option<Vec<OpenAiModel>>,
-    },
-    #[serde(rename = "ollama")]
-    Ollama {
-        default_model: Option<OllamaModel>,
-        api_url: Option<String>,
-    },
-}
-
-=======
->>>>>>> 290f84a9
 #[derive(Default, Clone, Debug)]
 pub struct AgentSettings {
     pub enabled: bool,
@@ -157,97 +128,6 @@
 }
 
 impl AgentSettingsContent {
-<<<<<<< HEAD
-    pub fn is_version_outdated(&self) -> bool {
-        match &self.inner {
-            Some(AgentSettingsContentInner::Versioned(settings)) => match **settings {
-                VersionedAgentSettingsContent::V1(_) => true,
-                VersionedAgentSettingsContent::V2(_) => false,
-            },
-            Some(AgentSettingsContentInner::Legacy(_)) => true,
-            None => false,
-        }
-    }
-
-    fn upgrade(&self) -> AgentSettingsContentV2 {
-        match &self.inner {
-            Some(AgentSettingsContentInner::Versioned(settings)) => match **settings {
-                VersionedAgentSettingsContent::V1(ref settings) => AgentSettingsContentV2 {
-                    enabled: settings.enabled,
-                    button: settings.button,
-                    dock: settings.dock,
-                    default_width: settings.default_width,
-                    default_height: settings.default_width,
-                    default_model: settings
-                        .provider
-                        .clone()
-                        .and_then(|provider| match provider {
-                            AgentProviderContentV1::OpenAi { default_model, .. } => default_model
-                                .map(|model| LanguageModelSelection {
-                                    provider: "openai".into(),
-                                    model: model.id().to_string(),
-                                }),
-                            AgentProviderContentV1::Ollama { default_model, .. } => default_model
-                                .map(|model| LanguageModelSelection {
-                                    provider: "ollama".into(),
-                                    model: model.id().to_string(),
-                                }),
-                        }),
-                    inline_assistant_model: None,
-                    commit_message_model: None,
-                    thread_summary_model: None,
-                    inline_alternatives: None,
-                    default_profile: None,
-                    default_view: None,
-                    profiles: None,
-                    always_allow_tool_actions: None,
-                    notify_when_agent_waiting: None,
-                    stream_edits: None,
-                    single_file_review: None,
-                    model_parameters: Vec::new(),
-                    preferred_completion_mode: None,
-                    enable_feedback: None,
-                    play_sound_when_agent_done: None,
-                },
-                VersionedAgentSettingsContent::V2(ref settings) => settings.clone(),
-            },
-            Some(AgentSettingsContentInner::Legacy(settings)) => AgentSettingsContentV2 {
-                enabled: None,
-                button: settings.button,
-                dock: settings.dock,
-                default_width: settings.default_width,
-                default_height: settings.default_height,
-                default_model: Some(LanguageModelSelection {
-                    provider: "openai".into(),
-                    model: settings
-                        .default_open_ai_model
-                        .clone()
-                        .unwrap_or_default()
-                        .id()
-                        .to_string(),
-                }),
-                inline_assistant_model: None,
-                commit_message_model: None,
-                thread_summary_model: None,
-                inline_alternatives: None,
-                default_profile: None,
-                default_view: None,
-                profiles: None,
-                always_allow_tool_actions: None,
-                notify_when_agent_waiting: None,
-                stream_edits: None,
-                single_file_review: None,
-                model_parameters: Vec::new(),
-                preferred_completion_mode: None,
-                enable_feedback: None,
-                play_sound_when_agent_done: None,
-            },
-            None => AgentSettingsContentV2::default(),
-        }
-    }
-
-=======
->>>>>>> 290f84a9
     pub fn set_dock(&mut self, dock: AgentDockPosition) {
         self.dock = Some(dock);
     }
@@ -256,72 +136,10 @@
         let model = language_model.id().0.to_string();
         let provider = language_model.provider_id().0.to_string();
 
-<<<<<<< HEAD
-        match &mut self.inner {
-            Some(AgentSettingsContentInner::Versioned(settings)) => match **settings {
-                VersionedAgentSettingsContent::V1(ref mut settings) => match provider.as_ref() {
-                    "ollama" => {
-                        let api_url = match &settings.provider {
-                            Some(AgentProviderContentV1::Ollama { api_url, .. }) => api_url.clone(),
-                            _ => None,
-                        };
-                        settings.provider = Some(AgentProviderContentV1::Ollama {
-                            default_model: Some(ollama::Model::new(
-                                &model,
-                                None,
-                                None,
-                                Some(language_model.supports_tools()),
-                                Some(language_model.supports_images()),
-                                None,
-                            )),
-                            api_url,
-                        });
-                    }
-                    "openai" => {
-                        let (api_url, available_models) = match &settings.provider {
-                            Some(AgentProviderContentV1::OpenAi {
-                                api_url,
-                                available_models,
-                                ..
-                            }) => (api_url.clone(), available_models.clone()),
-                            _ => (None, None),
-                        };
-                        settings.provider = Some(AgentProviderContentV1::OpenAi {
-                            default_model: OpenAiModel::from_id(&model).ok(),
-                            api_url,
-                            available_models,
-                        });
-                    }
-                    _ => {}
-                },
-                VersionedAgentSettingsContent::V2(ref mut settings) => {
-                    settings.default_model = Some(LanguageModelSelection {
-                        provider: provider.into(),
-                        model,
-                    });
-                }
-            },
-            Some(AgentSettingsContentInner::Legacy(settings)) => {
-                if let Ok(model) = OpenAiModel::from_id(&language_model.id().0) {
-                    settings.default_open_ai_model = Some(model);
-                }
-            }
-            None => {
-                self.inner = Some(AgentSettingsContentInner::for_v2(AgentSettingsContentV2 {
-                    default_model: Some(LanguageModelSelection {
-                        provider: provider.into(),
-                        model,
-                    }),
-                    ..Default::default()
-                }));
-            }
-        }
-=======
         self.default_model = Some(LanguageModelSelection {
             provider: provider.into(),
             model,
         });
->>>>>>> 290f84a9
     }
 
     pub fn set_inline_assistant_model(&mut self, provider: String, model: String) {
