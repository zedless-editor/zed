--- conflicted
+++ resolved
@@ -125,11 +125,6 @@
     cx.on_action(|_: &ShowAll, cx| cx.unhide_other_apps());
     cx.on_action(quit);
 
-<<<<<<< HEAD
-    if ReleaseChannel::global(cx) == ReleaseChannel::Dev {
-        cx.on_action(test_panic);
-=======
-    cx.on_action(|_: &RestoreBanner, cx| title_bar::restore_banner(cx));
     if ReleaseChannel::global(cx) == ReleaseChannel::Dev || cx.has_flag::<PanicFeatureFlag>() {
         cx.on_action(|_: &TestPanic, _| panic!("Ran the TestPanic action"));
         cx.on_action(|_: &TestCrash, _| {
@@ -140,7 +135,6 @@
                 puts(0xabad1d3a as *const i8);
             }
         });
->>>>>>> 290f84a9
     }
     cx.on_action(|_: &OpenLog, cx| {
         with_active_or_new_workspace(cx, |workspace, window, cx| {
@@ -507,43 +501,20 @@
         let outline_panel = OutlinePanel::load(workspace_handle.clone(), cx.clone());
         let terminal_panel = TerminalPanel::load(workspace_handle.clone(), cx.clone());
         let git_panel = GitPanel::load(workspace_handle.clone(), cx.clone());
-<<<<<<< HEAD
-=======
-        let channels_panel =
-            collab_ui::collab_panel::CollabPanel::load(workspace_handle.clone(), cx.clone());
-        let chat_panel =
-            collab_ui::chat_panel::ChatPanel::load(workspace_handle.clone(), cx.clone());
-        let notification_panel = collab_ui::notification_panel::NotificationPanel::load(
-            workspace_handle.clone(),
-            cx.clone(),
-        );
         let debug_panel = DebugPanel::load(workspace_handle.clone(), cx);
->>>>>>> 290f84a9
 
         let (
             project_panel,
             outline_panel,
             terminal_panel,
             git_panel,
-<<<<<<< HEAD
-=======
-            channels_panel,
-            chat_panel,
-            notification_panel,
             debug_panel,
->>>>>>> 290f84a9
         ) = futures::try_join!(
             project_panel,
             outline_panel,
             terminal_panel,
-<<<<<<< HEAD
             git_panel,
-=======
-            channels_panel,
-            chat_panel,
-            notification_panel,
             debug_panel,
->>>>>>> 290f84a9
         )?;
 
         workspace_handle.update_in(cx, |workspace, window, cx| {
@@ -551,27 +522,7 @@
             workspace.add_panel(outline_panel, window, cx);
             workspace.add_panel(terminal_panel, window, cx);
             workspace.add_panel(git_panel, window, cx);
-<<<<<<< HEAD
-            cx.when_flag_enabled::<DebuggerFeatureFlag>(window, |_, window, cx| {
-                cx.spawn_in(
-                    window,
-                    async move |workspace: gpui::WeakEntity<Workspace>,
-                                cx: &mut AsyncWindowContext| {
-                        let debug_panel = DebugPanel::load(workspace.clone(), cx).await?;
-                        workspace.update_in(cx, |workspace, window, cx| {
-                            workspace.add_panel(debug_panel, window, cx);
-                        })?;
-                        anyhow::Ok(())
-                    },
-                )
-                .detach()
-            });
-=======
-            workspace.add_panel(channels_panel, window, cx);
-            workspace.add_panel(chat_panel, window, cx);
-            workspace.add_panel(notification_panel, window, cx);
             workspace.add_panel(debug_panel, window, cx);
->>>>>>> 290f84a9
         })?;
 
         let is_assistant2_enabled = !cfg!(test);
@@ -4277,7 +4228,6 @@
                 "app_menu",
                 "assistant",
                 "assistant2",
-                "auto_update",
                 "branches",
                 "buffer_search",
                 "channel_modal",
@@ -4289,7 +4239,6 @@
                 "command_palette",
                 "console",
                 "context_server",
-                "copilot",
                 "debug_panel",
                 "debugger",
                 "dev",
@@ -4326,7 +4275,6 @@
                 "rules_library",
                 "search",
                 "snippets",
-                "supermaven",
                 "svg",
                 "tab_switcher",
                 "task",
@@ -4433,22 +4381,9 @@
             project_panel::init(cx);
             outline_panel::init(cx);
             terminal_view::init(cx);
-<<<<<<< HEAD
             image_viewer::init(cx);
             language_model::init(app_state.client.clone(), cx);
-            language_models::init(
-                app_state.client.clone(),
-=======
-            copilot::copilot_chat::init(
->>>>>>> 290f84a9
-                app_state.fs.clone(),
-                app_state.client.http_client(),
-                copilot::copilot_chat::CopilotChatConfiguration::default(),
-                cx,
-            );
-            image_viewer::init(cx);
-            language_model::init(app_state.client.clone(), cx);
-            language_models::init(app_state.user_store.clone(), app_state.client.clone(), cx);
+            language_models::init(app_state.client.clone(), cx);
             web_search::init(cx);
             web_search_providers::init(app_state.client.clone(), cx);
             let prompt_builder = PromptBuilder::load(app_state.fs.clone(), false, cx);
