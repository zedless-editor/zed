use anyhow::Context as _;
use gpui::{App, UpdateGlobal};
<<<<<<< HEAD
use json::json_task_context;
=======
use node_runtime::NodeRuntime;
>>>>>>> 290f84a9
use python::PyprojectTomlManifestProvider;
use rust::CargoManifestProvider;
use rust_embed::RustEmbed;
use settings::SettingsStore;
use smol::stream::StreamExt;
use std::{str, sync::Arc};
use util::{ResultExt, asset_str};

pub use language::*;

use crate::json::JsonTaskProvider;

mod bash;
mod c;
mod css;
mod go;
mod json;
mod package_json;
mod python;
mod rust;
mod tailwind;
mod typescript;
mod vtsls;
mod yaml;

pub(crate) use package_json::{PackageJson, PackageJsonData};

#[derive(RustEmbed)]
#[folder = "src/"]
#[exclude = "*.rs"]
struct LanguageDir;

/// A shared grammar for plain text, exposed for reuse by downstream crates.
#[cfg(feature = "tree-sitter-gitcommit")]
pub static LANGUAGE_GIT_COMMIT: std::sync::LazyLock<Arc<Language>> =
    std::sync::LazyLock::new(|| {
        Arc::new(Language::new(
            LanguageConfig {
                name: "Git Commit".into(),
                soft_wrap: Some(language::language_settings::SoftWrap::EditorWidth),
                matcher: LanguageMatcher {
                    path_suffixes: vec!["COMMIT_EDITMSG".to_owned()],
                    first_line_pattern: None,
                },
                line_comments: vec![Arc::from("#")],
                ..LanguageConfig::default()
            },
            Some(tree_sitter_gitcommit::LANGUAGE.into()),
        ))
    });

pub fn init(languages: Arc<LanguageRegistry>, cx: &mut App) {
    #[cfg(feature = "load-grammars")]
    languages.register_native_grammars([
        ("bash", tree_sitter_bash::LANGUAGE),
        ("c", tree_sitter_c::LANGUAGE),
        ("cpp", tree_sitter_cpp::LANGUAGE),
        ("css", tree_sitter_css::LANGUAGE),
        ("diff", tree_sitter_diff::LANGUAGE),
        ("go", tree_sitter_go::LANGUAGE),
        ("gomod", tree_sitter_go_mod::LANGUAGE),
        ("gowork", tree_sitter_gowork::LANGUAGE),
        ("jsdoc", tree_sitter_jsdoc::LANGUAGE),
        ("json", tree_sitter_json::LANGUAGE),
        ("jsonc", tree_sitter_json::LANGUAGE),
        ("markdown", tree_sitter_md::LANGUAGE),
        ("markdown-inline", tree_sitter_md::INLINE_LANGUAGE),
        ("python", tree_sitter_python::LANGUAGE),
        ("regex", tree_sitter_regex::LANGUAGE),
        ("rust", tree_sitter_rust::LANGUAGE),
        ("tsx", tree_sitter_typescript::LANGUAGE_TSX),
        ("typescript", tree_sitter_typescript::LANGUAGE_TYPESCRIPT),
        ("yaml", tree_sitter_yaml::LANGUAGE),
        ("gitcommit", tree_sitter_gitcommit::LANGUAGE),
    ]);

    let c_lsp_adapter = Arc::new(c::CLspAdapter);
    let css_lsp_adapter = Arc::new(css::CssLspAdapter::new());
    let eslint_adapter = Arc::new(typescript::EsLintLspAdapter::new());
    let go_context_provider = Arc::new(go::GoContextProvider);
    let go_lsp_adapter = Arc::new(go::GoLspAdapter);
<<<<<<< HEAD
    let json_context_provider = Arc::new(json_task_context());
    let json_lsp_adapter = Arc::new(json::JsonLspAdapter::new(languages.clone()));
=======
    let json_context_provider = Arc::new(JsonTaskProvider);
    let json_lsp_adapter = Arc::new(json::JsonLspAdapter::new(node.clone(), languages.clone()));
>>>>>>> 290f84a9
    let node_version_lsp_adapter = Arc::new(json::NodeVersionAdapter);
    let py_lsp_adapter = Arc::new(python::PyLspAdapter::new());
    let python_context_provider = Arc::new(python::PythonContextProvider);
    let python_lsp_adapter = Arc::new(python::PythonLspAdapter::new());
    let python_toolchain_provider = Arc::new(python::PythonToolchainProvider::default());
    let rust_context_provider = Arc::new(rust::RustContextProvider);
    let rust_lsp_adapter = Arc::new(rust::RustLspAdapter);
    let tailwind_adapter = Arc::new(tailwind::TailwindLspAdapter::new());
    let typescript_context = Arc::new(typescript::TypeScriptContextProvider::new());
    let typescript_lsp_adapter = Arc::new(typescript::TypeScriptLspAdapter::new());
    let vtsls_adapter = Arc::new(vtsls::VtslsLspAdapter::new());
    let yaml_lsp_adapter = Arc::new(yaml::YamlLspAdapter::new());

    let built_in_languages = [
        LanguageInfo {
            name: "bash",
            context: Some(Arc::new(bash::bash_task_context())),
            ..Default::default()
        },
        LanguageInfo {
            name: "c",
            adapters: vec![c_lsp_adapter.clone()],
            ..Default::default()
        },
        LanguageInfo {
            name: "cpp",
            adapters: vec![c_lsp_adapter.clone()],
            ..Default::default()
        },
        LanguageInfo {
            name: "css",
            adapters: vec![css_lsp_adapter.clone()],
            ..Default::default()
        },
        LanguageInfo {
            name: "diff",
            adapters: vec![],
            ..Default::default()
        },
        LanguageInfo {
            name: "go",
            adapters: vec![go_lsp_adapter.clone()],
            context: Some(go_context_provider.clone()),
            ..Default::default()
        },
        LanguageInfo {
            name: "gomod",
            adapters: vec![go_lsp_adapter.clone()],
            context: Some(go_context_provider.clone()),
            ..Default::default()
        },
        LanguageInfo {
            name: "gowork",
            adapters: vec![go_lsp_adapter.clone()],
            context: Some(go_context_provider.clone()),
            ..Default::default()
        },
        LanguageInfo {
            name: "json",
            adapters: vec![json_lsp_adapter.clone(), node_version_lsp_adapter.clone()],
            context: Some(json_context_provider.clone()),
            ..Default::default()
        },
        LanguageInfo {
            name: "jsonc",
            adapters: vec![json_lsp_adapter.clone()],
            context: Some(json_context_provider.clone()),
            ..Default::default()
        },
        LanguageInfo {
            name: "markdown",
            adapters: vec![],
            ..Default::default()
        },
        LanguageInfo {
            name: "markdown-inline",
            adapters: vec![],
            ..Default::default()
        },
        LanguageInfo {
            name: "python",
            adapters: vec![python_lsp_adapter.clone(), py_lsp_adapter.clone()],
            context: Some(python_context_provider),
            toolchain: Some(python_toolchain_provider),
        },
        LanguageInfo {
            name: "rust",
            adapters: vec![rust_lsp_adapter],
            context: Some(rust_context_provider),
            ..Default::default()
        },
        LanguageInfo {
            name: "tsx",
            adapters: vec![typescript_lsp_adapter.clone(), vtsls_adapter.clone()],
            context: Some(typescript_context.clone()),
            ..Default::default()
        },
        LanguageInfo {
            name: "typescript",
            adapters: vec![typescript_lsp_adapter.clone(), vtsls_adapter.clone()],
            context: Some(typescript_context.clone()),
            ..Default::default()
        },
        LanguageInfo {
            name: "javascript",
            adapters: vec![typescript_lsp_adapter.clone(), vtsls_adapter.clone()],
            context: Some(typescript_context.clone()),
            ..Default::default()
        },
        LanguageInfo {
            name: "jsdoc",
            adapters: vec![typescript_lsp_adapter.clone(), vtsls_adapter.clone()],
            ..Default::default()
        },
        LanguageInfo {
            name: "regex",
            adapters: vec![],
            ..Default::default()
        },
        LanguageInfo {
            name: "yaml",
            adapters: vec![yaml_lsp_adapter],
            ..Default::default()
        },
        LanguageInfo {
            name: "gitcommit",
            ..Default::default()
        },
        LanguageInfo {
            name: "zed-keybind-context",
            ..Default::default()
        },
    ];

    for registration in built_in_languages {
        register_language(
            &languages,
            registration.name,
            registration.adapters,
            registration.context,
            registration.toolchain,
        );
    }

    // Register globally available language servers.
    //
    // This will allow users to add support for a built-in language server (e.g., Tailwind)
    // for a given language via the `language_servers` setting:
    //
    // ```json
    // {
    //   "languages": {
    //     "My Language": {
    //       "language_servers": ["tailwindcss-language-server", "..."]
    //     }
    //   }
    // }
    // ```
    languages.register_available_lsp_adapter(
        LanguageServerName("tailwindcss-language-server".into()),
        {
            let adapter = tailwind_adapter.clone();
            move || adapter.clone()
        },
    );
    languages.register_available_lsp_adapter(LanguageServerName("eslint".into()), {
        let adapter = eslint_adapter.clone();
        move || adapter.clone()
    });
    languages.register_available_lsp_adapter(LanguageServerName("vtsls".into()), {
        let adapter = vtsls_adapter.clone();
        move || adapter.clone()
    });
    languages.register_available_lsp_adapter(
        LanguageServerName("typescript-language-server".into()),
        {
            let adapter = typescript_lsp_adapter.clone();
            move || adapter.clone()
        },
    );

    // Register Tailwind for the existing languages that should have it by default.
    //
    // This can be driven by the `language_servers` setting once we have a way for
    // extensions to provide their own default value for that setting.
    let tailwind_languages = [
        "Astro",
        "CSS",
        "ERB",
        "HTML/ERB",
        "HEEX",
        "HTML",
        "JavaScript",
        "PHP",
        "Svelte",
        "TSX",
        "Vue.js",
    ];

    for language in tailwind_languages {
        languages.register_lsp_adapter(language.into(), tailwind_adapter.clone());
    }

    let eslint_languages = ["TSX", "TypeScript", "JavaScript", "Vue.js", "Svelte"];
    for language in eslint_languages {
        languages.register_lsp_adapter(language.into(), eslint_adapter.clone());
    }

    let mut subscription = languages.subscribe();
    let mut prev_language_settings = languages.language_settings();

    cx.spawn(async move |cx| {
        while subscription.next().await.is_some() {
            let language_settings = languages.language_settings();
            if language_settings != prev_language_settings {
                cx.update(|cx| {
                    SettingsStore::update_global(cx, |settings, cx| {
                        settings
                            .set_extension_settings(language_settings.clone(), cx)
                            .log_err();
                    });
                })?;
                prev_language_settings = language_settings;
            }
        }
        anyhow::Ok(())
    })
    .detach();
    let manifest_providers: [Arc<dyn ManifestProvider>; 2] = [
        Arc::from(CargoManifestProvider),
        Arc::from(PyprojectTomlManifestProvider),
    ];
    for provider in manifest_providers {
        project::ManifestProviders::global(cx).register(provider);
    }
}

#[derive(Default)]
struct LanguageInfo {
    name: &'static str,
    adapters: Vec<Arc<dyn LspAdapter>>,
    context: Option<Arc<dyn ContextProvider>>,
    toolchain: Option<Arc<dyn ToolchainLister>>,
}

fn register_language(
    languages: &LanguageRegistry,
    name: &'static str,
    adapters: Vec<Arc<dyn LspAdapter>>,
    context: Option<Arc<dyn ContextProvider>>,
    toolchain: Option<Arc<dyn ToolchainLister>>,
) {
    let config = load_config(name);
    for adapter in adapters {
        languages.register_lsp_adapter(config.name.clone(), adapter);
    }
    languages.register_language(
        config.name.clone(),
        config.grammar.clone(),
        config.matcher.clone(),
        config.hidden,
        Arc::new(move || {
            Ok(LoadedLanguage {
                config: config.clone(),
                queries: load_queries(name),
                context_provider: context.clone(),
                toolchain_provider: toolchain.clone(),
            })
        }),
    );
}

#[cfg(any(test, feature = "test-support"))]
pub fn language(name: &str, grammar: tree_sitter::Language) -> Arc<Language> {
    Arc::new(
        Language::new(load_config(name), Some(grammar))
            .with_queries(load_queries(name))
            .unwrap(),
    )
}

fn load_config(name: &str) -> LanguageConfig {
    let config_toml = String::from_utf8(
        LanguageDir::get(&format!("{}/config.toml", name))
            .unwrap_or_else(|| panic!("missing config for language {:?}", name))
            .data
            .to_vec(),
    )
    .unwrap();

    #[allow(unused_mut)]
    let mut config: LanguageConfig = ::toml::from_str(&config_toml)
        .with_context(|| format!("failed to load config.toml for language {name:?}"))
        .unwrap();

    #[cfg(not(any(feature = "load-grammars", test)))]
    {
        config = LanguageConfig {
            name: config.name,
            matcher: config.matcher,
            jsx_tag_auto_close: config.jsx_tag_auto_close,
            ..Default::default()
        }
    }

    config
}

fn load_queries(name: &str) -> LanguageQueries {
    let mut result = LanguageQueries::default();
    for path in LanguageDir::iter() {
        if let Some(remainder) = path.strip_prefix(name).and_then(|p| p.strip_prefix('/')) {
            if !remainder.ends_with(".scm") {
                continue;
            }
            for (name, query) in QUERY_FILENAME_PREFIXES {
                if remainder.starts_with(name) {
                    let contents = asset_str::<LanguageDir>(path.as_ref());
                    match query(&mut result) {
                        None => *query(&mut result) = Some(contents),
                        Some(r) => r.to_mut().push_str(contents.as_ref()),
                    }
                }
            }
        }
    }
    result
}<|MERGE_RESOLUTION|>--- conflicted
+++ resolved
@@ -1,10 +1,5 @@
 use anyhow::Context as _;
 use gpui::{App, UpdateGlobal};
-<<<<<<< HEAD
-use json::json_task_context;
-=======
-use node_runtime::NodeRuntime;
->>>>>>> 290f84a9
 use python::PyprojectTomlManifestProvider;
 use rust::CargoManifestProvider;
 use rust_embed::RustEmbed;
@@ -86,13 +81,8 @@
     let eslint_adapter = Arc::new(typescript::EsLintLspAdapter::new());
     let go_context_provider = Arc::new(go::GoContextProvider);
     let go_lsp_adapter = Arc::new(go::GoLspAdapter);
-<<<<<<< HEAD
-    let json_context_provider = Arc::new(json_task_context());
+    let json_context_provider = Arc::new(JsonTaskProvider);
     let json_lsp_adapter = Arc::new(json::JsonLspAdapter::new(languages.clone()));
-=======
-    let json_context_provider = Arc::new(JsonTaskProvider);
-    let json_lsp_adapter = Arc::new(json::JsonLspAdapter::new(node.clone(), languages.clone()));
->>>>>>> 290f84a9
     let node_version_lsp_adapter = Arc::new(json::NodeVersionAdapter);
     let py_lsp_adapter = Arc::new(python::PyLspAdapter::new());
     let python_context_provider = Arc::new(python::PythonContextProvider);
