use anyhow::Context as _;
use collections::HashMap;
use dap::{StartDebuggingRequestArguments, adapters::DebugTaskDefinition};
use gpui::AsyncApp;
use serde_json::Value;
<<<<<<< HEAD
use std::{collections::HashMap, path::PathBuf};
use task::DebugRequest;
=======
use std::{path::PathBuf, sync::OnceLock};
use task::DebugRequest;
use util::{ResultExt, maybe};
>>>>>>> 290f84a9

use crate::*;

#[derive(Debug, Default)]
pub(crate) struct JsDebugAdapter {
}

impl JsDebugAdapter {
    const ADAPTER_NAME: &'static str = "JavaScript";
    const ADAPTER_EXECUTABLE: &'static str = "js-debug";

    async fn get_installed_binary(
        &self,
        delegate: &Arc<dyn DapDelegate>,
        task_definition: &DebugTaskDefinition,
        user_installed_path: Option<PathBuf>,
        user_args: Option<Vec<String>>,
        _: &mut AsyncApp,
    ) -> Result<DebugAdapterBinary> {
<<<<<<< HEAD
        let adapter_path = if let Some(user_installed_path) = user_installed_path {
            user_installed_path
        } else {
            delegate.which(Self::ADAPTER_EXECUTABLE.as_ref()).await.context("Couldn't find JavaScript DAP server executable")?
        };

=======
>>>>>>> 290f84a9
        let tcp_connection = task_definition.tcp_connection.clone().unwrap_or_default();
        let (host, port, timeout) = crate::configure_tcp_connection(tcp_connection).await?;

        let mut envs = HashMap::default();

        let mut configuration = task_definition.config.clone();
        if let Some(configuration) = configuration.as_object_mut() {
            maybe!({
                configuration
                    .get("type")
                    .filter(|value| value == &"node-terminal")?;
                let command = configuration.get("command")?.as_str()?.to_owned();
                let mut args = shlex::split(&command)?.into_iter();
                let program = args.next()?;
                configuration.insert("runtimeExecutable".to_owned(), program.into());
                configuration.insert(
                    "runtimeArgs".to_owned(),
                    args.map(Value::from).collect::<Vec<_>>().into(),
                );
                configuration.insert("console".to_owned(), "externalTerminal".into());
                Some(())
            });

            configuration.entry("type").and_modify(normalize_task_type);

            if let Some(program) = configuration
                .get("program")
                .cloned()
                .and_then(|value| value.as_str().map(str::to_owned))
            {
                match program.as_str() {
                    "npm" | "pnpm" | "yarn" | "bun"
                        if !configuration.contains_key("runtimeExecutable")
                            && !configuration.contains_key("runtimeArgs") =>
                    {
                        configuration.remove("program");
                        configuration.insert("runtimeExecutable".to_owned(), program.into());
                        if let Some(args) = configuration.remove("args") {
                            configuration.insert("runtimeArgs".to_owned(), args);
                        }
                    }
                    _ => {}
                }
            }

            if let Some(env) = configuration.get("env").cloned() {
                if let Ok(env) = serde_json::from_value(env) {
                    envs = env;
                }
            }

            configuration
                .entry("cwd")
                .or_insert(delegate.worktree_root_path().to_string_lossy().into());

            configuration
                .entry("console")
                .or_insert("externalTerminal".into());

            configuration.entry("sourceMaps").or_insert(true.into());
            configuration
                .entry("pauseForSourceMap")
                .or_insert(true.into());
            configuration
                .entry("sourceMapRenames")
                .or_insert(true.into());
        }

        let adapter_path = if let Some(user_installed_path) = user_installed_path {
            user_installed_path
        } else {
            let adapter_path = paths::debug_adapters_dir().join(self.name().as_ref());

            let file_name_prefix = format!("{}_", self.name());

            util::fs::find_file_name_in_dir(adapter_path.as_path(), |file_name| {
                file_name.starts_with(&file_name_prefix)
            })
            .await
            .context("Couldn't find JavaScript dap directory")?
            .join(Self::ADAPTER_PATH)
        };

        let arguments = if let Some(mut args) = user_args {
            args.insert(0, adapter_path.to_string_lossy().to_string());
            args
        } else {
            vec![
                adapter_path.to_string_lossy().to_string(),
                port.to_string(),
                host.to_string(),
            ]
        };

        Ok(DebugAdapterBinary {
            command: Some(
                adapter_path.to_string_lossy().to_string()
            ),
<<<<<<< HEAD
            arguments: vec![
                port.to_string(),
                host.to_string(),
            ],
=======
            arguments,
>>>>>>> 290f84a9
            cwd: Some(delegate.worktree_root_path().to_path_buf()),
            envs,
            connection: Some(adapters::TcpArguments {
                host,
                port,
                timeout,
            }),
            request_args: StartDebuggingRequestArguments {
                configuration,
                request: self.request_kind(&task_definition.config).await?,
            },
        })
    }
}

#[async_trait(?Send)]
impl DebugAdapter for JsDebugAdapter {
    fn name(&self) -> DebugAdapterName {
        DebugAdapterName(Self::ADAPTER_NAME.into())
    }

    async fn config_from_zed_format(&self, zed_scenario: ZedDebugConfig) -> Result<DebugScenario> {
        let mut args = json!({
            "type": "pwa-node",
            "request": match zed_scenario.request {
                DebugRequest::Launch(_) => "launch",
                DebugRequest::Attach(_) => "attach",
            },
        });

        let map = args.as_object_mut().unwrap();
        match &zed_scenario.request {
            DebugRequest::Attach(attach) => {
                map.insert("processId".into(), attach.process_id.into());
            }
            DebugRequest::Launch(launch) => {
                if launch.program.starts_with("http://") {
                    map.insert("url".into(), launch.program.clone().into());
                } else {
                    map.insert("program".into(), launch.program.clone().into());
                }

                if !launch.args.is_empty() {
                    map.insert("args".into(), launch.args.clone().into());
                }
                if !launch.env.is_empty() {
                    map.insert("env".into(), launch.env_json());
                }

                if let Some(stop_on_entry) = zed_scenario.stop_on_entry {
                    map.insert("stopOnEntry".into(), stop_on_entry.into());
                }
                if let Some(cwd) = launch.cwd.as_ref() {
                    map.insert("cwd".into(), cwd.to_string_lossy().into_owned().into());
                }
            }
        };

        Ok(DebugScenario {
            adapter: zed_scenario.adapter,
            label: zed_scenario.label,
            build: None,
            config: args,
            tcp_connection: None,
        })
    }

    fn dap_schema(&self) -> serde_json::Value {
        json!({
            "oneOf": [
                {
                    "allOf": [
                        {
                            "type": "object",
                            "required": ["request"],
                            "properties": {
                                "request": {
                                    "type": "string",
                                    "enum": ["launch"],
                                    "description": "Request to launch a new process"
                                }
                            }
                        },
                        {
                            "type": "object",
                            "properties": {
                                "type": {
                                    "type": "string",
                                    "enum": ["pwa-node", "node", "chrome", "pwa-chrome", "msedge", "pwa-msedge", "node-terminal"],
                                    "description": "The type of debug session",
                                    "default": "pwa-node"
                                },
                                "program": {
                                    "type": "string",
                                    "description": "Path to the program or file to debug"
                                },
                                "cwd": {
                                    "type": "string",
                                    "description": "Absolute path to the working directory of the program being debugged"
                                },
                                "args": {
                                    "type": ["array", "string"],
                                    "description": "Command line arguments passed to the program",
                                    "items": {
                                        "type": "string"
                                    },
                                    "default": []
                                },
                                "env": {
                                    "type": "object",
                                    "description": "Environment variables passed to the program",
                                    "default": {}
                                },
                                "envFile": {
                                    "type": ["string", "array"],
                                    "description": "Path to a file containing environment variable definitions",
                                    "items": {
                                        "type": "string"
                                    }
                                },
                                "stopOnEntry": {
                                    "type": "boolean",
                                    "description": "Automatically stop program after launch",
                                    "default": false
                                },
                                "attachSimplePort": {
                                    "type": "number",
                                    "description": "If set, attaches to the process via the given port. This is generally no longer necessary for Node.js programs and loses the ability to debug child processes, but can be useful in more esoteric scenarios such as with Deno and Docker launches. If set to 0, a random port will be chosen and --inspect-brk added to the launch arguments automatically."
                                },
                                "runtimeExecutable": {
                                    "type": ["string", "null"],
                                    "description": "Runtime to use, an absolute path or the name of a runtime available on PATH",
                                    "default": "node"
                                },
                                "runtimeArgs": {
                                    "type": ["array", "null"],
                                    "description": "Arguments passed to the runtime executable",
                                    "items": {
                                        "type": "string"
                                    },
                                    "default": []
                                },
                                "outFiles": {
                                    "type": "array",
                                    "description": "Glob patterns for locating generated JavaScript files",
                                    "items": {
                                        "type": "string"
                                    },
                                    "default": ["${ZED_WORKTREE_ROOT}/**/*.js", "!**/node_modules/**"]
                                },
                                "sourceMaps": {
                                    "type": "boolean",
                                    "description": "Use JavaScript source maps if they exist",
                                    "default": true
                                },
                                "pauseForSourceMap": {
                                    "type": "boolean",
                                    "description": "Wait for source maps to load before setting breakpoints.",
                                    "default": true
                                },
                                "sourceMapRenames": {
                                    "type": "boolean",
                                    "description": "Whether to use the \"names\" mapping in sourcemaps.",
                                    "default": true
                                },
                                "sourceMapPathOverrides": {
                                    "type": "object",
                                    "description": "Rewrites the locations of source files from what the sourcemap says to their locations on disk",
                                    "default": {}
                                },
                                "restart": {
                                    "type": ["boolean", "object"],
                                    "description": "Restart session after Node.js has terminated",
                                    "default": false
                                },
                                "trace": {
                                    "type": ["boolean", "object"],
                                    "description": "Enables logging of the Debug Adapter",
                                    "default": false
                                },
                                "console": {
                                    "type": "string",
                                    "enum": ["internalConsole", "integratedTerminal"],
                                    "description": "Where to launch the debug target",
                                    "default": "internalConsole"
                                },
                                // Browser-specific
                                "url": {
                                    "type": ["string", "null"],
                                    "description": "Will navigate to this URL and attach to it (browser debugging)"
                                },
                                "webRoot": {
                                    "type": "string",
                                    "description": "Workspace absolute path to the webserver root",
                                    "default": "${ZED_WORKTREE_ROOT}"
                                },
                                "userDataDir": {
                                    "type": ["string", "boolean"],
                                    "description": "Path to a custom Chrome user profile (browser debugging)",
                                    "default": true
                                },
                                "skipFiles": {
                                    "type": "array",
                                    "description": "An array of glob patterns for files to skip when debugging",
                                    "items": {
                                        "type": "string"
                                    },
                                    "default": ["<node_internals>/**"]
                                },
                                "timeout": {
                                    "type": "number",
                                    "description": "Retry for this number of milliseconds to connect to the debug adapter",
                                    "default": 10000
                                },
                                "resolveSourceMapLocations": {
                                    "type": ["array", "null"],
                                    "description": "A list of minimatch patterns for source map resolution",
                                    "items": {
                                        "type": "string"
                                    }
                                }
                            },
                        }
                    ]
                },
                {
                    "allOf": [
                        {
                            "type": "object",
                            "required": ["request"],
                            "properties": {
                                "request": {
                                    "type": "string",
                                    "enum": ["attach"],
                                    "description": "Request to attach to an existing process"
                                }
                            }
                        },
                        {
                            "type": "object",
                            "properties": {
                                "type": {
                                    "type": "string",
                                    "enum": ["pwa-node", "node", "chrome", "pwa-chrome", "edge", "pwa-edge"],
                                    "description": "The type of debug session",
                                    "default": "pwa-node"
                                },
                                "processId": {
                                    "type": ["string", "number"],
                                    "description": "ID of process to attach to (Node.js debugging)"
                                },
                                "port": {
                                    "type": "number",
                                    "description": "Debug port to attach to",
                                    "default": 9229
                                },
                                "address": {
                                    "type": "string",
                                    "description": "TCP/IP address of the process to be debugged",
                                    "default": "localhost"
                                },
                                "restart": {
                                    "type": ["boolean", "object"],
                                    "description": "Restart session after Node.js has terminated",
                                    "default": false
                                },
                                "sourceMaps": {
                                    "type": "boolean",
                                    "description": "Use JavaScript source maps if they exist",
                                    "default": true
                                },
                                "sourceMapPathOverrides": {
                                    "type": "object",
                                    "description": "Rewrites the locations of source files from what the sourcemap says to their locations on disk",
                                    "default": {}
                                },
                                "outFiles": {
                                    "type": "array",
                                    "description": "Glob patterns for locating generated JavaScript files",
                                    "items": {
                                        "type": "string"
                                    },
                                    "default": ["${ZED_WORKTREE_ROOT}/**/*.js", "!**/node_modules/**"]
                                },
                                "url": {
                                    "type": "string",
                                    "description": "Will search for a page with this URL and attach to it (browser debugging)"
                                },
                                "webRoot": {
                                    "type": "string",
                                    "description": "Workspace absolute path to the webserver root",
                                    "default": "${ZED_WORKTREE_ROOT}"
                                },
                                "skipFiles": {
                                    "type": "array",
                                    "description": "An array of glob patterns for files to skip when debugging",
                                    "items": {
                                        "type": "string"
                                    },
                                    "default": ["<node_internals>/**"]
                                },
                                "timeout": {
                                    "type": "number",
                                    "description": "Retry for this number of milliseconds to connect to the debug adapter",
                                    "default": 10000
                                },
                                "resolveSourceMapLocations": {
                                    "type": ["array", "null"],
                                    "description": "A list of minimatch patterns for source map resolution",
                                    "items": {
                                        "type": "string"
                                    }
                                },
                                "remoteRoot": {
                                    "type": ["string", "null"],
                                    "description": "Path to the remote directory containing the program"
                                },
                                "localRoot": {
                                    "type": ["string", "null"],
                                    "description": "Path to the local directory containing the program"
                                }
                            },
                            "oneOf": [
                                { "required": ["processId"] },
                                { "required": ["port"] }
                            ]
                        }
                    ]
                }
            ]
        })
    }

    async fn get_binary(
        &self,
        delegate: &Arc<dyn DapDelegate>,
        config: &DebugTaskDefinition,
        user_installed_path: Option<PathBuf>,
        user_args: Option<Vec<String>>,
        cx: &mut AsyncApp,
    ) -> Result<DebugAdapterBinary> {
<<<<<<< HEAD
        self.get_installed_binary(delegate, &config, user_installed_path, cx)
=======
        if self.checked.set(()).is_ok() {
            delegate.output_to_console(format!("Checking latest version of {}...", self.name()));
            if let Some(version) = self.fetch_latest_adapter_version(delegate).await.log_err() {
                adapters::download_adapter_from_github(
                    self.name(),
                    version,
                    adapters::DownloadedFileType::GzipTar,
                    delegate.as_ref(),
                )
                .await?;
            } else {
                delegate.output_to_console(format!("{} debug adapter is up to date", self.name()));
            }
        }

        self.get_installed_binary(delegate, &config, user_installed_path, user_args, cx)
>>>>>>> 290f84a9
            .await
    }

    fn label_for_child_session(&self, args: &StartDebuggingRequestArguments) -> Option<String> {
        let label = args
            .configuration
            .get("name")?
            .as_str()
            .filter(|name| !name.is_empty())?;
        Some(label.to_owned())
    }

    fn compact_child_session(&self) -> bool {
        true
    }

    fn prefer_thread_name(&self) -> bool {
        true
    }
}

fn normalize_task_type(task_type: &mut Value) {
    let Some(task_type_str) = task_type.as_str() else {
        return;
    };

    let new_name = match task_type_str {
        "node" | "pwa-node" | "node-terminal" => "pwa-node",
        "chrome" | "pwa-chrome" => "pwa-chrome",
        "edge" | "msedge" | "pwa-edge" | "pwa-msedge" => "pwa-msedge",
        _ => task_type_str,
    }
    .to_owned();

    *task_type = Value::String(new_name);
}<|MERGE_RESOLUTION|>--- conflicted
+++ resolved
@@ -3,14 +3,9 @@
 use dap::{StartDebuggingRequestArguments, adapters::DebugTaskDefinition};
 use gpui::AsyncApp;
 use serde_json::Value;
-<<<<<<< HEAD
-use std::{collections::HashMap, path::PathBuf};
+use std::path::PathBuf;
 use task::DebugRequest;
-=======
-use std::{path::PathBuf, sync::OnceLock};
-use task::DebugRequest;
-use util::{ResultExt, maybe};
->>>>>>> 290f84a9
+use util::maybe;
 
 use crate::*;
 
@@ -30,15 +25,6 @@
         user_args: Option<Vec<String>>,
         _: &mut AsyncApp,
     ) -> Result<DebugAdapterBinary> {
-<<<<<<< HEAD
-        let adapter_path = if let Some(user_installed_path) = user_installed_path {
-            user_installed_path
-        } else {
-            delegate.which(Self::ADAPTER_EXECUTABLE.as_ref()).await.context("Couldn't find JavaScript DAP server executable")?
-        };
-
-=======
->>>>>>> 290f84a9
         let tcp_connection = task_definition.tcp_connection.clone().unwrap_or_default();
         let (host, port, timeout) = crate::configure_tcp_connection(tcp_connection).await?;
 
@@ -110,24 +96,13 @@
         let adapter_path = if let Some(user_installed_path) = user_installed_path {
             user_installed_path
         } else {
-            let adapter_path = paths::debug_adapters_dir().join(self.name().as_ref());
-
-            let file_name_prefix = format!("{}_", self.name());
-
-            util::fs::find_file_name_in_dir(adapter_path.as_path(), |file_name| {
-                file_name.starts_with(&file_name_prefix)
-            })
-            .await
-            .context("Couldn't find JavaScript dap directory")?
-            .join(Self::ADAPTER_PATH)
+            delegate.which(Self::ADAPTER_EXECUTABLE.as_ref()).await.context("Couldn't find JavaScript DAP server executable")?
         };
 
-        let arguments = if let Some(mut args) = user_args {
-            args.insert(0, adapter_path.to_string_lossy().to_string());
+        let arguments = if let Some(args) = user_args {
             args
         } else {
             vec![
-                adapter_path.to_string_lossy().to_string(),
                 port.to_string(),
                 host.to_string(),
             ]
@@ -137,14 +112,7 @@
             command: Some(
                 adapter_path.to_string_lossy().to_string()
             ),
-<<<<<<< HEAD
-            arguments: vec![
-                port.to_string(),
-                host.to_string(),
-            ],
-=======
             arguments,
->>>>>>> 290f84a9
             cwd: Some(delegate.worktree_root_path().to_path_buf()),
             envs,
             connection: Some(adapters::TcpArguments {
@@ -486,26 +454,7 @@
         user_args: Option<Vec<String>>,
         cx: &mut AsyncApp,
     ) -> Result<DebugAdapterBinary> {
-<<<<<<< HEAD
-        self.get_installed_binary(delegate, &config, user_installed_path, cx)
-=======
-        if self.checked.set(()).is_ok() {
-            delegate.output_to_console(format!("Checking latest version of {}...", self.name()));
-            if let Some(version) = self.fetch_latest_adapter_version(delegate).await.log_err() {
-                adapters::download_adapter_from_github(
-                    self.name(),
-                    version,
-                    adapters::DownloadedFileType::GzipTar,
-                    delegate.as_ref(),
-                )
-                .await?;
-            } else {
-                delegate.output_to_console(format!("{} debug adapter is up to date", self.name()));
-            }
-        }
-
         self.get_installed_binary(delegate, &config, user_installed_path, user_args, cx)
->>>>>>> 290f84a9
             .await
     }
 
