--- conflicted
+++ resolved
@@ -28,11 +28,6 @@
 project.workspace = true
 serde.workspace = true
 settings.workspace = true
-<<<<<<< HEAD
-theme.workspace = true
-=======
-telemetry.workspace = true
->>>>>>> 094e878c
 ui.workspace = true
 util.workspace = true
 vim_mode_setting.workspace = true
