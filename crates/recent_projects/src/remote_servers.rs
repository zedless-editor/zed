use std::any::Any;
use std::borrow::Cow;
use std::collections::BTreeSet;
use std::path::PathBuf;
use std::rc::Rc;
use std::sync::Arc;
use std::sync::atomic;
use std::sync::atomic::AtomicUsize;

use editor::Editor;
use file_finder::OpenPathDelegate;
use futures::FutureExt;
use futures::channel::oneshot;
use futures::future::Shared;
use futures::select;
use gpui::ClickEvent;
use gpui::ClipboardItem;
use gpui::Subscription;
use gpui::Task;
use gpui::WeakEntity;
use gpui::canvas;
use gpui::{
    AnyElement, App, Context, DismissEvent, Entity, EventEmitter, FocusHandle, Focusable,
    PromptLevel, ScrollHandle, Window,
};
use paths::global_ssh_config_file;
use paths::user_ssh_config_file;
use picker::Picker;
use project::Fs;
use project::Project;
use remote::ssh_session::ConnectionIdentifier;
use remote::{SshConnectionOptions, SshRemoteClient};
use settings::Settings;
use settings::SettingsStore;
use settings::update_settings_file;
use settings::watch_config_file;
use smol::stream::StreamExt as _;
use ui::Navigable;
use ui::NavigableEntry;
use ui::{
    IconButtonShape, List, ListItem, ListSeparator, Modal, ModalHeader, Scrollbar, ScrollbarState,
    Section, Tooltip, prelude::*,
};
use util::{
    ResultExt,
    paths::{PathStyle, RemotePathBuf},
};
use workspace::OpenOptions;
use workspace::Toast;
use workspace::notifications::NotificationId;
use workspace::{
    ModalView, Workspace, notifications::DetachAndPromptErr,
    open_ssh_project_with_existing_connection,
};

use crate::ssh_config::parse_ssh_config_hosts;
use crate::ssh_connections::RemoteSettingsContent;
use crate::ssh_connections::SshConnection;
use crate::ssh_connections::SshConnectionHeader;
use crate::ssh_connections::SshConnectionModal;
use crate::ssh_connections::SshProject;
use crate::ssh_connections::SshPrompt;
use crate::ssh_connections::SshSettings;
use crate::ssh_connections::connect_over_ssh;
use crate::ssh_connections::open_ssh_project;

mod navigation_base {}
pub struct RemoteServerProjects {
    mode: Mode,
    focus_handle: FocusHandle,
    workspace: WeakEntity<Workspace>,
    retained_connections: Vec<Entity<SshRemoteClient>>,
    ssh_config_updates: Task<()>,
    ssh_config_servers: BTreeSet<SharedString>,
    create_new_window: bool,
    _subscription: Subscription,
}

struct CreateRemoteServer {
    address_editor: Entity<Editor>,
    address_error: Option<SharedString>,
    ssh_prompt: Option<Entity<SshPrompt>>,
    _creating: Option<Task<Option<()>>>,
}

impl CreateRemoteServer {
    fn new(window: &mut Window, cx: &mut App) -> Self {
        let address_editor = cx.new(|cx| Editor::single_line(window, cx));
        address_editor.update(cx, |this, cx| {
            this.focus_handle(cx).focus(window);
        });
        Self {
            address_editor,
            address_error: None,
            ssh_prompt: None,
            _creating: None,
        }
    }
}

struct ProjectPicker {
    connection_string: SharedString,
    nickname: Option<SharedString>,
    picker: Entity<Picker<OpenPathDelegate>>,
    _path_task: Shared<Task<Option<()>>>,
}

struct EditNicknameState {
    index: usize,
    editor: Entity<Editor>,
}

impl EditNicknameState {
    fn new(index: usize, window: &mut Window, cx: &mut App) -> Self {
        let this = Self {
            index,
            editor: cx.new(|cx| Editor::single_line(window, cx)),
        };
        let starting_text = SshSettings::get_global(cx)
            .ssh_connections()
            .nth(index)
            .and_then(|state| state.nickname.clone())
            .filter(|text| !text.is_empty());
        this.editor.update(cx, |this, cx| {
            this.set_placeholder_text("Add a nickname for this server", cx);
            if let Some(starting_text) = starting_text {
                this.set_text(starting_text, window, cx);
            }
        });
        this.editor.focus_handle(cx).focus(window);
        this
    }
}

impl Focusable for ProjectPicker {
    fn focus_handle(&self, cx: &App) -> FocusHandle {
        self.picker.focus_handle(cx)
    }
}

impl ProjectPicker {
    fn new(
        create_new_window: bool,
        ix: usize,
        connection: SshConnectionOptions,
        project: Entity<Project>,
        home_dir: RemotePathBuf,
        path_style: PathStyle,
        workspace: WeakEntity<Workspace>,
        window: &mut Window,
        cx: &mut Context<RemoteServerProjects>,
    ) -> Entity<Self> {
        let (tx, rx) = oneshot::channel();
        let lister = project::DirectoryLister::Project(project.clone());
        let delegate = file_finder::OpenPathDelegate::new(tx, lister, false, path_style);

        let picker = cx.new(|cx| {
            let picker = Picker::uniform_list(delegate, window, cx)
                .width(rems(34.))
                .modal(false);
            picker.set_query(home_dir.to_string(), window, cx);
            picker
        });
        let connection_string = connection.connection_string().into();
        let nickname = connection.nickname.clone().map(|nick| nick.into());
        let _path_task = cx
            .spawn_in(window, {
                let workspace = workspace.clone();
                async move |this, cx| {
                    let Ok(Some(paths)) = rx.await else {
                        workspace
                            .update_in(cx, |workspace, window, cx| {
                                let fs = workspace.project().read(cx).fs().clone();
                                let weak = cx.entity().downgrade();
                                workspace.toggle_modal(window, cx, |window, cx| {
                                    RemoteServerProjects::new(
                                        create_new_window,
                                        fs,
                                        window,
                                        weak,
                                        cx,
                                    )
                                });
                            })
                            .log_err()?;
                        return None;
                    };

                    let app_state = workspace
                        .read_with(cx, |workspace, _| workspace.app_state().clone())
                        .ok()?;

                    cx.update(|_, cx| {
                        let fs = app_state.fs.clone();
                        update_settings_file::<SshSettings>(fs, cx, {
                            let paths = paths
                                .iter()
                                .map(|path| path.to_string_lossy().to_string())
                                .collect();
                            move |setting, _| {
                                if let Some(server) = setting
                                    .ssh_connections
                                    .as_mut()
                                    .and_then(|connections| connections.get_mut(ix))
                                {
                                    server.projects.insert(SshProject { paths });
                                }
                            }
                        });
                    })
                    .log_err();

                    let options = cx
                        .update(|_, cx| (app_state.build_window_options)(None, cx))
                        .log_err()?;
                    let window = cx
                        .open_window(options, |window, cx| {
                            cx.new(|cx| {
                                Workspace::new(None, project.clone(), app_state.clone(), window, cx)
                            })
                        })
                        .log_err()?;

                    open_ssh_project_with_existing_connection(
                        connection, project, paths, app_state, window, cx,
                    )
                    .await
                    .log_err();

                    this.update(cx, |_, cx| {
                        cx.emit(DismissEvent);
                    })
                    .ok();
                    Some(())
                }
            })
            .shared();
        cx.new(|_| Self {
            _path_task,
            picker,
            connection_string,
            nickname,
        })
    }
}

impl gpui::Render for ProjectPicker {
    fn render(&mut self, window: &mut Window, cx: &mut Context<Self>) -> impl IntoElement {
        v_flex()
            .child(
                SshConnectionHeader {
                    connection_string: self.connection_string.clone(),
                    paths: Default::default(),
                    nickname: self.nickname.clone(),
                }
                .render(window, cx),
            )
            .child(
                div()
                    .border_t_1()
                    .border_color(cx.theme().colors().border_variant)
                    .child(self.picker.clone()),
            )
    }
}

#[derive(Clone)]
enum RemoteEntry {
    Project {
        open_folder: NavigableEntry,
        projects: Vec<(NavigableEntry, SshProject)>,
        configure: NavigableEntry,
        connection: SshConnection,
    },
    SshConfig {
        open_folder: NavigableEntry,
        host: SharedString,
    },
}

impl RemoteEntry {
    fn is_from_zed(&self) -> bool {
        matches!(self, Self::Project { .. })
    }

    fn connection(&self) -> Cow<'_, SshConnection> {
        match self {
            Self::Project { connection, .. } => Cow::Borrowed(connection),
            Self::SshConfig { host, .. } => Cow::Owned(SshConnection {
                host: host.clone(),
                ..SshConnection::default()
            }),
        }
    }
}

#[derive(Clone)]
struct DefaultState {
    scrollbar: ScrollbarState,
    add_new_server: NavigableEntry,
    servers: Vec<RemoteEntry>,
}

impl DefaultState {
    fn new(ssh_config_servers: &BTreeSet<SharedString>, cx: &mut App) -> Self {
        let handle = ScrollHandle::new();
        let scrollbar = ScrollbarState::new(handle.clone());
        let add_new_server = NavigableEntry::new(&handle, cx);

        let ssh_settings = SshSettings::get_global(cx);
        let read_ssh_config = ssh_settings.read_ssh_config;

        let mut servers: Vec<RemoteEntry> = ssh_settings
            .ssh_connections()
            .map(|connection| {
                let open_folder = NavigableEntry::new(&handle, cx);
                let configure = NavigableEntry::new(&handle, cx);
                let projects = connection
                    .projects
                    .iter()
                    .map(|project| (NavigableEntry::new(&handle, cx), project.clone()))
                    .collect();
                RemoteEntry::Project {
                    open_folder,
                    configure,
                    projects,
                    connection,
                }
            })
            .collect();

        if read_ssh_config {
            let mut extra_servers_from_config = ssh_config_servers.clone();
            for server in &servers {
                if let RemoteEntry::Project { connection, .. } = server {
                    extra_servers_from_config.remove(&connection.host);
                }
            }
            servers.extend(extra_servers_from_config.into_iter().map(|host| {
                RemoteEntry::SshConfig {
                    open_folder: NavigableEntry::new(&handle, cx),
                    host,
                }
            }));
        }

        Self {
            scrollbar,
            add_new_server,
            servers,
        }
    }
}

#[derive(Clone)]
struct ViewServerOptionsState {
    server_index: usize,
    connection: SshConnection,
    entries: [NavigableEntry; 4],
}
enum Mode {
    Default(DefaultState),
    ViewServerOptions(ViewServerOptionsState),
    EditNickname(EditNicknameState),
    ProjectPicker(Entity<ProjectPicker>),
    CreateRemoteServer(CreateRemoteServer),
}

impl Mode {
    fn default_mode(ssh_config_servers: &BTreeSet<SharedString>, cx: &mut App) -> Self {
        Self::Default(DefaultState::new(ssh_config_servers, cx))
    }
}
impl RemoteServerProjects {
    pub fn new(
        create_new_window: bool,
        fs: Arc<dyn Fs>,
        window: &mut Window,
        workspace: WeakEntity<Workspace>,
        cx: &mut Context<Self>,
    ) -> Self {
        let focus_handle = cx.focus_handle();
        let mut read_ssh_config = SshSettings::get_global(cx).read_ssh_config;
        let ssh_config_updates = if read_ssh_config {
            spawn_ssh_config_watch(fs.clone(), cx)
        } else {
            Task::ready(())
        };

        let mut base_style = window.text_style();
        base_style.refine(&gpui::TextStyleRefinement {
            color: Some(cx.theme().colors().editor_foreground),
            ..Default::default()
        });

        let _subscription =
            cx.observe_global_in::<SettingsStore>(window, move |recent_projects, _, cx| {
                let new_read_ssh_config = SshSettings::get_global(cx).read_ssh_config;
                if read_ssh_config != new_read_ssh_config {
                    read_ssh_config = new_read_ssh_config;
                    if read_ssh_config {
                        recent_projects.ssh_config_updates = spawn_ssh_config_watch(fs.clone(), cx);
                    } else {
                        recent_projects.ssh_config_servers.clear();
                        recent_projects.ssh_config_updates = Task::ready(());
                    }
                }
            });

        Self {
            mode: Mode::default_mode(&BTreeSet::new(), cx),
            focus_handle,
            workspace,
            retained_connections: Vec::new(),
            ssh_config_updates,
            ssh_config_servers: BTreeSet::new(),
            create_new_window,
            _subscription,
        }
    }

    pub fn project_picker(
        create_new_window: bool,
        ix: usize,
        connection_options: remote::SshConnectionOptions,
        project: Entity<Project>,
        home_dir: RemotePathBuf,
        path_style: PathStyle,
        window: &mut Window,
        cx: &mut Context<Self>,
        workspace: WeakEntity<Workspace>,
    ) -> Self {
        let fs = project.read(cx).fs().clone();
        let mut this = Self::new(create_new_window, fs, window, workspace.clone(), cx);
        this.mode = Mode::ProjectPicker(ProjectPicker::new(
            create_new_window,
            ix,
            connection_options,
            project,
            home_dir,
            path_style,
            workspace,
            window,
            cx,
        ));
        cx.notify();

        this
    }

    fn create_ssh_server(
        &mut self,
        editor: Entity<Editor>,
        window: &mut Window,
        cx: &mut Context<Self>,
    ) {
        let input = get_text(&editor, cx);
        if input.is_empty() {
            return;
        }

        let connection_options = match SshConnectionOptions::parse_command_line(&input) {
            Ok(c) => c,
            Err(e) => {
                self.mode = Mode::CreateRemoteServer(CreateRemoteServer {
                    address_editor: editor,
                    address_error: Some(format!("could not parse: {:?}", e).into()),
                    ssh_prompt: None,
                    _creating: None,
                });
                return;
            }
        };
        let ssh_prompt = cx.new(|cx| SshPrompt::new(&connection_options, window, cx));

        let connection = connect_over_ssh(
            ConnectionIdentifier::setup(),
            connection_options.clone(),
            ssh_prompt.clone(),
            window,
            cx,
        )
        .prompt_err("Failed to connect", window, cx, |_, _, _| None);

        let address_editor = editor.clone();
        let creating = cx.spawn_in(window, async move |this, cx| {
            match connection.await {
                Some(Some(client)) => this
                    .update_in(cx, |this, window, cx| {
                        this.retained_connections.push(client);
                        this.add_ssh_server(connection_options, cx);
                        this.mode = Mode::default_mode(&this.ssh_config_servers, cx);
                        this.focus_handle(cx).focus(window);
                        cx.notify()
                    })
                    .log_err(),
                _ => this
                    .update(cx, |this, cx| {
                        address_editor.update(cx, |this, _| {
                            this.set_read_only(false);
                        });
                        this.mode = Mode::CreateRemoteServer(CreateRemoteServer {
                            address_editor,
                            address_error: None,
                            ssh_prompt: None,
                            _creating: None,
                        });
                        cx.notify()
                    })
                    .log_err(),
            };
            None
        });

        editor.update(cx, |this, _| {
            this.set_read_only(true);
        });
        self.mode = Mode::CreateRemoteServer(CreateRemoteServer {
            address_editor: editor,
            address_error: None,
            ssh_prompt: Some(ssh_prompt.clone()),
            _creating: Some(creating),
        });
    }

    fn view_server_options(
        &mut self,
        (server_index, connection): (usize, SshConnection),
        window: &mut Window,
        cx: &mut Context<Self>,
    ) {
        self.mode = Mode::ViewServerOptions(ViewServerOptionsState {
            server_index,
            connection,
            entries: std::array::from_fn(|_| NavigableEntry::focusable(cx)),
        });
        self.focus_handle(cx).focus(window);
        cx.notify();
    }

    fn create_ssh_project(
        &mut self,
        ix: usize,
        ssh_connection: SshConnection,
        window: &mut Window,
        cx: &mut Context<Self>,
    ) {
        let Some(workspace) = self.workspace.upgrade() else {
            return;
        };

        let create_new_window = self.create_new_window;
        let connection_options = ssh_connection.into();
        workspace.update(cx, |_, cx| {
            cx.defer_in(window, move |workspace, window, cx| {
                let app_state = workspace.app_state().clone();
                workspace.toggle_modal(window, cx, |window, cx| {
                    SshConnectionModal::new(&connection_options, Vec::new(), window, cx)
                });
                let prompt = workspace
                    .active_modal::<SshConnectionModal>(cx)
                    .unwrap()
                    .read(cx)
                    .prompt
                    .clone();

                let connect = connect_over_ssh(
                    ConnectionIdentifier::setup(),
                    connection_options.clone(),
                    prompt,
                    window,
                    cx,
                )
                .prompt_err("Failed to connect", window, cx, |_, _, _| None);

                cx.spawn_in(window, async move |workspace, cx| {
                    let session = connect.await;

                    workspace.update(cx, |workspace, cx| {
                        if let Some(prompt) = workspace.active_modal::<SshConnectionModal>(cx) {
                            prompt.update(cx, |prompt, cx| prompt.finished(cx))
                        }
                    })?;

                    let Some(Some(session)) = session else {
                        return workspace.update_in(cx, |workspace, window, cx| {
                            let weak = cx.entity().downgrade();
                            let fs = workspace.project().read(cx).fs().clone();
                            workspace.toggle_modal(window, cx, |window, cx| {
                                RemoteServerProjects::new(create_new_window, fs, window, weak, cx)
                            });
                        });
                    };

<<<<<<< HEAD
                    let project = cx.update(|_, cx| {
                        project::Project::ssh(
                            session,
                            app_state.client.clone(),
                            app_state.user_store.clone(),
                            app_state.languages.clone(),
                            app_state.fs.clone(),
                            cx,
=======
                    let (path_style, project) = cx.update(|_, cx| {
                        (
                            session.read(cx).path_style(),
                            project::Project::ssh(
                                session,
                                app_state.client.clone(),
                                app_state.node_runtime.clone(),
                                app_state.user_store.clone(),
                                app_state.languages.clone(),
                                app_state.fs.clone(),
                                cx,
                            ),
>>>>>>> 290f84a9
                        )
                    })?;

                    let home_dir = project
                        .read_with(cx, |project, cx| project.resolve_abs_path("~", cx))?
                        .await
                        .and_then(|path| path.into_abs_path())
                        .map(|path| RemotePathBuf::new(path, path_style))
                        .unwrap_or_else(|| match path_style {
                            PathStyle::Posix => RemotePathBuf::from_str("/", PathStyle::Posix),
                            PathStyle::Windows => {
                                RemotePathBuf::from_str("C:\\", PathStyle::Windows)
                            }
                        });

                    workspace
                        .update_in(cx, |workspace, window, cx| {
                            let weak = cx.entity().downgrade();
                            workspace.toggle_modal(window, cx, |window, cx| {
                                RemoteServerProjects::project_picker(
                                    create_new_window,
                                    ix,
                                    connection_options,
                                    project,
                                    home_dir,
                                    path_style,
                                    window,
                                    cx,
                                    weak,
                                )
                            });
                        })
                        .ok();
                    Ok(())
                })
                .detach();
            })
        })
    }

    fn confirm(&mut self, _: &menu::Confirm, window: &mut Window, cx: &mut Context<Self>) {
        match &self.mode {
            Mode::Default(_) | Mode::ViewServerOptions(_) => {}
            Mode::ProjectPicker(_) => {}
            Mode::CreateRemoteServer(state) => {
                if let Some(prompt) = state.ssh_prompt.as_ref() {
                    prompt.update(cx, |prompt, cx| {
                        prompt.confirm(window, cx);
                    });
                    return;
                }

                self.create_ssh_server(state.address_editor.clone(), window, cx);
            }
            Mode::EditNickname(state) => {
                let text = Some(state.editor.read(cx).text(cx)).filter(|text| !text.is_empty());
                let index = state.index;
                self.update_settings_file(cx, move |setting, _| {
                    if let Some(connections) = setting.ssh_connections.as_mut() {
                        if let Some(connection) = connections.get_mut(index) {
                            connection.nickname = text;
                        }
                    }
                });
                self.mode = Mode::default_mode(&self.ssh_config_servers, cx);
                self.focus_handle.focus(window);
            }
        }
    }

    fn cancel(&mut self, _: &menu::Cancel, window: &mut Window, cx: &mut Context<Self>) {
        match &self.mode {
            Mode::Default(_) => cx.emit(DismissEvent),
            Mode::CreateRemoteServer(state) if state.ssh_prompt.is_some() => {
                let new_state = CreateRemoteServer::new(window, cx);
                let old_prompt = state.address_editor.read(cx).text(cx);
                new_state.address_editor.update(cx, |this, cx| {
                    this.set_text(old_prompt, window, cx);
                });

                self.mode = Mode::CreateRemoteServer(new_state);
                cx.notify();
            }
            _ => {
                self.mode = Mode::default_mode(&self.ssh_config_servers, cx);
                self.focus_handle(cx).focus(window);
                cx.notify();
            }
        }
    }

    fn render_ssh_connection(
        &mut self,
        ix: usize,
        ssh_server: RemoteEntry,
        window: &mut Window,
        cx: &mut Context<Self>,
    ) -> impl IntoElement {
        let connection = ssh_server.connection().into_owned();
        let (main_label, aux_label) = if let Some(nickname) = connection.nickname.clone() {
            let aux_label = SharedString::from(format!("({})", connection.host));
            (nickname.into(), Some(aux_label))
        } else {
            (connection.host.clone(), None)
        };
        v_flex()
            .w_full()
            .child(ListSeparator)
            .child(
                h_flex()
                    .group("ssh-server")
                    .w_full()
                    .pt_0p5()
                    .px_3()
                    .gap_1()
                    .overflow_hidden()
                    .child(
                        div().max_w_96().overflow_hidden().text_ellipsis().child(
                            Label::new(main_label)
                                .size(LabelSize::Small)
                                .color(Color::Muted),
                        ),
                    )
                    .children(
                        aux_label.map(|label| {
                            Label::new(label).size(LabelSize::Small).color(Color::Muted)
                        }),
                    ),
            )
            .child(match &ssh_server {
                RemoteEntry::Project {
                    open_folder,
                    projects,
                    configure,
                    connection,
                } => List::new()
                    .empty_message("No projects.")
                    .children(projects.iter().enumerate().map(|(pix, p)| {
                        v_flex().gap_0p5().child(self.render_ssh_project(
                            ix,
                            ssh_server.clone(),
                            pix,
                            p,
                            window,
                            cx,
                        ))
                    }))
                    .child(
                        h_flex()
                            .id(("new-remote-project-container", ix))
                            .track_focus(&open_folder.focus_handle)
                            .anchor_scroll(open_folder.scroll_anchor.clone())
                            .on_action(cx.listener({
                                let ssh_connection = connection.clone();
                                move |this, _: &menu::Confirm, window, cx| {
                                    this.create_ssh_project(ix, ssh_connection.clone(), window, cx);
                                }
                            }))
                            .child(
                                ListItem::new(("new-remote-project", ix))
                                    .toggle_state(
                                        open_folder.focus_handle.contains_focused(window, cx),
                                    )
                                    .inset(true)
                                    .spacing(ui::ListItemSpacing::Sparse)
                                    .start_slot(Icon::new(IconName::Plus).color(Color::Muted))
                                    .child(Label::new("Open Folder"))
                                    .on_click(cx.listener({
                                        let ssh_connection = connection.clone();
                                        move |this, _, window, cx| {
                                            this.create_ssh_project(
                                                ix,
                                                ssh_connection.clone(),
                                                window,
                                                cx,
                                            );
                                        }
                                    })),
                            ),
                    )
                    .child(
                        h_flex()
                            .id(("server-options-container", ix))
                            .track_focus(&configure.focus_handle)
                            .anchor_scroll(configure.scroll_anchor.clone())
                            .on_action(cx.listener({
                                let ssh_connection = connection.clone();
                                move |this, _: &menu::Confirm, window, cx| {
                                    this.view_server_options(
                                        (ix, ssh_connection.clone()),
                                        window,
                                        cx,
                                    );
                                }
                            }))
                            .child(
                                ListItem::new(("server-options", ix))
                                    .toggle_state(
                                        configure.focus_handle.contains_focused(window, cx),
                                    )
                                    .inset(true)
                                    .spacing(ui::ListItemSpacing::Sparse)
                                    .start_slot(Icon::new(IconName::Settings).color(Color::Muted))
                                    .child(Label::new("View Server Options"))
                                    .on_click(cx.listener({
                                        let ssh_connection = connection.clone();
                                        move |this, _, window, cx| {
                                            this.view_server_options(
                                                (ix, ssh_connection.clone()),
                                                window,
                                                cx,
                                            );
                                        }
                                    })),
                            ),
                    ),
                RemoteEntry::SshConfig { open_folder, host } => List::new().child(
                    h_flex()
                        .id(("new-remote-project-container", ix))
                        .track_focus(&open_folder.focus_handle)
                        .anchor_scroll(open_folder.scroll_anchor.clone())
                        .on_action(cx.listener({
                            let ssh_connection = connection.clone();
                            let host = host.clone();
                            move |this, _: &menu::Confirm, window, cx| {
                                let new_ix = this.create_host_from_ssh_config(&host, cx);
                                this.create_ssh_project(new_ix, ssh_connection.clone(), window, cx);
                            }
                        }))
                        .child(
                            ListItem::new(("new-remote-project", ix))
                                .toggle_state(open_folder.focus_handle.contains_focused(window, cx))
                                .inset(true)
                                .spacing(ui::ListItemSpacing::Sparse)
                                .start_slot(Icon::new(IconName::Plus).color(Color::Muted))
                                .child(Label::new("Open Folder"))
                                .on_click(cx.listener({
                                    let ssh_connection = connection.clone();
                                    let host = host.clone();
                                    move |this, _, window, cx| {
                                        let new_ix = this.create_host_from_ssh_config(&host, cx);
                                        this.create_ssh_project(
                                            new_ix,
                                            ssh_connection.clone(),
                                            window,
                                            cx,
                                        );
                                    }
                                })),
                        ),
                ),
            })
    }

    fn render_ssh_project(
        &mut self,
        server_ix: usize,
        server: RemoteEntry,
        ix: usize,
        (navigation, project): &(NavigableEntry, SshProject),
        window: &mut Window,
        cx: &mut Context<Self>,
    ) -> impl IntoElement {
        let create_new_window = self.create_new_window;
        let is_from_zed = server.is_from_zed();
        let element_id_base = SharedString::from(format!("remote-project-{server_ix}"));
        let container_element_id_base =
            SharedString::from(format!("remote-project-container-{element_id_base}"));

        let callback = Rc::new({
            let project = project.clone();
            move |remote_server_projects: &mut Self,
                  secondary_confirm: bool,
                  window: &mut Window,
                  cx: &mut Context<Self>| {
                let Some(app_state) = remote_server_projects
                    .workspace
                    .read_with(cx, |workspace, _| workspace.app_state().clone())
                    .log_err()
                else {
                    return;
                };
                let project = project.clone();
                let server = server.connection().into_owned();
                cx.emit(DismissEvent);

                let replace_window = match (create_new_window, secondary_confirm) {
                    (true, false) | (false, true) => None,
                    (true, true) | (false, false) => window.window_handle().downcast::<Workspace>(),
                };

                cx.spawn_in(window, async move |_, cx| {
                    let result = open_ssh_project(
                        server.into(),
                        project.paths.into_iter().map(PathBuf::from).collect(),
                        app_state,
                        OpenOptions {
                            replace_window,
                            ..OpenOptions::default()
                        },
                        cx,
                    )
                    .await;
                    if let Err(e) = result {
                        log::error!("Failed to connect: {e:#}");
                        cx.prompt(
                            gpui::PromptLevel::Critical,
                            "Failed to connect",
                            Some(&e.to_string()),
                            &["Ok"],
                        )
                        .await
                        .ok();
                    }
                })
                .detach();
            }
        });

        div()
            .id((container_element_id_base, ix))
            .track_focus(&navigation.focus_handle)
            .anchor_scroll(navigation.scroll_anchor.clone())
            .on_action(cx.listener({
                let callback = callback.clone();
                move |this, _: &menu::Confirm, window, cx| {
                    callback(this, false, window, cx);
                }
            }))
            .on_action(cx.listener({
                let callback = callback.clone();
                move |this, _: &menu::SecondaryConfirm, window, cx| {
                    callback(this, true, window, cx);
                }
            }))
            .child(
                ListItem::new((element_id_base, ix))
                    .toggle_state(navigation.focus_handle.contains_focused(window, cx))
                    .inset(true)
                    .spacing(ui::ListItemSpacing::Sparse)
                    .start_slot(
                        Icon::new(IconName::Folder)
                            .color(Color::Muted)
                            .size(IconSize::Small),
                    )
                    .child(Label::new(project.paths.join(", ")))
                    .on_click(cx.listener(move |this, e: &ClickEvent, window, cx| {
                        let secondary_confirm = e.down.modifiers.platform;
                        callback(this, secondary_confirm, window, cx)
                    }))
                    .when(is_from_zed, |server_list_item| {
                        server_list_item.end_hover_slot::<AnyElement>(Some(
                            div()
                                .mr_2()
                                .child({
                                    let project = project.clone();
                                    // Right-margin to offset it from the Scrollbar
                                    IconButton::new("remove-remote-project", IconName::TrashAlt)
                                        .icon_size(IconSize::Small)
                                        .shape(IconButtonShape::Square)
                                        .size(ButtonSize::Large)
                                        .tooltip(Tooltip::text("Delete Remote Project"))
                                        .on_click(cx.listener(move |this, _, _, cx| {
                                            this.delete_ssh_project(server_ix, &project, cx)
                                        }))
                                })
                                .into_any_element(),
                        ))
                    }),
            )
    }

    fn update_settings_file(
        &mut self,
        cx: &mut Context<Self>,
        f: impl FnOnce(&mut RemoteSettingsContent, &App) + Send + Sync + 'static,
    ) {
        let Some(fs) = self
            .workspace
            .read_with(cx, |workspace, _| workspace.app_state().fs.clone())
            .log_err()
        else {
            return;
        };
        update_settings_file::<SshSettings>(fs, cx, move |setting, cx| f(setting, cx));
    }

    fn delete_ssh_server(&mut self, server: usize, cx: &mut Context<Self>) {
        self.update_settings_file(cx, move |setting, _| {
            if let Some(connections) = setting.ssh_connections.as_mut() {
                connections.remove(server);
            }
        });
    }

    fn delete_ssh_project(&mut self, server: usize, project: &SshProject, cx: &mut Context<Self>) {
        let project = project.clone();
        self.update_settings_file(cx, move |setting, _| {
            if let Some(server) = setting
                .ssh_connections
                .as_mut()
                .and_then(|connections| connections.get_mut(server))
            {
                server.projects.remove(&project);
            }
        });
    }

    fn add_ssh_server(
        &mut self,
        connection_options: remote::SshConnectionOptions,
        cx: &mut Context<Self>,
    ) {
        self.update_settings_file(cx, move |setting, _| {
            setting
                .ssh_connections
                .get_or_insert(Default::default())
                .push(SshConnection {
                    host: SharedString::from(connection_options.host),
                    username: connection_options.username,
                    port: connection_options.port,
                    projects: BTreeSet::new(),
                    nickname: None,
                    args: connection_options.args.unwrap_or_default(),
                    upload_binary_over_ssh: None,
                    port_forwards: connection_options.port_forwards,
                })
        });
    }

    fn render_create_remote_server(
        &self,
        state: &CreateRemoteServer,
        cx: &mut Context<Self>,
    ) -> impl IntoElement {
        let ssh_prompt = state.ssh_prompt.clone();

        state.address_editor.update(cx, |editor, cx| {
            if editor.text(cx).is_empty() {
                editor.set_placeholder_text("ssh user@example -p 2222", cx);
            }
        });

        let theme = cx.theme();

        v_flex()
            .track_focus(&self.focus_handle(cx))
            .id("create-remote-server")
            .overflow_hidden()
            .size_full()
            .flex_1()
            .child(
                div()
                    .p_2()
                    .border_b_1()
                    .border_color(theme.colors().border_variant)
                    .child(state.address_editor.clone()),
            )
            .child(
                h_flex()
                    .bg(theme.colors().editor_background)
                    .rounded_b_sm()
                    .w_full()
                    .map(|this| {
                        if let Some(ssh_prompt) = ssh_prompt {
                            this.child(h_flex().w_full().child(ssh_prompt))
                        } else if let Some(address_error) = &state.address_error {
                            this.child(
                                h_flex().p_2().w_full().gap_2().child(
                                    Label::new(address_error.clone())
                                        .size(LabelSize::Small)
                                        .color(Color::Error),
                                ),
                            )
                        } else {
                            this.child(
                                h_flex()
                                    .p_2()
                                    .w_full()
                                    .gap_1()
                                    .child(
                                        Label::new(
                                            "Enter the command you use to SSH into this server.",
                                        )
                                        .color(Color::Muted)
                                        .size(LabelSize::Small),
                                    )
                                    .child(
                                        Button::new("learn-more", "Learn more…")
                                            .label_size(LabelSize::Small)
                                            .size(ButtonSize::None)
                                            .color(Color::Accent)
                                            .style(ButtonStyle::Transparent)
                                            .on_click(|_, _, cx| {
                                                cx.open_url(
                                                    "https://zed.dev/docs/remote-development",
                                                );
                                            }),
                                    ),
                            )
                        }
                    }),
            )
    }

    fn render_view_options(
        &mut self,
        ViewServerOptionsState {
            server_index,
            connection,
            entries,
        }: ViewServerOptionsState,
        window: &mut Window,
        cx: &mut Context<Self>,
    ) -> impl IntoElement {
        let connection_string = connection.host.clone();

        let mut view = Navigable::new(
            div()
                .track_focus(&self.focus_handle(cx))
                .size_full()
                .child(
                    SshConnectionHeader {
                        connection_string: connection_string.clone(),
                        paths: Default::default(),
                        nickname: connection.nickname.clone().map(|s| s.into()),
                    }
                    .render(window, cx),
                )
                .child(
                    v_flex()
                        .pb_1()
                        .child(ListSeparator)
                        .child({
                            let label = if connection.nickname.is_some() {
                                "Edit Nickname"
                            } else {
                                "Add Nickname to Server"
                            };
                            div()
                                .id("ssh-options-add-nickname")
                                .track_focus(&entries[0].focus_handle)
                                .on_action(cx.listener(
                                    move |this, _: &menu::Confirm, window, cx| {
                                        this.mode = Mode::EditNickname(EditNicknameState::new(
                                            server_index,
                                            window,
                                            cx,
                                        ));
                                        cx.notify();
                                    },
                                ))
                                .child(
                                    ListItem::new("add-nickname")
                                        .toggle_state(
                                            entries[0].focus_handle.contains_focused(window, cx),
                                        )
                                        .inset(true)
                                        .spacing(ui::ListItemSpacing::Sparse)
                                        .start_slot(Icon::new(IconName::Pencil).color(Color::Muted))
                                        .child(Label::new(label))
                                        .on_click(cx.listener(move |this, _, window, cx| {
                                            this.mode = Mode::EditNickname(EditNicknameState::new(
                                                server_index,
                                                window,
                                                cx,
                                            ));
                                            cx.notify();
                                        })),
                                )
                        })
                        .child({
                            let workspace = self.workspace.clone();
                            fn callback(
                                workspace: WeakEntity<Workspace>,
                                connection_string: SharedString,
                                cx: &mut App,
                            ) {
                                cx.write_to_clipboard(ClipboardItem::new_string(
                                    connection_string.to_string(),
                                ));
                                workspace
                                    .update(cx, |this, cx| {
                                        struct SshServerAddressCopiedToClipboard;
                                        let notification = format!(
                                            "Copied server address ({}) to clipboard",
                                            connection_string
                                        );

                                        this.show_toast(
                                            Toast::new(
                                                NotificationId::composite::<
                                                    SshServerAddressCopiedToClipboard,
                                                >(
                                                    connection_string.clone()
                                                ),
                                                notification,
                                            )
                                            .autohide(),
                                            cx,
                                        );
                                    })
                                    .ok();
                            }
                            div()
                                .id("ssh-options-copy-server-address")
                                .track_focus(&entries[1].focus_handle)
                                .on_action({
                                    let connection_string = connection_string.clone();
                                    let workspace = self.workspace.clone();
                                    move |_: &menu::Confirm, _, cx| {
                                        callback(workspace.clone(), connection_string.clone(), cx);
                                    }
                                })
                                .child(
                                    ListItem::new("copy-server-address")
                                        .toggle_state(
                                            entries[1].focus_handle.contains_focused(window, cx),
                                        )
                                        .inset(true)
                                        .spacing(ui::ListItemSpacing::Sparse)
                                        .start_slot(Icon::new(IconName::Copy).color(Color::Muted))
                                        .child(Label::new("Copy Server Address"))
                                        .end_hover_slot(
                                            Label::new(connection_string.clone())
                                                .color(Color::Muted),
                                        )
                                        .on_click({
                                            let connection_string = connection_string.clone();
                                            move |_, _, cx| {
                                                callback(
                                                    workspace.clone(),
                                                    connection_string.clone(),
                                                    cx,
                                                );
                                            }
                                        }),
                                )
                        })
                        .child({
                            fn remove_ssh_server(
                                remote_servers: Entity<RemoteServerProjects>,
                                index: usize,
                                connection_string: SharedString,
                                window: &mut Window,
                                cx: &mut App,
                            ) {
                                let prompt_message =
                                    format!("Remove server `{}`?", connection_string);

                                let confirmation = window.prompt(
                                    PromptLevel::Warning,
                                    &prompt_message,
                                    None,
                                    &["Yes, remove it", "No, keep it"],
                                    cx,
                                );

                                cx.spawn(async move |cx| {
                                    if confirmation.await.ok() == Some(0) {
                                        remote_servers
                                            .update(cx, |this, cx| {
                                                this.delete_ssh_server(index, cx);
                                            })
                                            .ok();
                                        remote_servers
                                            .update(cx, |this, cx| {
                                                this.mode = Mode::default_mode(
                                                    &this.ssh_config_servers,
                                                    cx,
                                                );
                                                cx.notify();
                                            })
                                            .ok();
                                    }
                                    anyhow::Ok(())
                                })
                                .detach_and_log_err(cx);
                            }
                            div()
                                .id("ssh-options-copy-server-address")
                                .track_focus(&entries[2].focus_handle)
                                .on_action(cx.listener({
                                    let connection_string = connection_string.clone();
                                    move |_, _: &menu::Confirm, window, cx| {
                                        remove_ssh_server(
                                            cx.entity().clone(),
                                            server_index,
                                            connection_string.clone(),
                                            window,
                                            cx,
                                        );
                                        cx.focus_self(window);
                                    }
                                }))
                                .child(
                                    ListItem::new("remove-server")
                                        .toggle_state(
                                            entries[2].focus_handle.contains_focused(window, cx),
                                        )
                                        .inset(true)
                                        .spacing(ui::ListItemSpacing::Sparse)
                                        .start_slot(Icon::new(IconName::Trash).color(Color::Error))
                                        .child(Label::new("Remove Server").color(Color::Error))
                                        .on_click(cx.listener(move |_, _, window, cx| {
                                            remove_ssh_server(
                                                cx.entity().clone(),
                                                server_index,
                                                connection_string.clone(),
                                                window,
                                                cx,
                                            );
                                            cx.focus_self(window);
                                        })),
                                )
                        })
                        .child(ListSeparator)
                        .child({
                            div()
                                .id("ssh-options-copy-server-address")
                                .track_focus(&entries[3].focus_handle)
                                .on_action(cx.listener(|this, _: &menu::Confirm, window, cx| {
                                    this.mode = Mode::default_mode(&this.ssh_config_servers, cx);
                                    cx.focus_self(window);
                                    cx.notify();
                                }))
                                .child(
                                    ListItem::new("go-back")
                                        .toggle_state(
                                            entries[3].focus_handle.contains_focused(window, cx),
                                        )
                                        .inset(true)
                                        .spacing(ui::ListItemSpacing::Sparse)
                                        .start_slot(
                                            Icon::new(IconName::ArrowLeft).color(Color::Muted),
                                        )
                                        .child(Label::new("Go Back"))
                                        .on_click(cx.listener(|this, _, window, cx| {
                                            this.mode =
                                                Mode::default_mode(&this.ssh_config_servers, cx);
                                            cx.focus_self(window);
                                            cx.notify()
                                        })),
                                )
                        }),
                )
                .into_any_element(),
        );
        for entry in entries {
            view = view.entry(entry);
        }

        view.render(window, cx).into_any_element()
    }

    fn render_edit_nickname(
        &self,
        state: &EditNicknameState,
        window: &mut Window,
        cx: &mut Context<Self>,
    ) -> impl IntoElement {
        let Some(connection) = SshSettings::get_global(cx)
            .ssh_connections()
            .nth(state.index)
        else {
            return v_flex()
                .id("ssh-edit-nickname")
                .track_focus(&self.focus_handle(cx));
        };

        let connection_string = connection.host.clone();
        let nickname = connection.nickname.clone().map(|s| s.into());

        v_flex()
            .id("ssh-edit-nickname")
            .track_focus(&self.focus_handle(cx))
            .child(
                SshConnectionHeader {
                    connection_string,
                    paths: Default::default(),
                    nickname,
                }
                .render(window, cx),
            )
            .child(
                h_flex()
                    .p_2()
                    .border_t_1()
                    .border_color(cx.theme().colors().border_variant)
                    .child(state.editor.clone()),
            )
    }

    fn render_default(
        &mut self,
        mut state: DefaultState,
        window: &mut Window,
        cx: &mut Context<Self>,
    ) -> impl IntoElement {
        let ssh_settings = SshSettings::get_global(cx);
        let mut should_rebuild = false;

        if ssh_settings
            .ssh_connections
            .as_ref()
            .map_or(false, |connections| {
                state
                    .servers
                    .iter()
                    .filter_map(|server| match server {
                        RemoteEntry::Project { connection, .. } => Some(connection),
                        RemoteEntry::SshConfig { .. } => None,
                    })
                    .ne(connections.iter())
            })
        {
            should_rebuild = true;
        };

        if !should_rebuild && ssh_settings.read_ssh_config {
            let current_ssh_hosts: BTreeSet<SharedString> = state
                .servers
                .iter()
                .filter_map(|server| match server {
                    RemoteEntry::SshConfig { host, .. } => Some(host.clone()),
                    _ => None,
                })
                .collect();
            let mut expected_ssh_hosts = self.ssh_config_servers.clone();
            for server in &state.servers {
                if let RemoteEntry::Project { connection, .. } = server {
                    expected_ssh_hosts.remove(&connection.host);
                }
            }
            should_rebuild = current_ssh_hosts != expected_ssh_hosts;
        }

        if should_rebuild {
            self.mode = Mode::default_mode(&self.ssh_config_servers, cx);
            if let Mode::Default(new_state) = &self.mode {
                state = new_state.clone();
            }
        }

        let scroll_state = state.scrollbar.parent_entity(&cx.entity());
        let connect_button = div()
            .id("ssh-connect-new-server-container")
            .track_focus(&state.add_new_server.focus_handle)
            .anchor_scroll(state.add_new_server.scroll_anchor.clone())
            .child(
                ListItem::new("register-remove-server-button")
                    .toggle_state(
                        state
                            .add_new_server
                            .focus_handle
                            .contains_focused(window, cx),
                    )
                    .inset(true)
                    .spacing(ui::ListItemSpacing::Sparse)
                    .start_slot(Icon::new(IconName::Plus).color(Color::Muted))
                    .child(Label::new("Connect New Server"))
                    .on_click(cx.listener(|this, _, window, cx| {
                        let state = CreateRemoteServer::new(window, cx);
                        this.mode = Mode::CreateRemoteServer(state);

                        cx.notify();
                    })),
            )
            .on_action(cx.listener(|this, _: &menu::Confirm, window, cx| {
                let state = CreateRemoteServer::new(window, cx);
                this.mode = Mode::CreateRemoteServer(state);

                cx.notify();
            }));

        let handle = &**scroll_state.scroll_handle() as &dyn Any;
        let Some(scroll_handle) = handle.downcast_ref::<ScrollHandle>() else {
            unreachable!()
        };

        let mut modal_section = Navigable::new(
            v_flex()
                .track_focus(&self.focus_handle(cx))
                .id("ssh-server-list")
                .overflow_y_scroll()
                .track_scroll(&scroll_handle)
                .size_full()
                .child(connect_button)
                .child(
                    List::new()
                        .empty_message(
                            v_flex()
                                .child(
                                    div().px_3().child(
                                        Label::new("No remote servers registered yet.")
                                            .color(Color::Muted),
                                    ),
                                )
                                .into_any_element(),
                        )
                        .children(state.servers.iter().enumerate().map(|(ix, connection)| {
                            self.render_ssh_connection(ix, connection.clone(), window, cx)
                                .into_any_element()
                        })),
                )
                .into_any_element(),
        )
        .entry(state.add_new_server.clone());

        for server in &state.servers {
            match server {
                RemoteEntry::Project {
                    open_folder,
                    projects,
                    configure,
                    ..
                } => {
                    for (navigation_state, _) in projects {
                        modal_section = modal_section.entry(navigation_state.clone());
                    }
                    modal_section = modal_section
                        .entry(open_folder.clone())
                        .entry(configure.clone());
                }
                RemoteEntry::SshConfig { open_folder, .. } => {
                    modal_section = modal_section.entry(open_folder.clone());
                }
            }
        }
        let mut modal_section = modal_section.render(window, cx).into_any_element();

        let (create_window, reuse_window) = if self.create_new_window {
            (
                window.keystroke_text_for(&menu::Confirm),
                window.keystroke_text_for(&menu::SecondaryConfirm),
            )
        } else {
            (
                window.keystroke_text_for(&menu::SecondaryConfirm),
                window.keystroke_text_for(&menu::Confirm),
            )
        };
        let placeholder_text = Arc::from(format!(
            "{reuse_window} reuses this window, {create_window} opens a new one",
        ));

        Modal::new("remote-projects", None)
            .header(
                ModalHeader::new()
                    .child(Headline::new("Remote Projects").size(HeadlineSize::XSmall))
                    .child(
                        Label::new(placeholder_text)
                            .color(Color::Muted)
                            .size(LabelSize::XSmall),
                    ),
            )
            .section(
                Section::new().padded(false).child(
                    v_flex()
                        .min_h(rems(20.))
                        .size_full()
                        .relative()
                        .child(ListSeparator)
                        .child(
                            canvas(
                                |bounds, window, cx| {
                                    modal_section.prepaint_as_root(
                                        bounds.origin,
                                        bounds.size.into(),
                                        window,
                                        cx,
                                    );
                                    modal_section
                                },
                                |_, mut modal_section, window, cx| {
                                    modal_section.paint(window, cx);
                                },
                            )
                            .size_full(),
                        )
                        .child(
                            div()
                                .occlude()
                                .h_full()
                                .absolute()
                                .top_1()
                                .bottom_1()
                                .right_1()
                                .w(px(8.))
                                .children(Scrollbar::vertical(scroll_state)),
                        ),
                ),
            )
            .into_any_element()
    }

    fn create_host_from_ssh_config(
        &mut self,
        ssh_config_host: &SharedString,
        cx: &mut Context<'_, Self>,
    ) -> usize {
        let new_ix = Arc::new(AtomicUsize::new(0));

        let update_new_ix = new_ix.clone();
        self.update_settings_file(cx, move |settings, _| {
            update_new_ix.store(
                settings
                    .ssh_connections
                    .as_ref()
                    .map_or(0, |connections| connections.len()),
                atomic::Ordering::Release,
            );
        });

        self.add_ssh_server(
            SshConnectionOptions {
                host: ssh_config_host.to_string(),
                ..SshConnectionOptions::default()
            },
            cx,
        );
        self.mode = Mode::default_mode(&self.ssh_config_servers, cx);
        new_ix.load(atomic::Ordering::Acquire)
    }
}

fn spawn_ssh_config_watch(fs: Arc<dyn Fs>, cx: &Context<RemoteServerProjects>) -> Task<()> {
    let mut user_ssh_config_watcher =
        watch_config_file(cx.background_executor(), fs.clone(), user_ssh_config_file());
    let mut global_ssh_config_watcher = watch_config_file(
        cx.background_executor(),
        fs,
        global_ssh_config_file().to_owned(),
    );

    cx.spawn(async move |remote_server_projects, cx| {
        let mut global_hosts = BTreeSet::default();
        let mut user_hosts = BTreeSet::default();
        let mut running_receivers = 2;

        loop {
            select! {
                new_global_file_contents = global_ssh_config_watcher.next().fuse() => {
                    match new_global_file_contents {
                        Some(new_global_file_contents) => {
                            global_hosts = parse_ssh_config_hosts(&new_global_file_contents);
                            if remote_server_projects.update(cx, |remote_server_projects, cx| {
                                remote_server_projects.ssh_config_servers = global_hosts.iter().chain(user_hosts.iter()).map(SharedString::from).collect();
                                cx.notify();
                            }).is_err() {
                                return;
                            }
                        },
                        None => {
                            running_receivers -= 1;
                            if running_receivers == 0 {
                                return;
                            }
                        }
                    }
                },
                new_user_file_contents = user_ssh_config_watcher.next().fuse() => {
                    match new_user_file_contents {
                        Some(new_user_file_contents) => {
                            user_hosts = parse_ssh_config_hosts(&new_user_file_contents);
                            if remote_server_projects.update(cx, |remote_server_projects, cx| {
                                remote_server_projects.ssh_config_servers = global_hosts.iter().chain(user_hosts.iter()).map(SharedString::from).collect();
                                cx.notify();
                            }).is_err() {
                                return;
                            }
                        },
                        None => {
                            running_receivers -= 1;
                            if running_receivers == 0 {
                                return;
                            }
                        }
                    }
                },
            }
        }
    })
}

fn get_text(element: &Entity<Editor>, cx: &mut App) -> String {
    element.read(cx).text(cx).trim().to_string()
}

impl ModalView for RemoteServerProjects {}

impl Focusable for RemoteServerProjects {
    fn focus_handle(&self, cx: &App) -> FocusHandle {
        match &self.mode {
            Mode::ProjectPicker(picker) => picker.focus_handle(cx),
            _ => self.focus_handle.clone(),
        }
    }
}

impl EventEmitter<DismissEvent> for RemoteServerProjects {}

impl Render for RemoteServerProjects {
    fn render(&mut self, window: &mut Window, cx: &mut Context<Self>) -> impl IntoElement {
        div()
            .elevation_3(cx)
            .w(rems(34.))
            .key_context("RemoteServerModal")
            .on_action(cx.listener(Self::cancel))
            .on_action(cx.listener(Self::confirm))
            .capture_any_mouse_down(cx.listener(|this, _, window, cx| {
                this.focus_handle(cx).focus(window);
            }))
            .on_mouse_down_out(cx.listener(|this, _, _, cx| {
                if matches!(this.mode, Mode::Default(_)) {
                    cx.emit(DismissEvent)
                }
            }))
            .child(match &self.mode {
                Mode::Default(state) => self
                    .render_default(state.clone(), window, cx)
                    .into_any_element(),
                Mode::ViewServerOptions(state) => self
                    .render_view_options(state.clone(), window, cx)
                    .into_any_element(),
                Mode::ProjectPicker(element) => element.clone().into_any_element(),
                Mode::CreateRemoteServer(state) => self
                    .render_create_remote_server(state, cx)
                    .into_any_element(),
                Mode::EditNickname(state) => self
                    .render_edit_nickname(state, window, cx)
                    .into_any_element(),
            })
    }
}<|MERGE_RESOLUTION|>--- conflicted
+++ resolved
@@ -592,29 +592,17 @@
                         });
                     };
 
-<<<<<<< HEAD
-                    let project = cx.update(|_, cx| {
-                        project::Project::ssh(
-                            session,
-                            app_state.client.clone(),
-                            app_state.user_store.clone(),
-                            app_state.languages.clone(),
-                            app_state.fs.clone(),
-                            cx,
-=======
                     let (path_style, project) = cx.update(|_, cx| {
                         (
                             session.read(cx).path_style(),
                             project::Project::ssh(
                                 session,
                                 app_state.client.clone(),
-                                app_state.node_runtime.clone(),
                                 app_state.user_store.clone(),
                                 app_state.languages.clone(),
                                 app_state.fs.clone(),
                                 cx,
                             ),
->>>>>>> 290f84a9
                         )
                     })?;
 
