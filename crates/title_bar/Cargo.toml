--- conflicted
+++ resolved
@@ -27,11 +27,7 @@
 ]
 
 [dependencies]
-<<<<<<< HEAD
-=======
 anyhow.workspace = true
-auto_update.workspace = true
->>>>>>> 290f84a9
 call.workspace = true
 chrono.workspace = true
 client.workspace = true
