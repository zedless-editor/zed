--- conflicted
+++ resolved
@@ -615,24 +615,9 @@
                         if needs_install {
                             log::info!("Initializing default prettier with plugins {new_plugins:?}");
                             let installed_plugins = new_plugins.clone();
-<<<<<<< HEAD
-                            log::warn!("Missing prettier plugins: {installed_plugins:?}");
-                            project.update(cx, |project, _| {
-                                project.default_prettier.prettier =
-=======
-                            cx.background_spawn(async move {
-                                install_prettier_packages(fs.as_ref(), new_plugins, node).await?;
-                                // Save the server file last, so the reinstall need could be determined by the absence of the file.
-                                save_prettier_server_file(fs.as_ref()).await?;
-                                anyhow::Ok(())
-                            })
-                                .await
-                                .context("prettier & plugins install")
-                                .map_err(Arc::new)?;
                             log::info!("Initialized default prettier with plugins: {installed_plugins:?}");
                             prettier_store.update(cx, |prettier_store, _| {
                                 prettier_store.default_prettier.prettier =
->>>>>>> 290f84a9
                                     PrettierInstallation::Installed(PrettierInstance {
                                         attempt: 0,
                                         prettier: None,
