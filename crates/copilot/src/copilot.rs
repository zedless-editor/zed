pub mod copilot_chat;
mod copilot_completion_provider;
pub mod request;
mod sign_in;

use crate::sign_in::initiate_sign_in_within_workspace;
use ::fs::Fs;
use anyhow::{Context as _, Result, anyhow};
use collections::{HashMap, HashSet};
use command_palette_hooks::CommandPaletteFilter;
use futures::{Future, FutureExt, TryFutureExt, channel::oneshot, future::Shared};
use gpui::{
    App, AppContext as _, AsyncApp, Context, Entity, EntityId, EventEmitter, Global, Task,
    WeakEntity, actions,
};
use http_client::HttpClient;
use language::language_settings::CopilotSettings;
use language::{
    Anchor, Bias, Buffer, BufferSnapshot, Language, PointUtf16, ToPointUtf16,
    language_settings::{EditPredictionProvider, all_language_settings, language_settings},
    point_from_lsp, point_to_lsp,
};
use lsp::{LanguageServer, LanguageServerBinary, LanguageServerId, LanguageServerName};
use node_runtime::NodeRuntime;
use parking_lot::Mutex;
use request::StatusNotification;
use settings::SettingsStore;
use sign_in::{reinstall_and_sign_in_within_workspace, sign_out_within_workspace};
use std::{
    any::TypeId,
    env,
    ffi::OsString,
    mem,
    ops::Range,
    path::{Path, PathBuf},
    sync::Arc,
};
use util::{ResultExt, fs::remove_matching};
use workspace::Workspace;

pub use crate::copilot_completion_provider::CopilotCompletionProvider;
pub use crate::sign_in::{CopilotCodeVerification, initiate_sign_in, reinstall_and_sign_in};

actions!(
    copilot,
    [
        Suggest,
        NextSuggestion,
        PreviousSuggestion,
        Reinstall,
        SignIn,
        SignOut
    ]
);

pub fn init(
    new_server_id: LanguageServerId,
    fs: Arc<dyn Fs>,
    http: Arc<dyn HttpClient>,
    node_runtime: NodeRuntime,
    cx: &mut App,
) {
    copilot_chat::init(fs.clone(), http.clone(), cx);

    let copilot = cx.new({
        let node_runtime = node_runtime.clone();
        move |cx| Copilot::start(new_server_id, fs, node_runtime, cx)
    });
    Copilot::set_global(copilot.clone(), cx);
    cx.observe(&copilot, |handle, cx| {
        let copilot_action_types = [
            TypeId::of::<Suggest>(),
            TypeId::of::<NextSuggestion>(),
            TypeId::of::<PreviousSuggestion>(),
            TypeId::of::<Reinstall>(),
        ];
        let copilot_auth_action_types = [TypeId::of::<SignOut>()];
        let copilot_no_auth_action_types = [TypeId::of::<SignIn>()];
        let status = handle.read(cx).status();
        let filter = CommandPaletteFilter::global_mut(cx);

        match status {
            Status::Disabled => {
                filter.hide_action_types(&copilot_action_types);
                filter.hide_action_types(&copilot_auth_action_types);
                filter.hide_action_types(&copilot_no_auth_action_types);
            }
            Status::Authorized => {
                filter.hide_action_types(&copilot_no_auth_action_types);
                filter.show_action_types(
                    copilot_action_types
                        .iter()
                        .chain(&copilot_auth_action_types),
                );
            }
            _ => {
                filter.hide_action_types(&copilot_action_types);
                filter.hide_action_types(&copilot_auth_action_types);
                filter.show_action_types(copilot_no_auth_action_types.iter());
            }
        }
    })
    .detach();

    cx.observe_new(|workspace: &mut Workspace, _window, _cx| {
        workspace.register_action(|workspace, _: &SignIn, window, cx| {
            if let Some(copilot) = Copilot::global(cx) {
                let is_reinstall = false;
                initiate_sign_in_within_workspace(workspace, copilot, is_reinstall, window, cx);
            }
        });
        workspace.register_action(|workspace, _: &Reinstall, window, cx| {
            if let Some(copilot) = Copilot::global(cx) {
                reinstall_and_sign_in_within_workspace(workspace, copilot, window, cx);
            }
        });
        workspace.register_action(|workspace, _: &SignOut, _window, cx| {
            if let Some(copilot) = Copilot::global(cx) {
                sign_out_within_workspace(workspace, copilot, cx);
            }
        });
    })
    .detach();
}

enum CopilotServer {
    Disabled,
    Starting { task: Shared<Task<()>> },
    Error(Arc<str>),
    Running(RunningCopilotServer),
}

impl CopilotServer {
    fn as_authenticated(&mut self) -> Result<&mut RunningCopilotServer> {
        let server = self.as_running()?;
        anyhow::ensure!(
            matches!(server.sign_in_status, SignInStatus::Authorized { .. }),
            "must sign in before using copilot"
        );
        Ok(server)
    }

    fn as_running(&mut self) -> Result<&mut RunningCopilotServer> {
        match self {
            CopilotServer::Starting { .. } => anyhow::bail!("copilot is still starting"),
            CopilotServer::Disabled => anyhow::bail!("copilot is disabled"),
            CopilotServer::Error(error) => {
                anyhow::bail!("copilot was not started because of an error: {error}")
            }
            CopilotServer::Running(server) => Ok(server),
        }
    }
}

struct RunningCopilotServer {
    lsp: Arc<LanguageServer>,
    sign_in_status: SignInStatus,
    registered_buffers: HashMap<EntityId, RegisteredBuffer>,
}

#[derive(Clone, Debug)]
enum SignInStatus {
    Authorized,
    Unauthorized,
    SigningIn {
        prompt: Option<request::PromptUserDeviceFlow>,
        task: Shared<Task<Result<(), Arc<anyhow::Error>>>>,
    },
    SignedOut {
        awaiting_signing_in: bool,
    },
}

#[derive(Debug, Clone)]
pub enum Status {
    Starting {
        task: Shared<Task<()>>,
    },
    Error(Arc<str>),
    Disabled,
    SignedOut {
        awaiting_signing_in: bool,
    },
    SigningIn {
        prompt: Option<request::PromptUserDeviceFlow>,
    },
    Unauthorized,
    Authorized,
}

impl Status {
    pub fn is_authorized(&self) -> bool {
        matches!(self, Status::Authorized)
    }

    pub fn is_disabled(&self) -> bool {
        matches!(self, Status::Disabled)
    }
}

struct RegisteredBuffer {
    uri: lsp::Url,
    language_id: String,
    snapshot: BufferSnapshot,
    snapshot_version: i32,
    _subscriptions: [gpui::Subscription; 2],
    pending_buffer_change: Task<Option<()>>,
}

impl RegisteredBuffer {
    fn report_changes(
        &mut self,
        buffer: &Entity<Buffer>,
        cx: &mut Context<Copilot>,
    ) -> oneshot::Receiver<(i32, BufferSnapshot)> {
        let (done_tx, done_rx) = oneshot::channel();

        if buffer.read(cx).version() == self.snapshot.version {
            let _ = done_tx.send((self.snapshot_version, self.snapshot.clone()));
        } else {
            let buffer = buffer.downgrade();
            let id = buffer.entity_id();
            let prev_pending_change =
                mem::replace(&mut self.pending_buffer_change, Task::ready(None));
            self.pending_buffer_change = cx.spawn(async move |copilot, cx| {
                prev_pending_change.await;

                let old_version = copilot
                    .update(cx, |copilot, _| {
                        let server = copilot.server.as_authenticated().log_err()?;
                        let buffer = server.registered_buffers.get_mut(&id)?;
                        Some(buffer.snapshot.version.clone())
                    })
                    .ok()??;
                let new_snapshot = buffer.read_with(cx, |buffer, _| buffer.snapshot()).ok()?;

                let content_changes = cx
                    .background_spawn({
                        let new_snapshot = new_snapshot.clone();
                        async move {
                            new_snapshot
                                .edits_since::<(PointUtf16, usize)>(&old_version)
                                .map(|edit| {
                                    let edit_start = edit.new.start.0;
                                    let edit_end = edit_start + (edit.old.end.0 - edit.old.start.0);
                                    let new_text = new_snapshot
                                        .text_for_range(edit.new.start.1..edit.new.end.1)
                                        .collect();
                                    lsp::TextDocumentContentChangeEvent {
                                        range: Some(lsp::Range::new(
                                            point_to_lsp(edit_start),
                                            point_to_lsp(edit_end),
                                        )),
                                        range_length: None,
                                        text: new_text,
                                    }
                                })
                                .collect::<Vec<_>>()
                        }
                    })
                    .await;

                copilot
                    .update(cx, |copilot, _| {
                        let server = copilot.server.as_authenticated().log_err()?;
                        let buffer = server.registered_buffers.get_mut(&id)?;
                        if !content_changes.is_empty() {
                            buffer.snapshot_version += 1;
                            buffer.snapshot = new_snapshot;
                            server
                                .lsp
                                .notify::<lsp::notification::DidChangeTextDocument>(
                                    &lsp::DidChangeTextDocumentParams {
                                        text_document: lsp::VersionedTextDocumentIdentifier::new(
                                            buffer.uri.clone(),
                                            buffer.snapshot_version,
                                        ),
                                        content_changes,
                                    },
                                )
                                .ok();
                        }
                        let _ = done_tx.send((buffer.snapshot_version, buffer.snapshot.clone()));
                        Some(())
                    })
                    .ok()?;

                Some(())
            });
        }

        done_rx
    }
}

#[derive(Debug)]
pub struct Completion {
    pub uuid: String,
    pub range: Range<Anchor>,
    pub text: String,
}

pub struct Copilot {
    fs: Arc<dyn Fs>,
    node_runtime: NodeRuntime,
    server: CopilotServer,
    buffers: HashSet<WeakEntity<Buffer>>,
    server_id: LanguageServerId,
    _subscription: gpui::Subscription,
}

pub enum Event {
    CopilotLanguageServerStarted,
    CopilotAuthSignedIn,
    CopilotAuthSignedOut,
}

impl EventEmitter<Event> for Copilot {}

struct GlobalCopilot(Entity<Copilot>);

impl Global for GlobalCopilot {}

impl Copilot {
    pub fn global(cx: &App) -> Option<Entity<Self>> {
        cx.try_global::<GlobalCopilot>()
            .map(|model| model.0.clone())
    }

    pub fn set_global(copilot: Entity<Self>, cx: &mut App) {
        cx.set_global(GlobalCopilot(copilot));
    }

    fn start(
        new_server_id: LanguageServerId,
        fs: Arc<dyn Fs>,
        node_runtime: NodeRuntime,
        cx: &mut Context<Self>,
    ) -> Self {
        let mut this = Self {
            server_id: new_server_id,
            fs,
            node_runtime,
            server: CopilotServer::Disabled,
            buffers: Default::default(),
            _subscription: cx.on_app_quit(Self::shutdown_language_server),
        };
        this.start_copilot(true, false, cx);
        cx.observe_global::<SettingsStore>(move |this, cx| this.start_copilot(true, false, cx))
            .detach();
        this
    }

    fn shutdown_language_server(
        &mut self,
        _cx: &mut Context<Self>,
    ) -> impl Future<Output = ()> + use<> {
        let shutdown = match mem::replace(&mut self.server, CopilotServer::Disabled) {
            CopilotServer::Running(server) => Some(Box::pin(async move { server.lsp.shutdown() })),
            _ => None,
        };

        async move {
            if let Some(shutdown) = shutdown {
                shutdown.await;
            }
        }
    }

<<<<<<< HEAD
    fn enable_or_disable_copilot(&mut self, cx: &mut Context<Self>) {
        self.server = CopilotServer::Disabled;
        cx.notify();
=======
    fn start_copilot(
        &mut self,
        check_edit_prediction_provider: bool,
        awaiting_sign_in_after_start: bool,
        cx: &mut Context<Self>,
    ) {
        if !matches!(self.server, CopilotServer::Disabled) {
            return;
        }
        let language_settings = all_language_settings(None, cx);
        if check_edit_prediction_provider
            && language_settings.edit_predictions.provider != EditPredictionProvider::Copilot
        {
            return;
        }
        let server_id = self.server_id;
        let fs = self.fs.clone();
        let node_runtime = self.node_runtime.clone();
        let env = self.build_env(&language_settings.edit_predictions.copilot);
        let start_task = cx
            .spawn(async move |this, cx| {
                Self::start_language_server(
                    server_id,
                    fs,
                    node_runtime,
                    env,
                    this,
                    awaiting_sign_in_after_start,
                    cx,
                )
                .await
            })
            .shared();
        self.server = CopilotServer::Starting { task: start_task };
        cx.notify();
    }

    fn build_env(&self, copilot_settings: &CopilotSettings) -> Option<HashMap<String, String>> {
        let proxy_url = copilot_settings.proxy.clone()?;
        let no_verify = copilot_settings.proxy_no_verify;
        let http_or_https_proxy = if proxy_url.starts_with("http:") {
            Some("HTTP_PROXY")
        } else if proxy_url.starts_with("https:") {
            Some("HTTPS_PROXY")
        } else {
            log::error!(
                "Unsupported protocol scheme for language server proxy (must be http or https)"
            );
            None
        };

        let mut env = HashMap::default();

        if let Some(proxy_type) = http_or_https_proxy {
            env.insert(proxy_type.to_string(), proxy_url);
            if let Some(true) = no_verify {
                env.insert("NODE_TLS_REJECT_UNAUTHORIZED".to_string(), "0".to_string());
            };
        }

        if let Ok(oauth_token) = env::var(copilot_chat::COPILOT_OAUTH_ENV_VAR) {
            env.insert(copilot_chat::COPILOT_OAUTH_ENV_VAR.to_string(), oauth_token);
        }

        if env.is_empty() { None } else { Some(env) }
>>>>>>> d280c95d
    }

    #[cfg(any(test, feature = "test-support"))]
    pub fn fake(cx: &mut gpui::TestAppContext) -> (Entity<Self>, lsp::FakeLanguageServer) {
        use fs::FakeFs;
        use lsp::FakeLanguageServer;
        use node_runtime::NodeRuntime;

        let (server, fake_server) = FakeLanguageServer::new(
            LanguageServerId(0),
            LanguageServerBinary {
                path: "path/to/copilot".into(),
                arguments: vec![],
                env: None,
            },
            "copilot".into(),
            Default::default(),
            &mut cx.to_async(),
        );
        let node_runtime = NodeRuntime::unavailable();
        let this = cx.new(|cx| Self {
            server_id: LanguageServerId(0),
            fs: FakeFs::new(cx.background_executor().clone()),
            node_runtime,
            server: CopilotServer::Running(RunningCopilotServer {
                lsp: Arc::new(server),
                sign_in_status: SignInStatus::Authorized,
                registered_buffers: Default::default(),
            }),
            _subscription: cx.on_app_quit(Self::shutdown_language_server),
            buffers: Default::default(),
        });
        (this, fake_server)
    }

    async fn start_language_server(
        new_server_id: LanguageServerId,
        fs: Arc<dyn Fs>,
        node_runtime: NodeRuntime,
        env: Option<HashMap<String, String>>,
        this: WeakEntity<Self>,
        awaiting_sign_in_after_start: bool,
        cx: &mut AsyncApp,
    ) {
        let start_language_server = async {
            let server_path = get_copilot_lsp(fs, node_runtime.clone()).await?;
            let node_path = node_runtime.binary_path().await?;
            let arguments: Vec<OsString> = vec![server_path.into(), "--stdio".into()];
            let binary = LanguageServerBinary {
                path: node_path,
                arguments,
                env,
            };

            let root_path = if cfg!(target_os = "windows") {
                Path::new("C:/")
            } else {
                Path::new("/")
            };

            let server_name = LanguageServerName("copilot".into());
            let server = LanguageServer::new(
                Arc::new(Mutex::new(None)),
                new_server_id,
                server_name,
                binary,
                root_path,
                None,
                Default::default(),
                cx,
            )?;

            server
                .on_notification::<StatusNotification, _>(|_, _| { /* Silence the notification */ })
                .detach();

            let configuration = lsp::DidChangeConfigurationParams {
                settings: Default::default(),
            };

            let editor_info = request::SetEditorInfoParams {
                editor_info: request::EditorInfo {
                    name: "zed".into(),
                    version: env!("CARGO_PKG_VERSION").into(),
                },
                editor_plugin_info: request::EditorPluginInfo {
                    name: "zed-copilot".into(),
                    version: "0.0.1".into(),
                },
            };
            let editor_info_json = serde_json::to_value(&editor_info)?;

            let server = cx
                .update(|cx| {
                    let mut params = server.default_initialize_params(false, cx);
                    params.initialization_options = Some(editor_info_json);
                    server.initialize(params, configuration.into(), cx)
                })?
                .await?;

            let status = server
                .request::<request::CheckStatus>(request::CheckStatusParams {
                    local_checks_only: false,
                })
                .await
                .into_response()
                .context("copilot: check status")?;

            server
                .request::<request::SetEditorInfo>(editor_info)
                .await
                .into_response()
                .context("copilot: set editor info")?;

            anyhow::Ok((server, status))
        };

        let server = start_language_server.await;
        this.update(cx, |this, cx| {
            cx.notify();
            match server {
                Ok((server, status)) => {
                    this.server = CopilotServer::Running(RunningCopilotServer {
                        lsp: server,
                        sign_in_status: SignInStatus::SignedOut {
                            awaiting_signing_in: awaiting_sign_in_after_start,
                        },
                        registered_buffers: Default::default(),
                    });
                    cx.emit(Event::CopilotLanguageServerStarted);
                    this.update_sign_in_status(status, cx);
                }
                Err(error) => {
                    this.server = CopilotServer::Error(error.to_string().into());
                    cx.notify()
                }
            }
        })
        .ok();
    }

    pub(crate) fn sign_in(&mut self, cx: &mut Context<Self>) -> Task<Result<()>> {
        if let CopilotServer::Running(server) = &mut self.server {
            let task = match &server.sign_in_status {
                SignInStatus::Authorized { .. } => Task::ready(Ok(())).shared(),
                SignInStatus::SigningIn { task, .. } => {
                    cx.notify();
                    task.clone()
                }
                SignInStatus::SignedOut { .. } | SignInStatus::Unauthorized { .. } => {
                    let lsp = server.lsp.clone();
                    let task = cx
                        .spawn(async move |this, cx| {
                            let sign_in = async {
                                let sign_in = lsp
                                    .request::<request::SignInInitiate>(
                                        request::SignInInitiateParams {},
                                    )
                                    .await
                                    .into_response()
                                    .context("copilot sign-in")?;
                                match sign_in {
                                    request::SignInInitiateResult::AlreadySignedIn { user } => {
                                        Ok(request::SignInStatus::Ok { user: Some(user) })
                                    }
                                    request::SignInInitiateResult::PromptUserDeviceFlow(flow) => {
                                        this.update(cx, |this, cx| {
                                            if let CopilotServer::Running(RunningCopilotServer {
                                                sign_in_status: status,
                                                ..
                                            }) = &mut this.server
                                            {
                                                if let SignInStatus::SigningIn {
                                                    prompt: prompt_flow,
                                                    ..
                                                } = status
                                                {
                                                    *prompt_flow = Some(flow.clone());
                                                    cx.notify();
                                                }
                                            }
                                        })?;
                                        let response = lsp
                                            .request::<request::SignInConfirm>(
                                                request::SignInConfirmParams {
                                                    user_code: flow.user_code,
                                                },
                                            )
                                            .await
                                            .into_response()
                                            .context("copilot: sign in confirm")?;
                                        Ok(response)
                                    }
                                }
                            };

                            let sign_in = sign_in.await;
                            this.update(cx, |this, cx| match sign_in {
                                Ok(status) => {
                                    this.update_sign_in_status(status, cx);
                                    Ok(())
                                }
                                Err(error) => {
                                    this.update_sign_in_status(
                                        request::SignInStatus::NotSignedIn,
                                        cx,
                                    );
                                    Err(Arc::new(error))
                                }
                            })?
                        })
                        .shared();
                    server.sign_in_status = SignInStatus::SigningIn {
                        prompt: None,
                        task: task.clone(),
                    };
                    cx.notify();
                    task
                }
            };

            cx.background_spawn(task.map_err(|err| anyhow!("{err:?}")))
        } else {
            // If we're downloading, wait until download is finished
            // If we're in a stuck state, display to the user
            Task::ready(Err(anyhow!("copilot hasn't started yet")))
        }
    }

    pub(crate) fn sign_out(&mut self, cx: &mut Context<Self>) -> Task<Result<()>> {
        self.update_sign_in_status(request::SignInStatus::NotSignedIn, cx);
        match &self.server {
            CopilotServer::Running(RunningCopilotServer { lsp: server, .. }) => {
                let server = server.clone();
                cx.background_spawn(async move {
                    server
                        .request::<request::SignOut>(request::SignOutParams {})
                        .await
                        .into_response()
                        .context("copilot: sign in confirm")?;
                    anyhow::Ok(())
                })
            }
            CopilotServer::Disabled => cx.background_spawn(async {
                clear_copilot_config_dir().await;
                anyhow::Ok(())
            }),
            _ => Task::ready(Err(anyhow!("copilot hasn't started yet"))),
        }
    }

    pub(crate) fn reinstall(&mut self, cx: &mut Context<Self>) -> Shared<Task<()>> {
        let language_settings = all_language_settings(None, cx);
        let env = self.build_env(&language_settings.edit_predictions.copilot);
        let start_task = cx
            .spawn({
                let fs = self.fs.clone();
                let node_runtime = self.node_runtime.clone();
                let server_id = self.server_id;
                async move |this, cx| {
                    clear_copilot_dir().await;
                    Self::start_language_server(server_id, fs, node_runtime, env, this, false, cx)
                        .await
                }
            })
            .shared();

        self.server = CopilotServer::Starting {
            task: start_task.clone(),
        };

        cx.notify();

        start_task
    }

    pub fn language_server(&self) -> Option<&Arc<LanguageServer>> {
        if let CopilotServer::Running(server) = &self.server {
            Some(&server.lsp)
        } else {
            None
        }
    }

    pub fn register_buffer(&mut self, buffer: &Entity<Buffer>, cx: &mut Context<Self>) {
        let weak_buffer = buffer.downgrade();
        self.buffers.insert(weak_buffer.clone());

        if let CopilotServer::Running(RunningCopilotServer {
            lsp: server,
            sign_in_status: status,
            registered_buffers,
            ..
        }) = &mut self.server
        {
            if !matches!(status, SignInStatus::Authorized { .. }) {
                return;
            }

            registered_buffers
                .entry(buffer.entity_id())
                .or_insert_with(|| {
                    let uri: lsp::Url = uri_for_buffer(buffer, cx);
                    let language_id = id_for_language(buffer.read(cx).language());
                    let snapshot = buffer.read(cx).snapshot();
                    server
                        .notify::<lsp::notification::DidOpenTextDocument>(
                            &lsp::DidOpenTextDocumentParams {
                                text_document: lsp::TextDocumentItem {
                                    uri: uri.clone(),
                                    language_id: language_id.clone(),
                                    version: 0,
                                    text: snapshot.text(),
                                },
                            },
                        )
                        .ok();

                    RegisteredBuffer {
                        uri,
                        language_id,
                        snapshot,
                        snapshot_version: 0,
                        pending_buffer_change: Task::ready(Some(())),
                        _subscriptions: [
                            cx.subscribe(buffer, |this, buffer, event, cx| {
                                this.handle_buffer_event(buffer, event, cx).log_err();
                            }),
                            cx.observe_release(buffer, move |this, _buffer, _cx| {
                                this.buffers.remove(&weak_buffer);
                                this.unregister_buffer(&weak_buffer);
                            }),
                        ],
                    }
                });
        }
    }

    fn handle_buffer_event(
        &mut self,
        buffer: Entity<Buffer>,
        event: &language::BufferEvent,
        cx: &mut Context<Self>,
    ) -> Result<()> {
        if let Ok(server) = self.server.as_running() {
            if let Some(registered_buffer) = server.registered_buffers.get_mut(&buffer.entity_id())
            {
                match event {
                    language::BufferEvent::Edited => {
                        drop(registered_buffer.report_changes(&buffer, cx));
                    }
                    language::BufferEvent::Saved => {
                        server
                            .lsp
                            .notify::<lsp::notification::DidSaveTextDocument>(
                                &lsp::DidSaveTextDocumentParams {
                                    text_document: lsp::TextDocumentIdentifier::new(
                                        registered_buffer.uri.clone(),
                                    ),
                                    text: None,
                                },
                            )?;
                    }
                    language::BufferEvent::FileHandleChanged
                    | language::BufferEvent::LanguageChanged => {
                        let new_language_id = id_for_language(buffer.read(cx).language());
                        let new_uri = uri_for_buffer(&buffer, cx);
                        if new_uri != registered_buffer.uri
                            || new_language_id != registered_buffer.language_id
                        {
                            let old_uri = mem::replace(&mut registered_buffer.uri, new_uri);
                            registered_buffer.language_id = new_language_id;
                            server
                                .lsp
                                .notify::<lsp::notification::DidCloseTextDocument>(
                                    &lsp::DidCloseTextDocumentParams {
                                        text_document: lsp::TextDocumentIdentifier::new(old_uri),
                                    },
                                )?;
                            server
                                .lsp
                                .notify::<lsp::notification::DidOpenTextDocument>(
                                    &lsp::DidOpenTextDocumentParams {
                                        text_document: lsp::TextDocumentItem::new(
                                            registered_buffer.uri.clone(),
                                            registered_buffer.language_id.clone(),
                                            registered_buffer.snapshot_version,
                                            registered_buffer.snapshot.text(),
                                        ),
                                    },
                                )?;
                        }
                    }
                    _ => {}
                }
            }
        }

        Ok(())
    }

    fn unregister_buffer(&mut self, buffer: &WeakEntity<Buffer>) {
        if let Ok(server) = self.server.as_running() {
            if let Some(buffer) = server.registered_buffers.remove(&buffer.entity_id()) {
                server
                    .lsp
                    .notify::<lsp::notification::DidCloseTextDocument>(
                        &lsp::DidCloseTextDocumentParams {
                            text_document: lsp::TextDocumentIdentifier::new(buffer.uri),
                        },
                    )
                    .ok();
            }
        }
    }

    pub fn completions<T>(
        &mut self,
        buffer: &Entity<Buffer>,
        position: T,
        cx: &mut Context<Self>,
    ) -> Task<Result<Vec<Completion>>>
    where
        T: ToPointUtf16,
    {
        self.request_completions::<request::GetCompletions, _>(buffer, position, cx)
    }

    pub fn completions_cycling<T>(
        &mut self,
        buffer: &Entity<Buffer>,
        position: T,
        cx: &mut Context<Self>,
    ) -> Task<Result<Vec<Completion>>>
    where
        T: ToPointUtf16,
    {
        self.request_completions::<request::GetCompletionsCycling, _>(buffer, position, cx)
    }

    pub fn accept_completion(
        &mut self,
        completion: &Completion,
        cx: &mut Context<Self>,
    ) -> Task<Result<()>> {
        let server = match self.server.as_authenticated() {
            Ok(server) => server,
            Err(error) => return Task::ready(Err(error)),
        };
        let request =
            server
                .lsp
                .request::<request::NotifyAccepted>(request::NotifyAcceptedParams {
                    uuid: completion.uuid.clone(),
                });
        cx.background_spawn(async move {
            request
                .await
                .into_response()
                .context("copilot: notify accepted")?;
            Ok(())
        })
    }

    pub fn discard_completions(
        &mut self,
        completions: &[Completion],
        cx: &mut Context<Self>,
    ) -> Task<Result<()>> {
        let server = match self.server.as_authenticated() {
            Ok(server) => server,
            Err(_) => return Task::ready(Ok(())),
        };
        let request =
            server
                .lsp
                .request::<request::NotifyRejected>(request::NotifyRejectedParams {
                    uuids: completions
                        .iter()
                        .map(|completion| completion.uuid.clone())
                        .collect(),
                });
        cx.background_spawn(async move {
            request
                .await
                .into_response()
                .context("copilot: notify rejected")?;
            Ok(())
        })
    }

    fn request_completions<R, T>(
        &mut self,
        buffer: &Entity<Buffer>,
        position: T,
        cx: &mut Context<Self>,
    ) -> Task<Result<Vec<Completion>>>
    where
        R: 'static
            + lsp::request::Request<
                Params = request::GetCompletionsParams,
                Result = request::GetCompletionsResult,
            >,
        T: ToPointUtf16,
    {
        self.register_buffer(buffer, cx);

        let server = match self.server.as_authenticated() {
            Ok(server) => server,
            Err(error) => return Task::ready(Err(error)),
        };
        let lsp = server.lsp.clone();
        let registered_buffer = server
            .registered_buffers
            .get_mut(&buffer.entity_id())
            .unwrap();
        let snapshot = registered_buffer.report_changes(buffer, cx);
        let buffer = buffer.read(cx);
        let uri = registered_buffer.uri.clone();
        let position = position.to_point_utf16(buffer);
        let settings = language_settings(
            buffer.language_at(position).map(|l| l.name()),
            buffer.file(),
            cx,
        );
        let tab_size = settings.tab_size;
        let hard_tabs = settings.hard_tabs;
        let relative_path = buffer
            .file()
            .map(|file| file.path().to_path_buf())
            .unwrap_or_default();

        cx.background_spawn(async move {
            let (version, snapshot) = snapshot.await?;
            let result = lsp
                .request::<R>(request::GetCompletionsParams {
                    doc: request::GetCompletionsDocument {
                        uri,
                        tab_size: tab_size.into(),
                        indent_size: 1,
                        insert_spaces: !hard_tabs,
                        relative_path: relative_path.to_string_lossy().into(),
                        position: point_to_lsp(position),
                        version: version.try_into().unwrap(),
                    },
                })
                .await
                .into_response()
                .context("copilot: get completions")?;
            let completions = result
                .completions
                .into_iter()
                .map(|completion| {
                    let start = snapshot
                        .clip_point_utf16(point_from_lsp(completion.range.start), Bias::Left);
                    let end =
                        snapshot.clip_point_utf16(point_from_lsp(completion.range.end), Bias::Left);
                    Completion {
                        uuid: completion.uuid,
                        range: snapshot.anchor_before(start)..snapshot.anchor_after(end),
                        text: completion.text,
                    }
                })
                .collect();
            anyhow::Ok(completions)
        })
    }

    pub fn status(&self) -> Status {
        match &self.server {
            CopilotServer::Starting { task } => Status::Starting { task: task.clone() },
            CopilotServer::Disabled => Status::Disabled,
            CopilotServer::Error(error) => Status::Error(error.clone()),
            CopilotServer::Running(RunningCopilotServer { sign_in_status, .. }) => {
                match sign_in_status {
                    SignInStatus::Authorized { .. } => Status::Authorized,
                    SignInStatus::Unauthorized { .. } => Status::Unauthorized,
                    SignInStatus::SigningIn { prompt, .. } => Status::SigningIn {
                        prompt: prompt.clone(),
                    },
                    SignInStatus::SignedOut {
                        awaiting_signing_in,
                    } => Status::SignedOut {
                        awaiting_signing_in: *awaiting_signing_in,
                    },
                }
            }
        }
    }

    fn update_sign_in_status(&mut self, lsp_status: request::SignInStatus, cx: &mut Context<Self>) {
        self.buffers.retain(|buffer| buffer.is_upgradable());

        if let Ok(server) = self.server.as_running() {
            match lsp_status {
                request::SignInStatus::Ok { user: Some(_) }
                | request::SignInStatus::MaybeOk { .. }
                | request::SignInStatus::AlreadySignedIn { .. } => {
                    server.sign_in_status = SignInStatus::Authorized;
                    cx.emit(Event::CopilotAuthSignedIn);
                    for buffer in self.buffers.iter().cloned().collect::<Vec<_>>() {
                        if let Some(buffer) = buffer.upgrade() {
                            self.register_buffer(&buffer, cx);
                        }
                    }
                }
                request::SignInStatus::NotAuthorized { .. } => {
                    server.sign_in_status = SignInStatus::Unauthorized;
                    for buffer in self.buffers.iter().cloned().collect::<Vec<_>>() {
                        self.unregister_buffer(&buffer);
                    }
                }
                request::SignInStatus::Ok { user: None } | request::SignInStatus::NotSignedIn => {
                    if !matches!(server.sign_in_status, SignInStatus::SignedOut { .. }) {
                        server.sign_in_status = SignInStatus::SignedOut {
                            awaiting_signing_in: false,
                        };
                    }
                    cx.emit(Event::CopilotAuthSignedOut);
                    for buffer in self.buffers.iter().cloned().collect::<Vec<_>>() {
                        self.unregister_buffer(&buffer);
                    }
                }
            }

            cx.notify();
        }
    }
}

fn id_for_language(language: Option<&Arc<Language>>) -> String {
    language
        .map(|language| language.lsp_id())
        .unwrap_or_else(|| "plaintext".to_string())
}

fn uri_for_buffer(buffer: &Entity<Buffer>, cx: &App) -> lsp::Url {
    if let Some(file) = buffer.read(cx).file().and_then(|file| file.as_local()) {
        lsp::Url::from_file_path(file.abs_path(cx)).unwrap()
    } else {
        format!("buffer://{}", buffer.entity_id()).parse().unwrap()
    }
}

async fn clear_copilot_dir() {
    remove_matching(paths::copilot_dir(), |_| true).await
}

async fn clear_copilot_config_dir() {
    remove_matching(copilot_chat::copilot_chat_config_dir(), |_| true).await
}

async fn get_copilot_lsp(fs: Arc<dyn Fs>, node_runtime: NodeRuntime) -> anyhow::Result<PathBuf> {
    const PACKAGE_NAME: &str = "@github/copilot-language-server";
    const SERVER_PATH: &str =
        "node_modules/@github/copilot-language-server/dist/language-server.js";

    let latest_version = node_runtime
        .npm_package_latest_version(PACKAGE_NAME)
        .await?;
    let server_path = paths::copilot_dir().join(SERVER_PATH);

    fs.create_dir(paths::copilot_dir()).await?;

    let should_install = node_runtime
        .should_install_npm_package(
            PACKAGE_NAME,
            &server_path,
            paths::copilot_dir(),
            &latest_version,
        )
        .await;
    if should_install {
        node_runtime
            .npm_install_packages(paths::copilot_dir(), &[(PACKAGE_NAME, &latest_version)])
            .await?;
    }

    Ok(server_path)
}

#[cfg(test)]
mod tests {
    use super::*;
    use gpui::TestAppContext;
    use util::path;

    #[gpui::test(iterations = 10)]
    async fn test_buffer_management(cx: &mut TestAppContext) {
        let (copilot, mut lsp) = Copilot::fake(cx);

        let buffer_1 = cx.new(|cx| Buffer::local("Hello", cx));
        let buffer_1_uri: lsp::Url = format!("buffer://{}", buffer_1.entity_id().as_u64())
            .parse()
            .unwrap();
        copilot.update(cx, |copilot, cx| copilot.register_buffer(&buffer_1, cx));
        assert_eq!(
            lsp.receive_notification::<lsp::notification::DidOpenTextDocument>()
                .await,
            lsp::DidOpenTextDocumentParams {
                text_document: lsp::TextDocumentItem::new(
                    buffer_1_uri.clone(),
                    "plaintext".into(),
                    0,
                    "Hello".into()
                ),
            }
        );

        let buffer_2 = cx.new(|cx| Buffer::local("Goodbye", cx));
        let buffer_2_uri: lsp::Url = format!("buffer://{}", buffer_2.entity_id().as_u64())
            .parse()
            .unwrap();
        copilot.update(cx, |copilot, cx| copilot.register_buffer(&buffer_2, cx));
        assert_eq!(
            lsp.receive_notification::<lsp::notification::DidOpenTextDocument>()
                .await,
            lsp::DidOpenTextDocumentParams {
                text_document: lsp::TextDocumentItem::new(
                    buffer_2_uri.clone(),
                    "plaintext".into(),
                    0,
                    "Goodbye".into()
                ),
            }
        );

        buffer_1.update(cx, |buffer, cx| buffer.edit([(5..5, " world")], None, cx));
        assert_eq!(
            lsp.receive_notification::<lsp::notification::DidChangeTextDocument>()
                .await,
            lsp::DidChangeTextDocumentParams {
                text_document: lsp::VersionedTextDocumentIdentifier::new(buffer_1_uri.clone(), 1),
                content_changes: vec![lsp::TextDocumentContentChangeEvent {
                    range: Some(lsp::Range::new(
                        lsp::Position::new(0, 5),
                        lsp::Position::new(0, 5)
                    )),
                    range_length: None,
                    text: " world".into(),
                }],
            }
        );

        // Ensure updates to the file are reflected in the LSP.
        buffer_1.update(cx, |buffer, cx| {
            buffer.file_updated(
                Arc::new(File {
                    abs_path: path!("/root/child/buffer-1").into(),
                    path: Path::new("child/buffer-1").into(),
                }),
                cx,
            )
        });
        assert_eq!(
            lsp.receive_notification::<lsp::notification::DidCloseTextDocument>()
                .await,
            lsp::DidCloseTextDocumentParams {
                text_document: lsp::TextDocumentIdentifier::new(buffer_1_uri),
            }
        );
        let buffer_1_uri = lsp::Url::from_file_path(path!("/root/child/buffer-1")).unwrap();
        assert_eq!(
            lsp.receive_notification::<lsp::notification::DidOpenTextDocument>()
                .await,
            lsp::DidOpenTextDocumentParams {
                text_document: lsp::TextDocumentItem::new(
                    buffer_1_uri.clone(),
                    "plaintext".into(),
                    1,
                    "Hello world".into()
                ),
            }
        );

        // Ensure all previously-registered buffers are closed when signing out.
        lsp.set_request_handler::<request::SignOut, _, _>(|_, _| async {
            Ok(request::SignOutResult {})
        });
        copilot
            .update(cx, |copilot, cx| copilot.sign_out(cx))
            .await
            .unwrap();
        assert_eq!(
            lsp.receive_notification::<lsp::notification::DidCloseTextDocument>()
                .await,
            lsp::DidCloseTextDocumentParams {
                text_document: lsp::TextDocumentIdentifier::new(buffer_1_uri.clone()),
            }
        );
        assert_eq!(
            lsp.receive_notification::<lsp::notification::DidCloseTextDocument>()
                .await,
            lsp::DidCloseTextDocumentParams {
                text_document: lsp::TextDocumentIdentifier::new(buffer_2_uri.clone()),
            }
        );

        // Ensure all previously-registered buffers are re-opened when signing in.
        lsp.set_request_handler::<request::SignInInitiate, _, _>(|_, _| async {
            Ok(request::SignInInitiateResult::AlreadySignedIn {
                user: "user-1".into(),
            })
        });
        copilot
            .update(cx, |copilot, cx| copilot.sign_in(cx))
            .await
            .unwrap();

        assert_eq!(
            lsp.receive_notification::<lsp::notification::DidOpenTextDocument>()
                .await,
            lsp::DidOpenTextDocumentParams {
                text_document: lsp::TextDocumentItem::new(
                    buffer_1_uri.clone(),
                    "plaintext".into(),
                    0,
                    "Hello world".into()
                ),
            }
        );
        assert_eq!(
            lsp.receive_notification::<lsp::notification::DidOpenTextDocument>()
                .await,
            lsp::DidOpenTextDocumentParams {
                text_document: lsp::TextDocumentItem::new(
                    buffer_2_uri.clone(),
                    "plaintext".into(),
                    0,
                    "Goodbye".into()
                ),
            }
        );
        // Dropping a buffer causes it to be closed on the LSP side as well.
        cx.update(|_| drop(buffer_2));
        assert_eq!(
            lsp.receive_notification::<lsp::notification::DidCloseTextDocument>()
                .await,
            lsp::DidCloseTextDocumentParams {
                text_document: lsp::TextDocumentIdentifier::new(buffer_2_uri),
            }
        );
    }

    struct File {
        abs_path: PathBuf,
        path: Arc<Path>,
    }

    impl language::File for File {
        fn as_local(&self) -> Option<&dyn language::LocalFile> {
            Some(self)
        }

        fn disk_state(&self) -> language::DiskState {
            language::DiskState::Present {
                mtime: ::fs::MTime::from_seconds_and_nanos(100, 42),
            }
        }

        fn path(&self) -> &Arc<Path> {
            &self.path
        }

        fn full_path(&self, _: &App) -> PathBuf {
            unimplemented!()
        }

        fn file_name<'a>(&'a self, _: &'a App) -> &'a std::ffi::OsStr {
            unimplemented!()
        }

        fn to_proto(&self, _: &App) -> rpc::proto::File {
            unimplemented!()
        }

        fn worktree_id(&self, _: &App) -> settings::WorktreeId {
            settings::WorktreeId::from_usize(0)
        }

        fn is_private(&self) -> bool {
            false
        }
    }

    impl language::LocalFile for File {
        fn abs_path(&self, _: &App) -> PathBuf {
            self.abs_path.clone()
        }

        fn load(&self, _: &App) -> Task<Result<String>> {
            unimplemented!()
        }

        fn load_bytes(&self, _cx: &App) -> Task<Result<Vec<u8>>> {
            unimplemented!()
        }
    }
}

#[cfg(test)]
#[ctor::ctor]
fn init_logger() {
    zlog::init_test();
}<|MERGE_RESOLUTION|>--- conflicted
+++ resolved
@@ -367,45 +367,13 @@
         }
     }
 
-<<<<<<< HEAD
-    fn enable_or_disable_copilot(&mut self, cx: &mut Context<Self>) {
-        self.server = CopilotServer::Disabled;
-        cx.notify();
-=======
     fn start_copilot(
         &mut self,
         check_edit_prediction_provider: bool,
         awaiting_sign_in_after_start: bool,
         cx: &mut Context<Self>,
     ) {
-        if !matches!(self.server, CopilotServer::Disabled) {
-            return;
-        }
-        let language_settings = all_language_settings(None, cx);
-        if check_edit_prediction_provider
-            && language_settings.edit_predictions.provider != EditPredictionProvider::Copilot
-        {
-            return;
-        }
-        let server_id = self.server_id;
-        let fs = self.fs.clone();
-        let node_runtime = self.node_runtime.clone();
-        let env = self.build_env(&language_settings.edit_predictions.copilot);
-        let start_task = cx
-            .spawn(async move |this, cx| {
-                Self::start_language_server(
-                    server_id,
-                    fs,
-                    node_runtime,
-                    env,
-                    this,
-                    awaiting_sign_in_after_start,
-                    cx,
-                )
-                .await
-            })
-            .shared();
-        self.server = CopilotServer::Starting { task: start_task };
+        self.server = CopilotServer::Disabled;
         cx.notify();
     }
 
@@ -437,7 +405,6 @@
         }
 
         if env.is_empty() { None } else { Some(env) }
->>>>>>> d280c95d
     }
 
     #[cfg(any(test, feature = "test-support"))]
