use anyhow::{Context as _, Result};
use async_trait::async_trait;
use chrono::{DateTime, Local};
use collections::HashMap;
use futures::future::join_all;
use gpui::{App, AppContext, AsyncApp, Task};
use language::{
    ContextLocation, ContextProvider, File, LanguageToolchainStore, LspAdapter, LspAdapterDelegate,
};
use lsp::{CodeActionKind, LanguageServerName};
use project::{Fs, lsp_store::language_server_settings};
use serde_json::{Value, json};
use smol::lock::RwLock;
use std::{
    borrow::Cow,
<<<<<<< HEAD
    collections::BTreeSet,
=======
    ffi::OsString,
>>>>>>> 290f84a9
    path::{Path, PathBuf},
    sync::Arc,
};
use task::{TaskTemplate, TaskTemplates, VariableName};
use util::merge_json_value_into;
use util::{ResultExt};

use crate::{PackageJson, PackageJsonData};

#[derive(Debug)]
pub(crate) struct TypeScriptContextProvider {
    last_package_json: PackageJsonContents,
}

const TYPESCRIPT_RUNNER_VARIABLE: VariableName =
    VariableName::Custom(Cow::Borrowed("TYPESCRIPT_RUNNER"));

const TYPESCRIPT_JEST_TEST_NAME_VARIABLE: VariableName =
    VariableName::Custom(Cow::Borrowed("TYPESCRIPT_JEST_TEST_NAME"));

const TYPESCRIPT_VITEST_TEST_NAME_VARIABLE: VariableName =
    VariableName::Custom(Cow::Borrowed("TYPESCRIPT_VITEST_TEST_NAME"));

const TYPESCRIPT_JEST_PACKAGE_PATH_VARIABLE: VariableName =
    VariableName::Custom(Cow::Borrowed("TYPESCRIPT_JEST_PACKAGE_PATH"));

const TYPESCRIPT_MOCHA_PACKAGE_PATH_VARIABLE: VariableName =
    VariableName::Custom(Cow::Borrowed("TYPESCRIPT_MOCHA_PACKAGE_PATH"));

const TYPESCRIPT_VITEST_PACKAGE_PATH_VARIABLE: VariableName =
    VariableName::Custom(Cow::Borrowed("TYPESCRIPT_VITEST_PACKAGE_PATH"));

const TYPESCRIPT_JASMINE_PACKAGE_PATH_VARIABLE: VariableName =
    VariableName::Custom(Cow::Borrowed("TYPESCRIPT_JASMINE_PACKAGE_PATH"));

#[derive(Clone, Debug, Default)]
struct PackageJsonContents(Arc<RwLock<HashMap<PathBuf, PackageJson>>>);

impl PackageJsonData {
    fn fill_task_templates(&self, task_templates: &mut TaskTemplates) {
        if self.jest_package_path.is_some() {
            task_templates.0.push(TaskTemplate {
                label: "jest file test".to_owned(),
                command: TYPESCRIPT_RUNNER_VARIABLE.template_value(),
                args: vec![
                    "exec".to_owned(),
                    "--".to_owned(),
                    "jest".to_owned(),
                    "--runInBand".to_owned(),
                    VariableName::File.template_value(),
                ],
                cwd: Some(TYPESCRIPT_JEST_PACKAGE_PATH_VARIABLE.template_value()),
                ..TaskTemplate::default()
            });
            task_templates.0.push(TaskTemplate {
                label: format!("jest test {}", VariableName::Symbol.template_value()),
                command: TYPESCRIPT_RUNNER_VARIABLE.template_value(),
                args: vec![
                    "exec".to_owned(),
                    "--".to_owned(),
                    "jest".to_owned(),
                    "--runInBand".to_owned(),
                    "--testNamePattern".to_owned(),
                    format!(
                        "\"{}\"",
                        TYPESCRIPT_JEST_TEST_NAME_VARIABLE.template_value()
                    ),
                    VariableName::File.template_value(),
                ],
                tags: vec![
                    "ts-test".to_owned(),
                    "js-test".to_owned(),
                    "tsx-test".to_owned(),
                ],
                cwd: Some(TYPESCRIPT_JEST_PACKAGE_PATH_VARIABLE.template_value()),
                ..TaskTemplate::default()
            });
        }

        if self.vitest_package_path.is_some() {
            task_templates.0.push(TaskTemplate {
                label: format!("{} file test", "vitest".to_owned()),
                command: TYPESCRIPT_RUNNER_VARIABLE.template_value(),
                args: vec![
                    "exec".to_owned(),
                    "--".to_owned(),
                    "vitest".to_owned(),
                    "run".to_owned(),
                    "--poolOptions.forks.minForks=0".to_owned(),
                    "--poolOptions.forks.maxForks=1".to_owned(),
                    VariableName::File.template_value(),
                ],
                cwd: Some(TYPESCRIPT_VITEST_PACKAGE_PATH_VARIABLE.template_value()),
                ..TaskTemplate::default()
            });
            task_templates.0.push(TaskTemplate {
                label: format!(
                    "{} test {}",
                    "vitest".to_owned(),
                    VariableName::Symbol.template_value(),
                ),
                command: TYPESCRIPT_RUNNER_VARIABLE.template_value(),
                args: vec![
                    "exec".to_owned(),
                    "--".to_owned(),
                    "vitest".to_owned(),
                    "run".to_owned(),
                    "--poolOptions.forks.minForks=0".to_owned(),
                    "--poolOptions.forks.maxForks=1".to_owned(),
                    "--testNamePattern".to_owned(),
                    format!(
                        "\"{}\"",
                        TYPESCRIPT_VITEST_TEST_NAME_VARIABLE.template_value()
                    ),
                    VariableName::File.template_value(),
                ],
                tags: vec![
                    "ts-test".to_owned(),
                    "js-test".to_owned(),
                    "tsx-test".to_owned(),
                ],
                cwd: Some(TYPESCRIPT_VITEST_PACKAGE_PATH_VARIABLE.template_value()),
                ..TaskTemplate::default()
            });
        }

        if self.mocha_package_path.is_some() {
            task_templates.0.push(TaskTemplate {
                label: format!("{} file test", "mocha".to_owned()),
                command: TYPESCRIPT_RUNNER_VARIABLE.template_value(),
                args: vec![
                    "exec".to_owned(),
                    "--".to_owned(),
                    "mocha".to_owned(),
                    VariableName::File.template_value(),
                ],
                cwd: Some(TYPESCRIPT_MOCHA_PACKAGE_PATH_VARIABLE.template_value()),
                ..TaskTemplate::default()
            });
            task_templates.0.push(TaskTemplate {
                label: format!(
                    "{} test {}",
                    "mocha".to_owned(),
                    VariableName::Symbol.template_value(),
                ),
                command: TYPESCRIPT_RUNNER_VARIABLE.template_value(),
                args: vec![
                    "exec".to_owned(),
                    "--".to_owned(),
                    "mocha".to_owned(),
                    "--grep".to_owned(),
                    format!("\"{}\"", VariableName::Symbol.template_value()),
                    VariableName::File.template_value(),
                ],
                tags: vec![
                    "ts-test".to_owned(),
                    "js-test".to_owned(),
                    "tsx-test".to_owned(),
                ],
                cwd: Some(TYPESCRIPT_MOCHA_PACKAGE_PATH_VARIABLE.template_value()),
                ..TaskTemplate::default()
            });
        }

        if self.jasmine_package_path.is_some() {
            task_templates.0.push(TaskTemplate {
                label: format!("{} file test", "jasmine".to_owned()),
                command: TYPESCRIPT_RUNNER_VARIABLE.template_value(),
                args: vec![
                    "exec".to_owned(),
                    "--".to_owned(),
                    "jasmine".to_owned(),
                    VariableName::File.template_value(),
                ],
                cwd: Some(TYPESCRIPT_JASMINE_PACKAGE_PATH_VARIABLE.template_value()),
                ..TaskTemplate::default()
            });
            task_templates.0.push(TaskTemplate {
                label: format!(
                    "{} test {}",
                    "jasmine".to_owned(),
                    VariableName::Symbol.template_value(),
                ),
                command: TYPESCRIPT_RUNNER_VARIABLE.template_value(),
                args: vec![
                    "exec".to_owned(),
                    "--".to_owned(),
                    "jasmine".to_owned(),
                    format!("--filter={}", VariableName::Symbol.template_value()),
                    VariableName::File.template_value(),
                ],
                tags: vec![
                    "ts-test".to_owned(),
                    "js-test".to_owned(),
                    "tsx-test".to_owned(),
                ],
                cwd: Some(TYPESCRIPT_JASMINE_PACKAGE_PATH_VARIABLE.template_value()),
                ..TaskTemplate::default()
            });
        }

        let script_name_counts: HashMap<_, usize> =
            self.scripts
                .iter()
                .fold(HashMap::default(), |mut acc, (_, script)| {
                    *acc.entry(script).or_default() += 1;
                    acc
                });
        for (path, script) in &self.scripts {
            let label = if script_name_counts.get(script).copied().unwrap_or_default() > 1
                && let Some(parent) = path.parent().and_then(|parent| parent.file_name())
            {
                let parent = parent.to_string_lossy();
                format!("{parent}/package.json > {script}")
            } else {
                format!("package.json > {script}")
            };
            task_templates.0.push(TaskTemplate {
                label,
                command: TYPESCRIPT_RUNNER_VARIABLE.template_value(),
                args: vec!["run".to_owned(), script.to_owned()],
                tags: vec!["package-script".into()],
                cwd: Some(
                    path.parent()
                        .unwrap_or(Path::new("/"))
                        .to_string_lossy()
                        .to_string(),
                ),
                ..TaskTemplate::default()
            });
        }
    }
}

impl TypeScriptContextProvider {
    pub fn new() -> Self {
        Self {
            last_package_json: PackageJsonContents::default(),
        }
    }

    fn combined_package_json_data(
        &self,
        fs: Arc<dyn Fs>,
        worktree_root: &Path,
        file_relative_path: &Path,
        cx: &App,
    ) -> Task<anyhow::Result<PackageJsonData>> {
        let new_json_data = file_relative_path
            .ancestors()
            .map(|path| worktree_root.join(path))
            .map(|parent_path| {
                self.package_json_data(&parent_path, self.last_package_json.clone(), fs.clone(), cx)
            })
            .collect::<Vec<_>>();

        cx.background_spawn(async move {
            let mut package_json_data = PackageJsonData::default();
            for new_data in join_all(new_json_data).await.into_iter().flatten() {
                package_json_data.merge(new_data);
            }
            Ok(package_json_data)
        })
    }

    fn package_json_data(
        &self,
        directory_path: &Path,
        existing_package_json: PackageJsonContents,
        fs: Arc<dyn Fs>,
        cx: &App,
    ) -> Task<anyhow::Result<PackageJsonData>> {
        let package_json_path = directory_path.join("package.json");
        let metadata_check_fs = fs.clone();
        cx.background_spawn(async move {
            let metadata = metadata_check_fs
                .metadata(&package_json_path)
                .await
                .with_context(|| format!("getting metadata for {package_json_path:?}"))?
                .with_context(|| format!("missing FS metadata for {package_json_path:?}"))?;
            let mtime = DateTime::<Local>::from(metadata.mtime.timestamp_for_user());
            let existing_data = {
                let contents = existing_package_json.0.read().await;
                contents
                    .get(&package_json_path)
                    .filter(|package_json| package_json.mtime == mtime)
                    .map(|package_json| package_json.data.clone())
            };
            match existing_data {
                Some(existing_data) => Ok(existing_data),
                None => {
                    let package_json_string =
                        fs.load(&package_json_path).await.with_context(|| {
                            format!("loading package.json from {package_json_path:?}")
                        })?;
                    let package_json: HashMap<String, serde_json_lenient::Value> =
                        serde_json_lenient::from_str(&package_json_string).with_context(|| {
                            format!("parsing package.json from {package_json_path:?}")
                        })?;
                    let new_data =
                        PackageJsonData::new(package_json_path.as_path().into(), package_json);
                    {
                        let mut contents = existing_package_json.0.write().await;
                        contents.insert(
                            package_json_path,
                            PackageJson {
                                mtime,
                                data: new_data.clone(),
                            },
                        );
                    }
                    Ok(new_data)
                }
            }
        })
    }
}

async fn detect_package_manager(
    worktree_root: PathBuf,
    fs: Arc<dyn Fs>,
    package_json_data: Option<PackageJsonData>,
) -> &'static str {
    if let Some(package_json_data) = package_json_data {
        if let Some(package_manager) = package_json_data.package_manager {
            return package_manager;
        }
    }
    if fs.is_file(&worktree_root.join("pnpm-lock.yaml")).await {
        return "pnpm";
    }
    if fs.is_file(&worktree_root.join("yarn.lock")).await {
        return "yarn";
    }
    "npm"
}

impl ContextProvider for TypeScriptContextProvider {
    fn associated_tasks(
        &self,
        fs: Arc<dyn Fs>,
        file: Option<Arc<dyn File>>,
        cx: &App,
    ) -> Task<Option<TaskTemplates>> {
        let Some(file) = project::File::from_dyn(file.as_ref()).cloned() else {
            return Task::ready(None);
        };
        let Some(worktree_root) = file.worktree.read(cx).root_dir() else {
            return Task::ready(None);
        };
        let file_relative_path = file.path().clone();
        let package_json_data =
            self.combined_package_json_data(fs.clone(), &worktree_root, &file_relative_path, cx);

        cx.background_spawn(async move {
            let mut task_templates = TaskTemplates(Vec::new());
            task_templates.0.push(TaskTemplate {
                label: format!(
                    "execute selection {}",
                    VariableName::SelectedText.template_value()
                ),
                command: "node".to_owned(),
                args: vec![
                    "-e".to_owned(),
                    format!("\"{}\"", VariableName::SelectedText.template_value()),
                ],
                ..TaskTemplate::default()
            });

            match package_json_data.await {
                Ok(package_json) => {
                    package_json.fill_task_templates(&mut task_templates);
                }
                Err(e) => {
                    log::error!(
                        "Failed to read package.json for worktree {file_relative_path:?}: {e:#}"
                    );
                }
            }

            Some(task_templates)
        })
    }

    fn build_context(
        &self,
        current_vars: &task::TaskVariables,
        location: ContextLocation<'_>,
        _project_env: Option<HashMap<String, String>>,
        _toolchains: Arc<dyn LanguageToolchainStore>,
        cx: &mut App,
    ) -> Task<Result<task::TaskVariables>> {
        let mut vars = task::TaskVariables::default();

        if let Some(symbol) = current_vars.get(&VariableName::Symbol) {
            vars.insert(
                TYPESCRIPT_JEST_TEST_NAME_VARIABLE,
                replace_test_name_parameters(symbol),
            );
            vars.insert(
                TYPESCRIPT_VITEST_TEST_NAME_VARIABLE,
                replace_test_name_parameters(symbol),
            );
        }
        let file_path = location
            .file_location
            .buffer
            .read(cx)
            .file()
            .map(|file| file.path());

        let args = location.worktree_root.zip(location.fs).zip(file_path).map(
            |((worktree_root, fs), file_path)| {
                (
                    self.combined_package_json_data(fs.clone(), &worktree_root, file_path, cx),
                    worktree_root,
                    fs,
                )
            },
        );
        cx.background_spawn(async move {
            if let Some((task, worktree_root, fs)) = args {
                let package_json_data = task.await.log_err();
                vars.insert(
                    TYPESCRIPT_RUNNER_VARIABLE,
                    detect_package_manager(worktree_root, fs, package_json_data.clone())
                        .await
                        .to_owned(),
                );

                if let Some(package_json_data) = package_json_data {
                    if let Some(path) = package_json_data.jest_package_path {
                        vars.insert(
                            TYPESCRIPT_JEST_PACKAGE_PATH_VARIABLE,
                            path.parent()
                                .unwrap_or(Path::new(""))
                                .to_string_lossy()
                                .to_string(),
                        );
                    }

                    if let Some(path) = package_json_data.mocha_package_path {
                        vars.insert(
                            TYPESCRIPT_MOCHA_PACKAGE_PATH_VARIABLE,
                            path.parent()
                                .unwrap_or(Path::new(""))
                                .to_string_lossy()
                                .to_string(),
                        );
                    }

                    if let Some(path) = package_json_data.vitest_package_path {
                        vars.insert(
                            TYPESCRIPT_VITEST_PACKAGE_PATH_VARIABLE,
                            path.parent()
                                .unwrap_or(Path::new(""))
                                .to_string_lossy()
                                .to_string(),
                        );
                    }

                    if let Some(path) = package_json_data.jasmine_package_path {
                        vars.insert(
                            TYPESCRIPT_JASMINE_PACKAGE_PATH_VARIABLE,
                            path.parent()
                                .unwrap_or(Path::new(""))
                                .to_string_lossy()
                                .to_string(),
                        );
                    }
                }
            }
            Ok(vars)
        })
    }
}

fn replace_test_name_parameters(test_name: &str) -> String {
    let pattern = regex::Regex::new(r"(%|\$)[0-9a-zA-Z]+").unwrap();

    regex::escape(&pattern.replace_all(test_name, "(.+?)"))
}

pub struct TypeScriptLspAdapter {
}

impl TypeScriptLspAdapter {
    const SERVER_NAME: LanguageServerName =
        LanguageServerName::new_static("typescript-language-server");
    pub fn new() -> Self {
        TypeScriptLspAdapter { }
    }
    async fn tsdk_path(fs: &dyn Fs, adapter: &Arc<dyn LspAdapterDelegate>) -> Option<&'static str> {
        let is_yarn = adapter
            .read_text_file(PathBuf::from(".yarn/sdks/typescript/lib/typescript.js"))
            .await
            .is_ok();

        let tsdk_path = if is_yarn {
            ".yarn/sdks/typescript/lib"
        } else {
            "node_modules/typescript/lib"
        };

        if fs
            .is_dir(&adapter.worktree_root_path().join(tsdk_path))
            .await
        {
            Some(tsdk_path)
        } else {
            None
        }
    }
}

#[async_trait(?Send)]
impl LspAdapter for TypeScriptLspAdapter {
    fn name(&self) -> LanguageServerName {
        Self::SERVER_NAME.clone()
    }

    fn code_action_kinds(&self) -> Option<Vec<CodeActionKind>> {
        Some(vec![
            CodeActionKind::QUICKFIX,
            CodeActionKind::REFACTOR,
            CodeActionKind::REFACTOR_EXTRACT,
            CodeActionKind::SOURCE,
        ])
    }

    async fn label_for_completion(
        &self,
        item: &lsp::CompletionItem,
        language: &Arc<language::Language>,
    ) -> Option<language::CodeLabel> {
        use lsp::CompletionItemKind as Kind;
        let len = item.label.len();
        let grammar = language.grammar()?;
        let highlight_id = match item.kind? {
            Kind::CLASS | Kind::INTERFACE | Kind::ENUM => grammar.highlight_id_for_name("type"),
            Kind::CONSTRUCTOR => grammar.highlight_id_for_name("type"),
            Kind::CONSTANT => grammar.highlight_id_for_name("constant"),
            Kind::FUNCTION | Kind::METHOD => grammar.highlight_id_for_name("function"),
            Kind::PROPERTY | Kind::FIELD => grammar.highlight_id_for_name("property"),
            Kind::VARIABLE => grammar.highlight_id_for_name("variable"),
            _ => None,
        }?;

        let text = if let Some(description) = item
            .label_details
            .as_ref()
            .and_then(|label_details| label_details.description.as_ref())
        {
            format!("{} {}", item.label, description)
        } else if let Some(detail) = &item.detail {
            format!("{} {}", item.label, detail)
        } else {
            item.label.clone()
        };
        let filter_range = item
            .filter_text
            .as_deref()
            .and_then(|filter| text.find(filter).map(|ix| ix..ix + filter.len()))
            .unwrap_or(0..len);
        Some(language::CodeLabel {
            text,
            runs: vec![(0..len, highlight_id)],
            filter_range,
        })
    }

    async fn initialization_options(
        self: Arc<Self>,
        fs: &dyn Fs,
        adapter: &Arc<dyn LspAdapterDelegate>,
    ) -> Result<Option<serde_json::Value>> {
        let tsdk_path = Self::tsdk_path(fs, adapter).await;
        Ok(Some(json!({
            "provideFormatter": true,
            "hostInfo": "zed",
            "tsserver": {
                "path": tsdk_path,
            },
            "preferences": {
                "includeInlayParameterNameHints": "all",
                "includeInlayParameterNameHintsWhenArgumentMatchesName": true,
                "includeInlayFunctionParameterTypeHints": true,
                "includeInlayVariableTypeHints": true,
                "includeInlayVariableTypeHintsWhenTypeMatchesName": true,
                "includeInlayPropertyDeclarationTypeHints": true,
                "includeInlayFunctionLikeReturnTypeHints": true,
                "includeInlayEnumMemberValueHints": true,
            }
        })))
    }

    async fn workspace_configuration(
        self: Arc<Self>,
        _: &dyn Fs,
        delegate: &Arc<dyn LspAdapterDelegate>,
        _: Arc<dyn LanguageToolchainStore>,
        cx: &mut AsyncApp,
    ) -> Result<Value> {
        let override_options = cx.update(|cx| {
            language_server_settings(delegate.as_ref(), &Self::SERVER_NAME, cx)
                .and_then(|s| s.settings.clone())
        })?;
        if let Some(options) = override_options {
            return Ok(options);
        }
        Ok(json!({
            "completions": {
              "completeFunctionCalls": true
            }
        }))
    }

    fn language_ids(&self) -> HashMap<String, String> {
        HashMap::from_iter([
            ("TypeScript".into(), "typescript".into()),
            ("JavaScript".into(), "javascript".into()),
            ("TSX".into(), "typescriptreact".into()),
        ])
    }
}

pub struct EsLintLspAdapter {
}

impl EsLintLspAdapter {
    const SERVER_NAME: LanguageServerName = LanguageServerName::new_static("eslint");

    const FLAT_CONFIG_FILE_NAMES: &'static [&'static str] = &[
        "eslint.config.js",
        "eslint.config.mjs",
        "eslint.config.cjs",
        "eslint.config.ts",
        "eslint.config.cts",
        "eslint.config.mts",
    ];

    pub fn new() -> Self {
        EsLintLspAdapter { }
    }
}

#[async_trait(?Send)]
impl LspAdapter for EsLintLspAdapter {
    fn code_action_kinds(&self) -> Option<Vec<CodeActionKind>> {
        Some(vec![
            CodeActionKind::QUICKFIX,
            CodeActionKind::new("source.fixAll.eslint"),
        ])
    }

    async fn workspace_configuration(
        self: Arc<Self>,
        _: &dyn Fs,
        delegate: &Arc<dyn LspAdapterDelegate>,
        _: Arc<dyn LanguageToolchainStore>,
        cx: &mut AsyncApp,
    ) -> Result<Value> {
        let workspace_root = delegate.worktree_root_path();
        let use_flat_config = Self::FLAT_CONFIG_FILE_NAMES
            .iter()
            .any(|file| workspace_root.join(file).is_file());

        let mut default_workspace_configuration = json!({
            "validate": "on",
            "rulesCustomizations": [],
            "run": "onType",
            "nodePath": null,
            "workingDirectory": {
                "mode": "auto"
            },
            "workspaceFolder": {
                "uri": workspace_root,
                "name": workspace_root.file_name()
                    .unwrap_or(workspace_root.as_os_str())
                    .to_string_lossy(),
            },
            "problems": {},
            "codeActionOnSave": {
                // We enable this, but without also configuring code_actions_on_format
                // in the Zed configuration, it doesn't have an effect.
                "enable": true,
            },
            "codeAction": {
                "disableRuleComment": {
                    "enable": true,
                    "location": "separateLine",
                },
                "showDocumentation": {
                    "enable": true
                }
            },
            "experimental": {
                "useFlatConfig": use_flat_config,
            }
        });

        let override_options = cx.update(|cx| {
            language_server_settings(delegate.as_ref(), &Self::SERVER_NAME, cx)
                .and_then(|s| s.settings.clone())
        })?;

        if let Some(override_options) = override_options {
            merge_json_value_into(override_options, &mut default_workspace_configuration);
        }

        Ok(json!({
            "": default_workspace_configuration
        }))
    }

    fn name(&self) -> LanguageServerName {
        Self::SERVER_NAME.clone()
    }
}

#[cfg(target_os = "windows")]
async fn handle_symlink(src_dir: PathBuf, dest_dir: PathBuf) -> Result<()> {
    anyhow::ensure!(
        fs::metadata(&src_dir).await.is_ok(),
        "Directory {src_dir:?} is not present"
    );
    if fs::metadata(&dest_dir).await.is_ok() {
        fs::remove_file(&dest_dir).await?;
    }
    fs::create_dir_all(&dest_dir).await?;
    let mut entries = fs::read_dir(&src_dir).await?;
    while let Some(entry) = entries.try_next().await? {
        let entry_path = entry.path();
        let entry_name = entry.file_name();
        let dest_path = dest_dir.join(&entry_name);
        fs::copy(&entry_path, &dest_path).await?;
    }
    Ok(())
}

#[cfg(test)]
mod tests {
    use std::path::Path;

    use gpui::{AppContext as _, BackgroundExecutor, TestAppContext};
    use language::language_settings;
    use project::{FakeFs, Project};
    use serde_json::json;
    use task::TaskTemplates;
    use unindent::Unindent;
    use util::path;

    use crate::typescript::{PackageJsonData, TypeScriptContextProvider};

    #[gpui::test]
    async fn test_outline(cx: &mut TestAppContext) {
        let language = crate::language(
            "typescript",
            tree_sitter_typescript::LANGUAGE_TYPESCRIPT.into(),
        );

        let text = r#"
            function a() {
              // local variables are omitted
              let a1 = 1;
              // all functions are included
              async function a2() {}
            }
            // top-level variables are included
            let b: C
            function getB() {}
            // exported variables are included
            export const d = e;
        "#
        .unindent();

        let buffer = cx.new(|cx| language::Buffer::local(text, cx).with_language(language, cx));
        let outline = buffer.read_with(cx, |buffer, _| buffer.snapshot().outline(None).unwrap());
        assert_eq!(
            outline
                .items
                .iter()
                .map(|item| (item.text.as_str(), item.depth))
                .collect::<Vec<_>>(),
            &[
                ("function a()", 0),
                ("async function a2()", 1),
                ("let b", 0),
                ("function getB()", 0),
                ("const d", 0),
            ]
        );
    }

    #[gpui::test]
    async fn test_generator_function_outline(cx: &mut TestAppContext) {
        let language = crate::language("javascript", tree_sitter_typescript::LANGUAGE_TSX.into());

        let text = r#"
            function normalFunction() {
                console.log("normal");
            }

            function* simpleGenerator() {
                yield 1;
                yield 2;
            }

            async function* asyncGenerator() {
                yield await Promise.resolve(1);
            }

            function* generatorWithParams(start, end) {
                for (let i = start; i <= end; i++) {
                    yield i;
                }
            }

            class TestClass {
                *methodGenerator() {
                    yield "method";
                }

                async *asyncMethodGenerator() {
                    yield "async method";
                }
            }
        "#
        .unindent();

        let buffer = cx.new(|cx| language::Buffer::local(text, cx).with_language(language, cx));
        let outline = buffer.read_with(cx, |buffer, _| buffer.snapshot().outline(None).unwrap());
        assert_eq!(
            outline
                .items
                .iter()
                .map(|item| (item.text.as_str(), item.depth))
                .collect::<Vec<_>>(),
            &[
                ("function normalFunction()", 0),
                ("function* simpleGenerator()", 0),
                ("async function* asyncGenerator()", 0),
                ("function* generatorWithParams( )", 0),
                ("class TestClass", 0),
                ("*methodGenerator()", 1),
                ("async *asyncMethodGenerator()", 1),
            ]
        );
    }

    #[gpui::test]
    async fn test_package_json_discovery(executor: BackgroundExecutor, cx: &mut TestAppContext) {
        cx.update(|cx| {
            settings::init(cx);
            Project::init_settings(cx);
            language_settings::init(cx);
        });

        let package_json_1 = json!({
            "dependencies": {
                "mocha": "1.0.0",
                "vitest": "1.0.0"
            },
            "scripts": {
                "test": ""
            }
        })
        .to_string();

        let package_json_2 = json!({
            "devDependencies": {
                "vitest": "2.0.0"
            },
            "scripts": {
                "test": ""
            }
        })
        .to_string();

        let fs = FakeFs::new(executor);
        fs.insert_tree(
            path!("/root"),
            json!({
                "package.json": package_json_1,
                "sub": {
                    "package.json": package_json_2,
                    "file.js": "",
                }
            }),
        )
        .await;

        let provider = TypeScriptContextProvider::new();
        let package_json_data = cx
            .update(|cx| {
                provider.combined_package_json_data(
                    fs.clone(),
                    path!("/root").as_ref(),
                    "sub/file1.js".as_ref(),
                    cx,
                )
            })
            .await
            .unwrap();
        pretty_assertions::assert_eq!(
            package_json_data,
            PackageJsonData {
                jest_package_path: None,
                mocha_package_path: Some(Path::new(path!("/root/package.json")).into()),
                vitest_package_path: Some(Path::new(path!("/root/sub/package.json")).into()),
                jasmine_package_path: None,
                scripts: [
                    (
                        Path::new(path!("/root/package.json")).into(),
                        "test".to_owned()
                    ),
                    (
                        Path::new(path!("/root/sub/package.json")).into(),
                        "test".to_owned()
                    )
                ]
                .into_iter()
                .collect(),
                package_manager: None,
            }
        );

        let mut task_templates = TaskTemplates::default();
        package_json_data.fill_task_templates(&mut task_templates);
        let task_templates = task_templates
            .0
            .into_iter()
            .map(|template| (template.label, template.cwd))
            .collect::<Vec<_>>();
        pretty_assertions::assert_eq!(
            task_templates,
            [
                (
                    "vitest file test".into(),
                    Some("$ZED_CUSTOM_TYPESCRIPT_VITEST_PACKAGE_PATH".into()),
                ),
                (
                    "vitest test $ZED_SYMBOL".into(),
                    Some("$ZED_CUSTOM_TYPESCRIPT_VITEST_PACKAGE_PATH".into()),
                ),
                (
                    "mocha file test".into(),
                    Some("$ZED_CUSTOM_TYPESCRIPT_MOCHA_PACKAGE_PATH".into()),
                ),
                (
                    "mocha test $ZED_SYMBOL".into(),
                    Some("$ZED_CUSTOM_TYPESCRIPT_MOCHA_PACKAGE_PATH".into()),
                ),
                (
                    "root/package.json > test".into(),
                    Some(path!("/root").into())
                ),
                (
                    "sub/package.json > test".into(),
                    Some(path!("/root/sub").into())
                ),
            ]
        );
    }
}<|MERGE_RESOLUTION|>--- conflicted
+++ resolved
@@ -13,11 +13,6 @@
 use smol::lock::RwLock;
 use std::{
     borrow::Cow,
-<<<<<<< HEAD
-    collections::BTreeSet,
-=======
-    ffi::OsString,
->>>>>>> 290f84a9
     path::{Path, PathBuf},
     sync::Arc,
 };
