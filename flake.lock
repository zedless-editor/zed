--- conflicted
+++ resolved
@@ -1,23 +1,5 @@
 {
   "nodes": {
-<<<<<<< HEAD
-=======
-    "crane": {
-      "locked": {
-        "lastModified": 1750266157,
-        "narHash": "sha256-tL42YoNg9y30u7zAqtoGDNdTyXTi8EALDeCB13FtbQA=",
-        "owner": "ipetkov",
-        "repo": "crane",
-        "rev": "e37c943371b73ed87faf33f7583860f81f1d5a48",
-        "type": "github"
-      },
-      "original": {
-        "owner": "ipetkov",
-        "repo": "crane",
-        "type": "github"
-      }
-    },
->>>>>>> 290f84a9
     "flake-compat": {
       "locked": {
         "lastModified": 1747046372,
@@ -35,20 +17,12 @@
     },
     "nixpkgs": {
       "locked": {
-<<<<<<< HEAD
-        "lastModified": 1750339022,
-        "narHash": "sha256-ws4nec55lgEwmz5LovtxnrFlCFuAQiY/TEcspY8KycY=",
+        "lastModified": 1750865895,
+        "narHash": "sha256-p2dWAQcLVzquy9LxYCZPwyUdugw78Qv3ChvnX755qHA=",
         "owner": "NixOS",
         "repo": "nixpkgs",
-        "rev": "8b1e1e1e0fd8215f26e074ae47a73cbb2b1a328e",
+        "rev": "61c0f513911459945e2cb8bf333dc849f1b976ff",
         "type": "github"
-=======
-        "lastModified": 315532800,
-        "narHash": "sha256-j+zO+IHQ7VwEam0pjPExdbLT2rVioyVS3iq4bLO3GEc=",
-        "rev": "61c0f513911459945e2cb8bf333dc849f1b976ff",
-        "type": "tarball",
-        "url": "https://releases.nixos.org/nixpkgs/nixpkgs-25.11pre821324.61c0f5139114/nixexprs.tar.xz"
->>>>>>> 290f84a9
       },
       "original": {
         "owner": "NixOS",
@@ -60,32 +34,7 @@
     "root": {
       "inputs": {
         "flake-compat": "flake-compat",
-<<<<<<< HEAD
         "nixpkgs": "nixpkgs"
-=======
-        "nixpkgs": "nixpkgs",
-        "rust-overlay": "rust-overlay"
-      }
-    },
-    "rust-overlay": {
-      "inputs": {
-        "nixpkgs": [
-          "nixpkgs"
-        ]
-      },
-      "locked": {
-        "lastModified": 1750964660,
-        "narHash": "sha256-YQ6EyFetjH1uy5JhdhRdPe6cuNXlYpMAQePFfZj4W7M=",
-        "owner": "oxalica",
-        "repo": "rust-overlay",
-        "rev": "04f0fcfb1a50c63529805a798b4b5c21610ff390",
-        "type": "github"
-      },
-      "original": {
-        "owner": "oxalica",
-        "repo": "rust-overlay",
-        "type": "github"
->>>>>>> 290f84a9
       }
     }
   },
