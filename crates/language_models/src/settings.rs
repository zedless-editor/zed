--- conflicted
+++ resolved
@@ -3,116 +3,34 @@
 use anyhow::Result;
 use collections::HashMap;
 use gpui::App;
-<<<<<<< HEAD
-use project::Fs;
-=======
->>>>>>> 290f84a9
 use schemars::JsonSchema;
 use serde::{Deserialize, Serialize};
 use settings::{Settings, SettingsSources};
 
 use crate::provider::{
     self,
-<<<<<<< HEAD
-    ollama::OllamaSettings,
-    open_ai::OpenAiSettings,
-=======
-    anthropic::AnthropicSettings,
-    bedrock::AmazonBedrockSettings,
-    cloud::{self, ZedDotDevSettings},
-    deepseek::DeepSeekSettings,
-    google::GoogleSettings,
-    lmstudio::LmStudioSettings,
-    mistral::MistralSettings,
     ollama::OllamaSettings,
     open_ai::OpenAiSettings,
     open_ai_compatible::OpenAiCompatibleSettings,
-    open_router::OpenRouterSettings,
-    vercel::VercelSettings,
-    x_ai::XAiSettings,
->>>>>>> 290f84a9
 };
 
 /// Initializes the language model settings.
 pub fn init_settings(cx: &mut App) {
     AllLanguageModelSettings::register(cx);
-<<<<<<< HEAD
-
-    if AllLanguageModelSettings::get_global(cx)
-        .openai
-        .needs_setting_migration
-    {
-        update_settings_file::<AllLanguageModelSettings>(fs.clone(), cx, move |setting, _| {
-            if let Some(settings) = setting.openai.clone() {
-                let (newest_version, _) = settings.upgrade();
-                setting.openai = Some(OpenAiSettingsContent::Versioned(
-                    VersionedOpenAiSettingsContent::V1(newest_version),
-                ));
-            }
-        });
-    }
-=======
->>>>>>> 290f84a9
 }
 
 #[derive(Default)]
 pub struct AllLanguageModelSettings {
-<<<<<<< HEAD
     pub ollama: OllamaSettings,
     pub openai: OpenAiSettings,
-=======
-    pub anthropic: AnthropicSettings,
-    pub bedrock: AmazonBedrockSettings,
-    pub deepseek: DeepSeekSettings,
-    pub google: GoogleSettings,
-    pub lmstudio: LmStudioSettings,
-    pub mistral: MistralSettings,
-    pub ollama: OllamaSettings,
-    pub open_router: OpenRouterSettings,
-    pub openai: OpenAiSettings,
     pub openai_compatible: HashMap<Arc<str>, OpenAiCompatibleSettings>,
-    pub vercel: VercelSettings,
-    pub x_ai: XAiSettings,
-    pub zed_dot_dev: ZedDotDevSettings,
->>>>>>> 290f84a9
 }
 
 #[derive(Default, Clone, Debug, Serialize, Deserialize, PartialEq, JsonSchema)]
 pub struct AllLanguageModelSettingsContent {
-<<<<<<< HEAD
     pub ollama: Option<OllamaSettingsContent>,
     pub openai: Option<OpenAiSettingsContent>,
-=======
-    pub anthropic: Option<AnthropicSettingsContent>,
-    pub bedrock: Option<AmazonBedrockSettingsContent>,
-    pub deepseek: Option<DeepseekSettingsContent>,
-    pub google: Option<GoogleSettingsContent>,
-    pub lmstudio: Option<LmStudioSettingsContent>,
-    pub mistral: Option<MistralSettingsContent>,
-    pub ollama: Option<OllamaSettingsContent>,
-    pub open_router: Option<OpenRouterSettingsContent>,
-    pub openai: Option<OpenAiSettingsContent>,
     pub openai_compatible: Option<HashMap<Arc<str>, OpenAiCompatibleSettingsContent>>,
-    pub vercel: Option<VercelSettingsContent>,
-    pub x_ai: Option<XAiSettingsContent>,
-    #[serde(rename = "zed.dev")]
-    pub zed_dot_dev: Option<ZedDotDevSettingsContent>,
-}
-
-#[derive(Clone, Debug, Serialize, Deserialize, PartialEq, JsonSchema)]
-pub struct AnthropicSettingsContent {
-    pub api_url: Option<String>,
-    pub available_models: Option<Vec<provider::anthropic::AvailableModel>>,
-}
-
-#[derive(Default, Clone, Debug, Serialize, Deserialize, PartialEq, JsonSchema)]
-pub struct AmazonBedrockSettingsContent {
-    available_models: Option<Vec<provider::bedrock::AvailableModel>>,
-    endpoint_url: Option<String>,
-    region: Option<String>,
-    profile: Option<String>,
-    authentication_method: Option<provider::bedrock::BedrockAuthMethod>,
->>>>>>> 290f84a9
 }
 
 #[derive(Default, Clone, Debug, Serialize, Deserialize, PartialEq, JsonSchema)]
@@ -133,38 +51,6 @@
     pub available_models: Vec<provider::open_ai_compatible::AvailableModel>,
 }
 
-#[derive(Default, Clone, Debug, Serialize, Deserialize, PartialEq, JsonSchema)]
-pub struct VercelSettingsContent {
-    pub api_url: Option<String>,
-    pub available_models: Option<Vec<provider::vercel::AvailableModel>>,
-}
-
-<<<<<<< HEAD
-=======
-#[derive(Default, Clone, Debug, Serialize, Deserialize, PartialEq, JsonSchema)]
-pub struct GoogleSettingsContent {
-    pub api_url: Option<String>,
-    pub available_models: Option<Vec<provider::google::AvailableModel>>,
-}
-
-#[derive(Default, Clone, Debug, Serialize, Deserialize, PartialEq, JsonSchema)]
-pub struct XAiSettingsContent {
-    pub api_url: Option<String>,
-    pub available_models: Option<Vec<provider::x_ai::AvailableModel>>,
-}
-
-#[derive(Default, Clone, Debug, Serialize, Deserialize, PartialEq, JsonSchema)]
-pub struct ZedDotDevSettingsContent {
-    available_models: Option<Vec<cloud::AvailableModel>>,
-}
-
-#[derive(Default, Clone, Debug, Serialize, Deserialize, PartialEq, JsonSchema)]
-pub struct OpenRouterSettingsContent {
-    pub api_url: Option<String>,
-    pub available_models: Option<Vec<provider::open_router::AvailableModel>>,
-}
-
->>>>>>> 290f84a9
 impl settings::Settings for AllLanguageModelSettings {
     const KEY: Option<&'static str> = Some("language_models");
 
@@ -182,39 +68,6 @@
         let mut settings = AllLanguageModelSettings::default();
 
         for value in sources.defaults_and_customizations() {
-<<<<<<< HEAD
-=======
-            // Anthropic
-            let anthropic = value.anthropic.clone();
-            merge(
-                &mut settings.anthropic.api_url,
-                anthropic.as_ref().and_then(|s| s.api_url.clone()),
-            );
-            merge(
-                &mut settings.anthropic.available_models,
-                anthropic.as_ref().and_then(|s| s.available_models.clone()),
-            );
-
-            // Bedrock
-            let bedrock = value.bedrock.clone();
-            merge(
-                &mut settings.bedrock.profile_name,
-                bedrock.as_ref().map(|s| s.profile.clone()),
-            );
-            merge(
-                &mut settings.bedrock.authentication_method,
-                bedrock.as_ref().map(|s| s.authentication_method.clone()),
-            );
-            merge(
-                &mut settings.bedrock.region,
-                bedrock.as_ref().map(|s| s.region.clone()),
-            );
-            merge(
-                &mut settings.bedrock.endpoint,
-                bedrock.as_ref().map(|s| s.endpoint_url.clone()),
-            );
-
->>>>>>> 290f84a9
             // Ollama
             let ollama = value.ollama.clone();
 
@@ -237,8 +90,6 @@
                 &mut settings.openai.available_models,
                 openai.as_ref().and_then(|s| s.available_models.clone()),
             );
-<<<<<<< HEAD
-=======
 
             // OpenAI Compatible
             if let Some(openai_compatible) = value.openai_compatible.clone() {
@@ -252,73 +103,6 @@
                     );
                 }
             }
-
-            // Vercel
-            let vercel = value.vercel.clone();
-            merge(
-                &mut settings.vercel.api_url,
-                vercel.as_ref().and_then(|s| s.api_url.clone()),
-            );
-            merge(
-                &mut settings.vercel.available_models,
-                vercel.as_ref().and_then(|s| s.available_models.clone()),
-            );
-
-            // XAI
-            let x_ai = value.x_ai.clone();
-            merge(
-                &mut settings.x_ai.api_url,
-                x_ai.as_ref().and_then(|s| s.api_url.clone()),
-            );
-            merge(
-                &mut settings.x_ai.available_models,
-                x_ai.as_ref().and_then(|s| s.available_models.clone()),
-            );
-
-            // ZedDotDev
-            merge(
-                &mut settings.zed_dot_dev.available_models,
-                value
-                    .zed_dot_dev
-                    .as_ref()
-                    .and_then(|s| s.available_models.clone()),
-            );
-            merge(
-                &mut settings.google.api_url,
-                value.google.as_ref().and_then(|s| s.api_url.clone()),
-            );
-            merge(
-                &mut settings.google.available_models,
-                value
-                    .google
-                    .as_ref()
-                    .and_then(|s| s.available_models.clone()),
-            );
-
-            // Mistral
-            let mistral = value.mistral.clone();
-            merge(
-                &mut settings.mistral.api_url,
-                mistral.as_ref().and_then(|s| s.api_url.clone()),
-            );
-            merge(
-                &mut settings.mistral.available_models,
-                mistral.as_ref().and_then(|s| s.available_models.clone()),
-            );
-
-            // OpenRouter
-            let open_router = value.open_router.clone();
-            merge(
-                &mut settings.open_router.api_url,
-                open_router.as_ref().and_then(|s| s.api_url.clone()),
-            );
-            merge(
-                &mut settings.open_router.available_models,
-                open_router
-                    .as_ref()
-                    .and_then(|s| s.available_models.clone()),
-            );
->>>>>>> 290f84a9
         }
 
         Ok(settings)
