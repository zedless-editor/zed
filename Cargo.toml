[workspace]
resolver = "2"
members = [
    "crates/acp_thread",
    "crates/action_log",
    "crates/activity_indicator",
    "crates/agent",
    "crates/agent2",
    "crates/agent_servers",
    "crates/agent_settings",
<<<<<<< HEAD
    "crates/agent_servers",
=======
    "crates/agent_ui",
    "crates/ai_onboarding",
    "crates/anthropic",
>>>>>>> 094e878c
    "crates/askpass",
    "crates/assets",
    "crates/assistant_context",
    "crates/assistant_slash_command",
    "crates/assistant_slash_commands",
    "crates/assistant_tool",
    "crates/assistant_tools",
    "crates/audio",
    "crates/breadcrumbs",
    "crates/buffer_diff",
    "crates/call",
    "crates/channel",
    "crates/cli",
    "crates/client",
    "crates/clock",
    "crates/cloud_api_client",
    "crates/cloud_api_types",
    "crates/cloud_llm_client",
    "crates/collab",
    "crates/collab_ui",
    "crates/collections",
    "crates/command_palette",
    "crates/command_palette_hooks",
    "crates/component",
    "crates/context_server",
<<<<<<< HEAD
=======
    "crates/copilot",
    "crates/crashes",
>>>>>>> 094e878c
    "crates/credentials_provider",
    "crates/dap",
    "crates/dap_adapters",
    "crates/db",
    "crates/debug_adapter_extension",
    "crates/debugger_tools",
    "crates/debugger_ui",
    "crates/diagnostics",
    "crates/docs_preprocessor",
    "crates/editor",
    "crates/eval",
    "crates/explorer_command_injector",
    "crates/extension",
    "crates/extension_api",
    "crates/extension_cli",
    "crates/extension_host",
    "crates/extensions_ui",
    "crates/feature_flags",
    "crates/feedback",
    "crates/file_finder",
    "crates/file_icons",
    "crates/fs",
    "crates/fsevent",
    "crates/fuzzy",
    "crates/git",
    "crates/git_hosting_providers",
    "crates/git_ui",
    "crates/go_to_line",
    "crates/gpui",
    "crates/gpui_macros",
    "crates/gpui_tokio",
    "crates/html_to_markdown",
    "crates/http_client",
    "crates/http_client_tls",
    "crates/icons",
    "crates/image_viewer",
    "crates/indexed_docs",
    "crates/edit_prediction",
    "crates/edit_prediction_button",
    "crates/inspector_ui",
    "crates/install_cli",
    "crates/jj",
    "crates/jj_ui",
    "crates/journal",
    "crates/language",
    "crates/language_extension",
    "crates/language_model",
    "crates/language_models",
    "crates/language_selector",
    "crates/language_tools",
    "crates/languages",
    "crates/livekit_api",
    "crates/livekit_client",
    "crates/lsp",
    "crates/markdown",
    "crates/markdown_preview",
    "crates/media",
    "crates/menu",
    "crates/migrator",
    "crates/multi_buffer",
    "crates/nc",
    "crates/net",
    "crates/notifications",
    "crates/ollama",
    "crates/onboarding",
    "crates/open_ai",
    "crates/outline",
    "crates/outline_panel",
    "crates/panel",
    "crates/paths",
    "crates/picker",
    "crates/project",
    "crates/project_panel",
    "crates/project_symbols",
    "crates/prompt_store",
    "crates/proto",
    "crates/recent_projects",
    "crates/refineable",
    "crates/refineable/derive_refineable",
    "crates/release_channel",
    "crates/remote",
    "crates/remote_server",
    "crates/repl",
    "crates/reqwest_client",
    "crates/rich_text",
    "crates/rope",
    "crates/rpc",
    "crates/rules_library",
    "crates/schema_generator",
    "crates/search",
    "crates/semantic_index",
    "crates/semantic_version",
    "crates/session",
    "crates/settings",
    "crates/settings_profile_selector",
    "crates/settings_ui",
    "crates/snippet",
    "crates/snippet_provider",
    "crates/snippets_ui",
    "crates/sqlez",
    "crates/sqlez_macros",
    "crates/story",
    "crates/storybook",
    "crates/streaming_diff",
    "crates/sum_tree",
<<<<<<< HEAD
=======
    "crates/supermaven",
    "crates/supermaven_api",
    "crates/svg_preview",
>>>>>>> 094e878c
    "crates/tab_switcher",
    "crates/task",
    "crates/tasks_ui",
    "crates/terminal",
    "crates/terminal_view",
    "crates/text",
    "crates/theme",
    "crates/theme_extension",
    "crates/theme_importer",
    "crates/theme_selector",
    "crates/time_format",
    "crates/title_bar",
    "crates/toolchain_selector",
    "crates/ui",
    "crates/ui_input",
    "crates/ui_macros",
    "crates/ui_prompt",
    "crates/util",
    "crates/util_macros",
    "crates/vim",
    "crates/vim_mode_setting",
    "crates/watch",
    "crates/web_search",
    "crates/web_search_providers",
    "crates/welcome",
    "crates/workspace",
    "crates/worktree",
    "crates/zed",
    "crates/zed_actions",
    "crates/zedless",
    "crates/zeta",
    "crates/zeta_cli",
    "crates/zlog",
    "crates/zlog_settings",

    #
    # Extensions
    #

    "extensions/emmet",
    "extensions/glsl",
    "extensions/html",
    "extensions/proto",
    "extensions/ruff",
    "extensions/slash-commands-example",
    "extensions/snippets",
    "extensions/test-extension",
    "extensions/toml",

    #
    # Tooling
    #

    "tooling/workspace-hack",
    "tooling/xtask",
]
default-members = ["crates/zed"]

[workspace.package]
publish = false
edition = "2024"

[workspace.dependencies]

#
# Workspace member crates
#

acp_thread = { path = "crates/acp_thread" }
action_log = { path = "crates/action_log" }
agent = { path = "crates/agent" }
agent2 = { path = "crates/agent2" }
activity_indicator = { path = "crates/activity_indicator" }
agent_ui = { path = "crates/agent_ui" }
agent_settings = { path = "crates/agent_settings" }
agent_servers = { path = "crates/agent_servers" }
ai = { path = "crates/ai" }
askpass = { path = "crates/askpass" }
assets = { path = "crates/assets" }
assistant_context = { path = "crates/assistant_context" }
assistant_slash_command = { path = "crates/assistant_slash_command" }
assistant_slash_commands = { path = "crates/assistant_slash_commands" }
assistant_tool = { path = "crates/assistant_tool" }
assistant_tools = { path = "crates/assistant_tools" }
audio = { path = "crates/audio" }
breadcrumbs = { path = "crates/breadcrumbs" }
buffer_diff = { path = "crates/buffer_diff" }
call = { path = "crates/call" }
channel = { path = "crates/channel" }
cli = { path = "crates/cli" }
client = { path = "crates/client" }
clock = { path = "crates/clock" }
cloud_api_client = { path = "crates/cloud_api_client" }
cloud_api_types = { path = "crates/cloud_api_types" }
cloud_llm_client = { path = "crates/cloud_llm_client" }
collab = { path = "crates/collab" }
collab_ui = { path = "crates/collab_ui" }
collections = { path = "crates/collections" }
command_palette = { path = "crates/command_palette" }
command_palette_hooks = { path = "crates/command_palette_hooks" }
component = { path = "crates/component" }
context_server = { path = "crates/context_server" }
<<<<<<< HEAD
=======
copilot = { path = "crates/copilot" }
crashes = { path = "crates/crashes" }
>>>>>>> 094e878c
credentials_provider = { path = "crates/credentials_provider" }
dap = { path = "crates/dap" }
dap_adapters = { path = "crates/dap_adapters" }
db = { path = "crates/db" }
debug_adapter_extension = { path = "crates/debug_adapter_extension" }
debugger_tools = { path = "crates/debugger_tools" }
debugger_ui = { path = "crates/debugger_ui" }
diagnostics = { path = "crates/diagnostics" }
editor = { path = "crates/editor" }
extension = { path = "crates/extension" }
extension_host = { path = "crates/extension_host" }
extensions_ui = { path = "crates/extensions_ui" }
feature_flags = { path = "crates/feature_flags" }
feedback = { path = "crates/feedback" }
file_finder = { path = "crates/file_finder" }
file_icons = { path = "crates/file_icons" }
fs = { path = "crates/fs" }
fsevent = { path = "crates/fsevent" }
fuzzy = { path = "crates/fuzzy" }
git = { path = "crates/git" }
git_hosting_providers = { path = "crates/git_hosting_providers" }
git_ui = { path = "crates/git_ui" }
go_to_line = { path = "crates/go_to_line" }
gpui = { path = "crates/gpui", default-features = false, features = [
    "http_client",
] }
gpui_macros = { path = "crates/gpui_macros" }
gpui_tokio = { path = "crates/gpui_tokio" }
html_to_markdown = { path = "crates/html_to_markdown" }
http_client = { path = "crates/http_client" }
http_client_tls = { path = "crates/http_client_tls" }
icons = { path = "crates/icons" }
image_viewer = { path = "crates/image_viewer" }
indexed_docs = { path = "crates/indexed_docs" }
edit_prediction = { path = "crates/edit_prediction" }
edit_prediction_button = { path = "crates/edit_prediction_button" }
inspector_ui = { path = "crates/inspector_ui" }
install_cli = { path = "crates/install_cli" }
jj = { path = "crates/jj" }
jj_ui = { path = "crates/jj_ui" }
journal = { path = "crates/journal" }
language = { path = "crates/language" }
language_extension = { path = "crates/language_extension" }
language_model = { path = "crates/language_model" }
language_models = { path = "crates/language_models" }
language_selector = { path = "crates/language_selector" }
language_tools = { path = "crates/language_tools" }
languages = { path = "crates/languages" }
livekit_api = { path = "crates/livekit_api" }
livekit_client = { path = "crates/livekit_client" }
lsp = { path = "crates/lsp" }
markdown = { path = "crates/markdown" }
markdown_preview = { path = "crates/markdown_preview" }
svg_preview = { path = "crates/svg_preview" }
media = { path = "crates/media" }
menu = { path = "crates/menu" }
migrator = { path = "crates/migrator" }
multi_buffer = { path = "crates/multi_buffer" }
nc = { path = "crates/nc" }
net = { path = "crates/net" }
notifications = { path = "crates/notifications" }
ollama = { path = "crates/ollama" }
onboarding = { path = "crates/onboarding" }
open_ai = { path = "crates/open_ai" }
outline = { path = "crates/outline" }
outline_panel = { path = "crates/outline_panel" }
panel = { path = "crates/panel" }
paths = { path = "crates/paths" }
picker = { path = "crates/picker" }
plugin = { path = "crates/plugin" }
plugin_macros = { path = "crates/plugin_macros" }
<<<<<<< HEAD
=======
prettier = { path = "crates/prettier" }
settings_profile_selector = { path = "crates/settings_profile_selector" }
>>>>>>> 094e878c
project = { path = "crates/project" }
project_panel = { path = "crates/project_panel" }
project_symbols = { path = "crates/project_symbols" }
prompt_store = { path = "crates/prompt_store" }
proto = { path = "crates/proto" }
recent_projects = { path = "crates/recent_projects" }
refineable = { path = "crates/refineable" }
release_channel = { path = "crates/release_channel" }
remote = { path = "crates/remote" }
remote_server = { path = "crates/remote_server" }
repl = { path = "crates/repl" }
reqwest_client = { path = "crates/reqwest_client" }
rich_text = { path = "crates/rich_text" }
rope = { path = "crates/rope" }
rpc = { path = "crates/rpc" }
rules_library = { path = "crates/rules_library" }
search = { path = "crates/search" }
semantic_index = { path = "crates/semantic_index" }
semantic_version = { path = "crates/semantic_version" }
session = { path = "crates/session" }
settings = { path = "crates/settings" }
settings_ui = { path = "crates/settings_ui" }
snippet = { path = "crates/snippet" }
snippet_provider = { path = "crates/snippet_provider" }
snippets_ui = { path = "crates/snippets_ui" }
sqlez = { path = "crates/sqlez" }
sqlez_macros = { path = "crates/sqlez_macros" }
story = { path = "crates/story" }
storybook = { path = "crates/storybook" }
streaming_diff = { path = "crates/streaming_diff" }
sum_tree = { path = "crates/sum_tree" }
tab_switcher = { path = "crates/tab_switcher" }
task = { path = "crates/task" }
tasks_ui = { path = "crates/tasks_ui" }
terminal = { path = "crates/terminal" }
terminal_view = { path = "crates/terminal_view" }
text = { path = "crates/text" }
theme = { path = "crates/theme" }
theme_extension = { path = "crates/theme_extension" }
theme_importer = { path = "crates/theme_importer" }
theme_selector = { path = "crates/theme_selector" }
time_format = { path = "crates/time_format" }
title_bar = { path = "crates/title_bar" }
toolchain_selector = { path = "crates/toolchain_selector" }
ui = { path = "crates/ui" }
ui_input = { path = "crates/ui_input" }
ui_macros = { path = "crates/ui_macros" }
ui_prompt = { path = "crates/ui_prompt" }
util = { path = "crates/util" }
util_macros = { path = "crates/util_macros" }
vim = { path = "crates/vim" }
vim_mode_setting = { path = "crates/vim_mode_setting" }
watch = { path = "crates/watch" }
web_search = { path = "crates/web_search" }
web_search_providers = { path = "crates/web_search_providers" }
welcome = { path = "crates/welcome" }
workspace = { path = "crates/workspace" }
worktree = { path = "crates/worktree" }
zed = { path = "crates/zed" }
zed_actions = { path = "crates/zed_actions" }
zedless = { path = "crates/zedless" }
zeta = { path = "crates/zeta" }
zlog = { path = "crates/zlog" }
zlog_settings = { path = "crates/zlog_settings" }

#
# External crates
#

agentic-coding-protocol = "0.0.10"
agent-client-protocol = "0.0.23"
aho-corasick = "1.1"
alacritty_terminal = { git = "https://github.com/zed-industries/alacritty.git", branch = "add-hush-login-flag" }
any_vec = "0.14"
anyhow = "1.0.86"
arrayvec = { version = "0.7.4", features = ["serde"] }
ashpd = { version = "0.11", default-features = false, features = ["async-std"] }
async-compat = "0.2.1"
async-compression = { version = "0.4", features = ["gzip", "futures-io"] }
async-dispatcher = "0.1"
async-fs = "2.1"
async-pipe = { git = "https://github.com/zed-industries/async-pipe-rs", rev = "82d00a04211cf4e1236029aa03e6b6ce2a74c553" }
async-recursion = "1.0.0"
async-tar = "0.5.0"
async-trait = "0.1"
async-tungstenite = "0.29.1"
async_zip = { version = "0.0.17", features = ["deflate", "deflate64"] }
aws-config = { version = "1.6.1", features = ["behavior-version-latest"] }
aws-credential-types = { version = "1.2.2", features = [
    "hardcoded-credentials",
] }
aws-sdk-bedrockruntime = { version = "1.80.0", features = [
    "behavior-version-latest",
] }
aws-smithy-runtime-api = { version = "1.7.4", features = ["http-1x", "client"] }
aws-smithy-types = { version = "1.3.0", features = ["http-body-1-x"] }
base64 = "0.22"
bitflags = "2.6.0"
blade-graphics = { git = "https://github.com/kvark/blade", rev = "e0ec4e720957edd51b945b64dd85605ea54bcfe5" }
blade-macros = { git = "https://github.com/kvark/blade", rev = "e0ec4e720957edd51b945b64dd85605ea54bcfe5" }
blade-util = { git = "https://github.com/kvark/blade", rev = "e0ec4e720957edd51b945b64dd85605ea54bcfe5" }
blake3 = "1.5.3"
bytes = "1.0"
cargo_metadata = "0.19"
cargo_toml = "0.21"
chrono = { version = "0.4", features = ["serde"] }
ciborium = "0.2"
circular-buffer = "1.0"
clap = { version = "4.4", features = ["derive"] }
cocoa = "0.26"
cocoa-foundation = "0.2.0"
convert_case = "0.8.0"
core-foundation = "0.10.0"
core-foundation-sys = "0.8.6"
core-video = { version = "0.4.3", features = ["metal"] }
cpal = "0.16"
crash-handler = "0.6"
criterion = { version = "0.5", features = ["html_reports"] }
ctor = "0.4.0"
dap-types = { git = "https://github.com/zed-industries/dap-types", rev = "1b461b310481d01e02b2603c16d7144b926339f8" }
dashmap = "6.0"
derive_more = "0.99.17"
dirs = "4.0"
documented = "0.9.1"
dotenvy = "0.15.0"
ec4rs = "1.1"
emojis = "0.6.1"
env_logger = "0.11"
exec = "0.3.1"
fancy-regex = "0.14.0"
fork = "0.2.0"
futures = "0.3"
futures-batch = "0.6.1"
futures-lite = "1.13"
git2 = { version = "0.20.1", default-features = false }
globset = "0.4"
handlebars = "4.3"
heck = "0.5"
heed = { version = "0.21.0", features = ["read-txn-no-tls"] }
hex = "0.4.3"
html5ever = "0.27.0"
http = "1.1"
http-body = "1.0"
hyper = "0.14"
ignore = "0.4.22"
image = "0.25.1"
imara-diff = "0.1.8"
indexmap = { version = "2.7.0", features = ["serde"] }
indoc = "2"
inventory = "0.3.19"
itertools = "0.14.0"
jj-lib = { git = "https://github.com/jj-vcs/jj", rev = "e18eb8e05efaa153fad5ef46576af145bba1807f" }
json_dotpath = "1.1"
jsonschema = "0.30.0"
jsonwebtoken = "9.3"
jupyter-protocol = { git = "https://github.com/ConradIrwin/runtimed", rev = "7130c804216b6914355d15d0b91ea91f6babd734" }
jupyter-websocket-client = {  git = "https://github.com/ConradIrwin/runtimed" ,rev = "7130c804216b6914355d15d0b91ea91f6babd734" }
libc = "0.2"
libsqlite3-sys = { version = "0.30.1", features = ["bundled"] }
linkify = "0.10.0"
log = { version = "0.4.16", features = ["kv_unstable_serde", "serde"] }
lsp-types = { git = "https://github.com/zed-industries/lsp-types", rev = "39f629bdd03d59abd786ed9fc27e8bca02c0c0ec" }
markup5ever_rcdom = "0.3.0"
metal = "0.29"
minidumper = "0.8"
moka = { version = "0.12.10", features = ["sync"] }
naga = { version = "25.0", features = ["wgsl-in"] }
nanoid = "0.4"
nbformat = {  git = "https://github.com/ConradIrwin/runtimed", rev = "7130c804216b6914355d15d0b91ea91f6babd734" }
nix = "0.29"
num-format = "0.4.4"
objc = "0.2"
open = "5.0.0"
ordered-float = "2.1.1"
palette = { version = "0.7.5", default-features = false, features = ["std"] }
parking_lot = "0.12.1"
partial-json-fixer = "0.5.3"
parse_int = "0.9"
pathdiff = "0.2"
pet = { git = "https://github.com/microsoft/python-environment-tools.git", rev = "845945b830297a50de0e24020b980a65e4820559" }
pet-conda = { git = "https://github.com/microsoft/python-environment-tools.git", rev = "845945b830297a50de0e24020b980a65e4820559" }
pet-core = { git = "https://github.com/microsoft/python-environment-tools.git", rev = "845945b830297a50de0e24020b980a65e4820559" }
pet-fs = { git = "https://github.com/microsoft/python-environment-tools.git", rev = "845945b830297a50de0e24020b980a65e4820559" }
pet-pixi = { git = "https://github.com/microsoft/python-environment-tools.git", rev = "845945b830297a50de0e24020b980a65e4820559" }
pet-poetry = { git = "https://github.com/microsoft/python-environment-tools.git", rev = "845945b830297a50de0e24020b980a65e4820559" }
pet-reporter = { git = "https://github.com/microsoft/python-environment-tools.git", rev = "845945b830297a50de0e24020b980a65e4820559" }
portable-pty = "0.9.0"
postage = { version = "0.5", features = ["futures-traits"] }
pretty_assertions = { version = "1.3.0", features = ["unstable"] }
proc-macro2 = "1.0.93"
profiling = "1"
prost = "0.9"
prost-build = "0.9"
prost-types = "0.9"
pulldown-cmark = { version = "0.12.0", default-features = false }
quote = "1.0.9"
rand = "0.8.5"
rayon = "1.8"
ref-cast = "1.0.24"
regex = "1.5"
reqwest = { git = "https://github.com/zed-industries/reqwest.git", rev = "951c770a32f1998d6e999cef3e59e0013e6c4415", default-features = false, features = [
    "charset",
    "http2",
    "macos-system-configuration",
    "multipart",
    "rustls-tls-native-roots",
    "socks",
    "stream",
] }
rsa = "0.9.6"
runtimelib = {  git = "https://github.com/ConradIrwin/runtimed", rev = "7130c804216b6914355d15d0b91ea91f6babd734", default-features = false, features = [
    "async-dispatcher-runtime",
] }
rust-embed = { version = "8.4", features = ["include-exclude"] }
rustc-demangle = "0.1.23"
rustc-hash = "2.1.0"
rustls = { version = "0.23.26" }
rustls-platform-verifier = "0.5.0"
scap = { git = "https://github.com/zed-industries/scap", rev = "808aa5c45b41e8f44729d02e38fd00a2fe2722e7", default-features = false }
schemars = { version = "1.0", features = ["indexmap2"] }
semver = "1.0"
serde = { version = "1.0", features = ["derive", "rc"] }
serde_derive = { version = "1.0", features = ["deserialize_in_place"] }
serde_json = { version = "1.0", features = ["preserve_order", "raw_value"] }
serde_json_lenient = { version = "0.2", features = [
    "preserve_order",
    "raw_value",
] }
serde_repr = "0.1"
sha2 = "0.10"
shellexpand = "2.1.0"
shlex = "1.3.0"
simplelog = "0.12.2"
smallvec = { version = "1.6", features = ["union"] }
smol = "2.0"
sqlformat = "0.2"
streaming-iterator = "0.1"
strsim = "0.11"
strum = { version = "0.27.0", features = ["derive"] }
subtle = "2.5.0"
syn = { version = "2.0.101", features = ["full", "extra-traits"] }
sys-locale = "0.3.1"
sysinfo = "0.31.0"
take-until = "0.2.0"
tempfile = "3.20.0"
thiserror = "2.0.12"
tiktoken-rs = { git = "https://github.com/zed-industries/tiktoken-rs", rev = "30c32a4522751699adeda0d5840c71c3b75ae73d" }
time = { version = "0.3", features = [
    "macros",
    "parsing",
    "serde",
    "serde-well-known",
    "formatting",
] }
tiny_http = "0.8"
tokio = { version = "1" }
tokio-tungstenite = { version = "0.26", features = ["__rustls-tls"] }
toml = "0.8"
tower-http = "0.4.4"
tree-sitter = { version = "0.25.6", features = ["wasm"] }
tree-sitter-bash = "0.25.0"
tree-sitter-c = "0.23"
tree-sitter-cpp = "0.23"
tree-sitter-css = "0.23"
tree-sitter-diff = "0.1.0"
tree-sitter-elixir = "0.3"
tree-sitter-embedded-template = "0.23.0"
tree-sitter-gitcommit = { git = "https://github.com/zed-industries/tree-sitter-git-commit", rev = "88309716a69dd13ab83443721ba6e0b491d37ee9" }
tree-sitter-go = "0.23"
tree-sitter-go-mod = { git = "https://github.com/camdencheek/tree-sitter-go-mod", rev = "6efb59652d30e0e9cd5f3b3a669afd6f1a926d3c", package = "tree-sitter-gomod" }
tree-sitter-gowork = { git = "https://github.com/zed-industries/tree-sitter-go-work", rev = "acb0617bf7f4fda02c6217676cc64acb89536dc7" }
tree-sitter-heex = { git = "https://github.com/zed-industries/tree-sitter-heex", rev = "1dd45142fbb05562e35b2040c6129c9bca346592" }
tree-sitter-html = "0.23"
tree-sitter-jsdoc = "0.23"
tree-sitter-json = "0.24"
tree-sitter-md = { git = "https://github.com/tree-sitter-grammars/tree-sitter-markdown", rev = "9a23c1a96c0513d8fc6520972beedd419a973539" }
tree-sitter-python = { git = "https://github.com/zed-industries/tree-sitter-python", rev = "218fcbf3fda3d029225f3dec005cb497d111b35e" }
tree-sitter-regex = "0.24"
tree-sitter-ruby = "0.23"
tree-sitter-rust = "0.24"
tree-sitter-typescript = "0.23"
tree-sitter-yaml = { git = "https://github.com/zed-industries/tree-sitter-yaml", rev = "baff0b51c64ef6a1fb1f8390f3ad6015b83ec13a" }
unicase = "2.6"
unicode-script = "0.5.7"
unicode-segmentation = "1.10"
unindent = "0.2.0"
url = "2.2"
urlencoding = "2.1.2"
uuid = { version = "1.1.2", features = ["v4", "v5", "v7", "serde"] }
walkdir = "2.5"
wasm-encoder = "0.221"
wasmparser = "0.221"
wasmtime = { version = "29", default-features = false, features = [
    "async",
    "demangle",
    "runtime",
    "cranelift",
    "component-model",
    "incremental-cache",
    "parallel-compilation",
] }
wasmtime-wasi = "29"
which = "6.0.0"
windows-core = "0.61"
wit-component = "0.221"
workspace-hack = "0.1.0"
# We can switch back to the published version once https://github.com/infinitefield/yawc/pull/16 is merged and a new
# version is released.
yawc = { git = "https://github.com/deviant-forks/yawc", rev = "1899688f3e69ace4545aceb97b2a13881cf26142" }
zstd = "0.11"

[workspace.dependencies.async-stripe]
git = "https://github.com/zed-industries/async-stripe"
rev = "3672dd4efb7181aa597bf580bf5a2f5d23db6735"
default-features = false
features = [
    "runtime-tokio-hyper-rustls",
    "billing",
    "checkout",
    "events",
    # The features below are only enabled to get the `events` feature to build.
    "chrono",
    "connect",
]

[workspace.dependencies.windows]
version = "0.61"
features = [
    "Foundation_Numerics",
    "Storage_Search",
    "Storage_Streams",
    "System_Threading",
    "UI_ViewManagement",
    "Wdk_System_SystemServices",
    "Win32_Globalization",
    "Win32_Graphics_Direct3D",
    "Win32_Graphics_Direct3D11",
    "Win32_Graphics_Direct3D_Fxc",
    "Win32_Graphics_DirectComposition",
    "Win32_Graphics_DirectWrite",
    "Win32_Graphics_Dwm",
    "Win32_Graphics_Dxgi",
    "Win32_Graphics_Dxgi_Common",
    "Win32_Graphics_Gdi",
    "Win32_Graphics_Imaging",
    "Win32_Networking_WinSock",
    "Win32_Security",
    "Win32_Security_Credentials",
    "Win32_Storage_FileSystem",
    "Win32_System_Com",
    "Win32_System_Com_StructuredStorage",
    "Win32_System_Console",
    "Win32_System_DataExchange",
    "Win32_System_IO",
    "Win32_System_LibraryLoader",
    "Win32_System_Memory",
    "Win32_System_Ole",
    "Win32_System_Pipes",
    "Win32_System_SystemInformation",
    "Win32_System_SystemServices",
    "Win32_System_Threading",
    "Win32_System_Variant",
    "Win32_System_WinRT",
    "Win32_UI_Controls",
    "Win32_UI_HiDpi",
    "Win32_UI_Input_Ime",
    "Win32_UI_Input_KeyboardAndMouse",
    "Win32_UI_Shell",
    "Win32_UI_Shell_Common",
    "Win32_UI_Shell_PropertiesSystem",
    "Win32_UI_WindowsAndMessaging",
]

[patch.crates-io]
notify = { git = "https://github.com/zed-industries/notify.git", rev = "bbb9ea5ae52b253e095737847e367c30653a2e96" }
notify-types = { git = "https://github.com/zed-industries/notify.git", rev = "bbb9ea5ae52b253e095737847e367c30653a2e96" }
windows-capture = { git = "https://github.com/zed-industries/windows-capture.git", rev = "f0d6c1b6691db75461b732f6d5ff56eed002eeb9" }

# Makes the workspace hack crate refer to the local one, but only when you're building locally
workspace-hack = { path = "tooling/workspace-hack" }

[profile.dev]
split-debuginfo = "unpacked"
codegen-units = 16

# mirror configuration for crates compiled for the build platform
# (without this cargo will compile ~400 crates twice)
[profile.dev.build-override]
codegen-units = 16

[profile.dev.package]
taffy = { opt-level = 3 }
cranelift-codegen = { opt-level = 3 }
cranelift-codegen-meta = { opt-level = 3 }
cranelift-codegen-shared = { opt-level = 3 }
resvg = { opt-level = 3 }
rustybuzz = { opt-level = 3 }
ttf-parser = { opt-level = 3 }
wasmtime-cranelift = { opt-level = 3 }
wasmtime = { opt-level = 3 }
# Build single-source-file crates with cg=1 as it helps make `cargo build` of a whole workspace a bit faster
activity_indicator = { codegen-units = 1 }
assets = { codegen-units = 1 }
breadcrumbs = { codegen-units = 1 }
collections = { codegen-units = 1 }
command_palette = { codegen-units = 1 }
command_palette_hooks = { codegen-units = 1 }
extension_cli = { codegen-units = 1 }
feature_flags = { codegen-units = 1 }
file_icons = { codegen-units = 1 }
fsevent = { codegen-units = 1 }
image_viewer = { codegen-units = 1 }
edit_prediction_button = { codegen-units = 1 }
install_cli = { codegen-units = 1 }
journal = { codegen-units = 1 }
menu = { codegen-units = 1 }
notifications = { codegen-units = 1 }
ollama = { codegen-units = 1 }
outline = { codegen-units = 1 }
paths = { codegen-units = 1 }
project_symbols = { codegen-units = 1 }
refineable = { codegen-units = 1 }
release_channel = { codegen-units = 1 }
reqwest_client = { codegen-units = 1 }
rich_text = { codegen-units = 1 }
semantic_version = { codegen-units = 1 }
session = { codegen-units = 1 }
snippet = { codegen-units = 1 }
snippets_ui = { codegen-units = 1 }
sqlez_macros = { codegen-units = 1 }
story = { codegen-units = 1 }
theme_selector = { codegen-units = 1 }
time_format = { codegen-units = 1 }
ui_input = { codegen-units = 1 }
zed_actions = { codegen-units = 1 }

[profile.release]
debug = "limited"
lto = "thin"
codegen-units = 1

[profile.release.package]
zed = { codegen-units = 16 }

[profile.release-fast]
inherits = "release"
debug = "full"
lto = false
codegen-units = 16

[workspace.lints.rust]
unexpected_cfgs = { level = "allow" }

[workspace.lints.clippy]
dbg_macro = "deny"
todo = "deny"

# Motivation: We use `vec![a..b]` a lot when dealing with ranges in text, so
# warning on this rule produces a lot of noise.
single_range_in_vec_init = "allow"

# These are all of the rules that currently have violations in the Zed
# codebase.
#
# We'll want to drive this list down by either:
# 1. fixing violations of the rule and begin enforcing it
# 2. deciding we want to allow the rule permanently, at which point
#    we should codify that separately above.
#
# This list shouldn't be added to; it should only get shorter.
# =============================================================================

# There are a bunch of rules currently failing in the `style` group, so
# allow all of those, for now.
style = { level = "allow", priority = -1 }

# Temporary list of style lints that we've fixed so far.
module_inception = { level = "deny" }
question_mark = { level = "deny" }
redundant_closure = { level = "deny" }
declare_interior_mutable_const = { level = "deny" }
# Individual rules that have violations in the codebase:
type_complexity = "allow"
# We often return trait objects from `new` functions.
new_ret_no_self = { level = "allow" }
# We have a few `next` functions that differ in lifetimes
# compared to Iterator::next. Yet, clippy complains about those.
should_implement_trait = { level = "allow" }
let_underscore_future = "allow"

# in Rust it can be very tedious to reduce argument count without
# running afoul of the borrow checker.
too_many_arguments = "allow"

# We often have large enum variants yet we rarely actually bother with splitting them up.
large_enum_variant = "allow"

[workspace.metadata.cargo-machete]
ignored = [
    "bindgen",
    "cbindgen",
    "prost_build",
    "serde",
    "component",
    "documented",
    "workspace-hack",
]<|MERGE_RESOLUTION|>--- conflicted
+++ resolved
@@ -8,13 +8,7 @@
     "crates/agent2",
     "crates/agent_servers",
     "crates/agent_settings",
-<<<<<<< HEAD
-    "crates/agent_servers",
-=======
     "crates/agent_ui",
-    "crates/ai_onboarding",
-    "crates/anthropic",
->>>>>>> 094e878c
     "crates/askpass",
     "crates/assets",
     "crates/assistant_context",
@@ -32,7 +26,6 @@
     "crates/clock",
     "crates/cloud_api_client",
     "crates/cloud_api_types",
-    "crates/cloud_llm_client",
     "crates/collab",
     "crates/collab_ui",
     "crates/collections",
@@ -40,11 +33,7 @@
     "crates/command_palette_hooks",
     "crates/component",
     "crates/context_server",
-<<<<<<< HEAD
-=======
-    "crates/copilot",
     "crates/crashes",
->>>>>>> 094e878c
     "crates/credentials_provider",
     "crates/dap",
     "crates/dap_adapters",
@@ -150,12 +139,7 @@
     "crates/storybook",
     "crates/streaming_diff",
     "crates/sum_tree",
-<<<<<<< HEAD
-=======
-    "crates/supermaven",
-    "crates/supermaven_api",
     "crates/svg_preview",
->>>>>>> 094e878c
     "crates/tab_switcher",
     "crates/task",
     "crates/tasks_ui",
@@ -250,7 +234,6 @@
 clock = { path = "crates/clock" }
 cloud_api_client = { path = "crates/cloud_api_client" }
 cloud_api_types = { path = "crates/cloud_api_types" }
-cloud_llm_client = { path = "crates/cloud_llm_client" }
 collab = { path = "crates/collab" }
 collab_ui = { path = "crates/collab_ui" }
 collections = { path = "crates/collections" }
@@ -258,11 +241,7 @@
 command_palette_hooks = { path = "crates/command_palette_hooks" }
 component = { path = "crates/component" }
 context_server = { path = "crates/context_server" }
-<<<<<<< HEAD
-=======
-copilot = { path = "crates/copilot" }
 crashes = { path = "crates/crashes" }
->>>>>>> 094e878c
 credentials_provider = { path = "crates/credentials_provider" }
 dap = { path = "crates/dap" }
 dap_adapters = { path = "crates/dap_adapters" }
@@ -334,11 +313,7 @@
 picker = { path = "crates/picker" }
 plugin = { path = "crates/plugin" }
 plugin_macros = { path = "crates/plugin_macros" }
-<<<<<<< HEAD
-=======
-prettier = { path = "crates/prettier" }
 settings_profile_selector = { path = "crates/settings_profile_selector" }
->>>>>>> 094e878c
 project = { path = "crates/project" }
 project_panel = { path = "crates/project_panel" }
 project_symbols = { path = "crates/project_symbols" }
