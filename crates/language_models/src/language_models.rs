--- conflicted
+++ resolved
@@ -1,18 +1,10 @@
 use std::sync::Arc;
 
-<<<<<<< HEAD
-use client::{Client};
-use fs::Fs;
+use ::settings::{Settings, SettingsStore};
+use client::Client;
+use collections::HashSet;
 use gpui::{App, Context};
-use language_model::LanguageModelRegistry;
-=======
-use ::settings::{Settings, SettingsStore};
-use client::{Client, UserStore};
-use collections::HashSet;
-use gpui::{App, Context, Entity};
 use language_model::{LanguageModelProviderId, LanguageModelRegistry};
-use provider::deepseek::DeepSeekLanguageModelProvider;
->>>>>>> 290f84a9
 
 pub mod provider;
 mod settings;
@@ -20,27 +12,14 @@
 
 use crate::provider::ollama::OllamaLanguageModelProvider;
 use crate::provider::open_ai::OpenAiLanguageModelProvider;
-<<<<<<< HEAD
+use crate::provider::open_ai_compatible::OpenAiCompatibleLanguageModelProvider;
 pub use crate::settings::*;
 
-pub fn init(client: Arc<Client>, fs: Arc<dyn Fs>, cx: &mut App) {
-    crate::settings::init(fs, cx);
-    let registry = LanguageModelRegistry::global(cx);
-    registry.update(cx, |registry, cx| {
-        register_language_model_providers(registry, client, cx);
-=======
-use crate::provider::open_ai_compatible::OpenAiCompatibleLanguageModelProvider;
-use crate::provider::open_router::OpenRouterLanguageModelProvider;
-use crate::provider::vercel::VercelLanguageModelProvider;
-use crate::provider::x_ai::XAiLanguageModelProvider;
-pub use crate::settings::*;
-
-pub fn init(user_store: Entity<UserStore>, client: Arc<Client>, cx: &mut App) {
+pub fn init(client: Arc<Client>, cx: &mut App) {
     crate::settings::init_settings(cx);
     let registry = LanguageModelRegistry::global(cx);
     registry.update(cx, |registry, cx| {
-        register_language_model_providers(registry, user_store, client.clone(), cx);
->>>>>>> 290f84a9
+        register_language_model_providers(registry, client.clone(), cx);
     });
 
     let mut openai_compatible_providers = AllLanguageModelSettings::get_global(cx)
@@ -120,37 +99,4 @@
         OllamaLanguageModelProvider::new(client.http_client(), cx),
         cx,
     );
-<<<<<<< HEAD
-=======
-    registry.register_provider(
-        LmStudioLanguageModelProvider::new(client.http_client(), cx),
-        cx,
-    );
-    registry.register_provider(
-        DeepSeekLanguageModelProvider::new(client.http_client(), cx),
-        cx,
-    );
-    registry.register_provider(
-        GoogleLanguageModelProvider::new(client.http_client(), cx),
-        cx,
-    );
-    registry.register_provider(
-        MistralLanguageModelProvider::new(client.http_client(), cx),
-        cx,
-    );
-    registry.register_provider(
-        BedrockLanguageModelProvider::new(client.http_client(), cx),
-        cx,
-    );
-    registry.register_provider(
-        OpenRouterLanguageModelProvider::new(client.http_client(), cx),
-        cx,
-    );
-    registry.register_provider(
-        VercelLanguageModelProvider::new(client.http_client(), cx),
-        cx,
-    );
-    registry.register_provider(XAiLanguageModelProvider::new(client.http_client(), cx), cx);
-    registry.register_provider(CopilotChatLanguageModelProvider::new(cx), cx);
->>>>>>> 290f84a9
 }