--- conflicted
+++ resolved
@@ -31,12 +31,8 @@
     require_assets: bool,
     pre_release: bool,
     http: Arc<dyn HttpClient>,
-<<<<<<< HEAD
-) -> Result<GithubRelease, anyhow::Error> {
+) -> anyhow::Result<GithubRelease> {
     return Err(anyhow!("zedless: GitHub downloads are disabled"));
-=======
-) -> anyhow::Result<GithubRelease> {
->>>>>>> d280c95d
     let mut response = http
         .get(
             format!("https://api.github.com/repos/{repo_name_with_owner}/releases").as_str(),
@@ -85,12 +81,8 @@
     repo_name_with_owner: &str,
     tag: &str,
     http: Arc<dyn HttpClient>,
-<<<<<<< HEAD
-) -> Result<GithubRelease, anyhow::Error> {
+) -> anyhow::Result<GithubRelease> {
     return Err(anyhow!("zedless: GitHub downloads are disabled"));
-=======
-) -> anyhow::Result<GithubRelease> {
->>>>>>> d280c95d
     let mut response = http
         .get(
             &format!("https://api.github.com/repos/{repo_name_with_owner}/releases/tags/{tag}"),
