--- conflicted
+++ resolved
@@ -1,10 +1,5 @@
 use anyhow::Result;
-<<<<<<< HEAD
-use client::{UserStore, zed_urls};
-=======
 use client::{DisableAiSettings, UserStore, zed_urls};
-use copilot::{Copilot, Status};
->>>>>>> 290f84a9
 use editor::{
     Editor, SelectionEffects,
     actions::{ShowEditPrediction, ToggleEditPrediction},
@@ -46,14 +41,6 @@
     ]
 );
 
-<<<<<<< HEAD
-=======
-const COPILOT_SETTINGS_URL: &str = "https://github.com/settings/copilot";
-const PRIVACY_DOCS: &str = "https://zed.dev/docs/ai/privacy-and-security";
-
-struct CopilotErrorToast;
-
->>>>>>> 290f84a9
 pub struct InlineCompletionButton {
     editor_subscription: Option<(Subscription, usize)>,
     editor_enabled: Option<bool>,
@@ -79,163 +66,6 @@
         match all_language_settings.edit_predictions.provider {
             EditPredictionProvider::None => div(),
 
-<<<<<<< HEAD
-=======
-            EditPredictionProvider::Copilot => {
-                let Some(copilot) = Copilot::global(cx) else {
-                    return div();
-                };
-                let status = copilot.read(cx).status();
-
-                let enabled = self.editor_enabled.unwrap_or(false);
-
-                let icon = match status {
-                    Status::Error(_) => IconName::CopilotError,
-                    Status::Authorized => {
-                        if enabled {
-                            IconName::Copilot
-                        } else {
-                            IconName::CopilotDisabled
-                        }
-                    }
-                    _ => IconName::CopilotInit,
-                };
-
-                if let Status::Error(e) = status {
-                    return div().child(
-                        IconButton::new("copilot-error", icon)
-                            .icon_size(IconSize::Small)
-                            .on_click(cx.listener(move |_, _, window, cx| {
-                                if let Some(workspace) = window.root::<Workspace>().flatten() {
-                                    workspace.update(cx, |workspace, cx| {
-                                        workspace.show_toast(
-                                            Toast::new(
-                                                NotificationId::unique::<CopilotErrorToast>(),
-                                                format!("Copilot can't be started: {}", e),
-                                            )
-                                            .on_click(
-                                                "Reinstall Copilot",
-                                                |window, cx| {
-                                                    copilot::reinstall_and_sign_in(window, cx)
-                                                },
-                                            ),
-                                            cx,
-                                        );
-                                    });
-                                }
-                            }))
-                            .tooltip(|window, cx| {
-                                Tooltip::for_action("GitHub Copilot", &ToggleMenu, window, cx)
-                            }),
-                    );
-                }
-                let this = cx.entity().clone();
-
-                div().child(
-                    PopoverMenu::new("copilot")
-                        .menu(move |window, cx| {
-                            Some(match status {
-                                Status::Authorized => this.update(cx, |this, cx| {
-                                    this.build_copilot_context_menu(window, cx)
-                                }),
-                                _ => this.update(cx, |this, cx| {
-                                    this.build_copilot_start_menu(window, cx)
-                                }),
-                            })
-                        })
-                        .anchor(Corner::BottomRight)
-                        .trigger_with_tooltip(
-                            IconButton::new("copilot-icon", icon),
-                            |window, cx| {
-                                Tooltip::for_action("GitHub Copilot", &ToggleMenu, window, cx)
-                            },
-                        )
-                        .with_handle(self.popover_menu_handle.clone()),
-                )
-            }
-
-            EditPredictionProvider::Supermaven => {
-                let Some(supermaven) = Supermaven::global(cx) else {
-                    return div();
-                };
-
-                let supermaven = supermaven.read(cx);
-
-                let status = match supermaven {
-                    Supermaven::Starting => SupermavenButtonStatus::Initializing,
-                    Supermaven::FailedDownload { error } => {
-                        SupermavenButtonStatus::Errored(error.to_string())
-                    }
-                    Supermaven::Spawned(agent) => {
-                        let account_status = agent.account_status.clone();
-                        match account_status {
-                            AccountStatus::NeedsActivation { activate_url } => {
-                                SupermavenButtonStatus::NeedsActivation(activate_url.clone())
-                            }
-                            AccountStatus::Unknown => SupermavenButtonStatus::Initializing,
-                            AccountStatus::Ready => SupermavenButtonStatus::Ready,
-                        }
-                    }
-                    Supermaven::Error { error } => {
-                        SupermavenButtonStatus::Errored(error.to_string())
-                    }
-                };
-
-                let icon = status.to_icon();
-                let tooltip_text = status.to_tooltip();
-                let has_menu = status.has_menu();
-                let this = cx.entity().clone();
-                let fs = self.fs.clone();
-
-                return div().child(
-                    PopoverMenu::new("supermaven")
-                        .menu(move |window, cx| match &status {
-                            SupermavenButtonStatus::NeedsActivation(activate_url) => {
-                                Some(ContextMenu::build(window, cx, |menu, _, _| {
-                                    let fs = fs.clone();
-                                    let activate_url = activate_url.clone();
-                                    menu.entry("Sign In", None, move |_, cx| {
-                                        cx.open_url(activate_url.as_str())
-                                    })
-                                    .entry(
-                                        "Use Zed AI",
-                                        None,
-                                        move |_, cx| {
-                                            set_completion_provider(
-                                                fs.clone(),
-                                                cx,
-                                                EditPredictionProvider::Zed,
-                                            )
-                                        },
-                                    )
-                                }))
-                            }
-                            SupermavenButtonStatus::Ready => Some(this.update(cx, |this, cx| {
-                                this.build_supermaven_context_menu(window, cx)
-                            })),
-                            _ => None,
-                        })
-                        .anchor(Corner::BottomRight)
-                        .trigger_with_tooltip(
-                            IconButton::new("supermaven-icon", icon),
-                            move |window, cx| {
-                                if has_menu {
-                                    Tooltip::for_action(
-                                        tooltip_text.clone(),
-                                        &ToggleMenu,
-                                        window,
-                                        cx,
-                                    )
-                                } else {
-                                    Tooltip::text(tooltip_text.clone())(window, cx)
-                                }
-                            },
-                        )
-                        .with_handle(self.popover_menu_handle.clone()),
-                );
-            }
-
->>>>>>> 290f84a9
             EditPredictionProvider::Zed => {
                 let enabled = self.editor_enabled.unwrap_or(true);
 
@@ -385,31 +215,6 @@
         }
     }
 
-<<<<<<< HEAD
-=======
-    pub fn build_copilot_start_menu(
-        &mut self,
-        window: &mut Window,
-        cx: &mut Context<Self>,
-    ) -> Entity<ContextMenu> {
-        let fs = self.fs.clone();
-        ContextMenu::build(window, cx, |menu, _, _| {
-            menu.entry("Sign In to Copilot", None, copilot::initiate_sign_in)
-                .entry("Disable Copilot", None, {
-                    let fs = fs.clone();
-                    move |_window, cx| hide_copilot(fs.clone(), cx)
-                })
-                .separator()
-                .entry("Use Zed AI", None, {
-                    let fs = fs.clone();
-                    move |_window, cx| {
-                        set_completion_provider(fs.clone(), cx, EditPredictionProvider::Zed)
-                    }
-                })
-        })
-    }
-
->>>>>>> 290f84a9
     pub fn build_language_settings_menu(
         &self,
         mut menu: ContextMenu,
@@ -510,107 +315,6 @@
                 );
         }
 
-<<<<<<< HEAD
-=======
-        menu = menu.separator().header("Privacy");
-        if let Some(provider) = &self.edit_prediction_provider {
-            let data_collection = provider.data_collection_state(cx);
-            if data_collection.is_supported() {
-                let provider = provider.clone();
-                let enabled = data_collection.is_enabled();
-                let is_open_source = data_collection.is_project_open_source();
-                let is_collecting = data_collection.is_enabled();
-                let (icon_name, icon_color) = if is_open_source && is_collecting {
-                    (IconName::Check, Color::Success)
-                } else {
-                    (IconName::Check, Color::Accent)
-                };
-
-                menu = menu.item(
-                    ContextMenuEntry::new("Training Data Collection")
-                        .toggleable(IconPosition::Start, data_collection.is_enabled())
-                        .icon(icon_name)
-                        .icon_color(icon_color)
-                        .documentation_aside(DocumentationSide::Left, move |cx| {
-                            let (msg, label_color, icon_name, icon_color) = match (is_open_source, is_collecting) {
-                                (true, true) => (
-                                    "Project identified as open source, and you're sharing data.",
-                                    Color::Default,
-                                    IconName::Check,
-                                    Color::Success,
-                                ),
-                                (true, false) => (
-                                    "Project identified as open source, but you're not sharing data.",
-                                    Color::Muted,
-                                    IconName::Close,
-                                    Color::Muted,
-                                ),
-                                (false, true) => (
-                                    "Project not identified as open source. No data captured.",
-                                    Color::Muted,
-                                    IconName::Close,
-                                    Color::Muted,
-                                ),
-                                (false, false) => (
-                                    "Project not identified as open source, and setting turned off.",
-                                    Color::Muted,
-                                    IconName::Close,
-                                    Color::Muted,
-                                ),
-                            };
-                            v_flex()
-                                .gap_2()
-                                .child(
-                                    Label::new(indoc!{
-                                        "Help us improve our open dataset model by sharing data from open source repositories. \
-                                        Zed must detect a license file in your repo for this setting to take effect. \
-                                        Files with sensitive data and secrets are excluded by default."
-                                    })
-                                )
-                                .child(
-                                    h_flex()
-                                        .items_start()
-                                        .pt_2()
-                                        .pr_1()
-                                        .flex_1()
-                                        .gap_1p5()
-                                        .border_t_1()
-                                        .border_color(cx.theme().colors().border_variant)
-                                        .child(h_flex().flex_shrink_0().h(line_height).child(Icon::new(icon_name).size(IconSize::XSmall).color(icon_color)))
-                                        .child(div().child(msg).w_full().text_sm().text_color(label_color.color(cx)))
-                                )
-                                .into_any_element()
-                        })
-                        .handler(move |_, cx| {
-                            provider.toggle_data_collection(cx);
-
-                            if !enabled {
-                                telemetry::event!(
-                                    "Data Collection Enabled",
-                                    source = "Edit Prediction Status Menu"
-                                );
-                            } else {
-                                telemetry::event!(
-                                    "Data Collection Disabled",
-                                    source = "Edit Prediction Status Menu"
-                                );
-                            }
-                        })
-                );
-
-                if is_collecting && !is_open_source {
-                    menu = menu.item(
-                        ContextMenuEntry::new("No data captured.")
-                            .disabled(true)
-                            .icon(IconName::Close)
-                            .icon_color(Color::Error)
-                            .icon_size(IconSize::Small),
-                    );
-                }
-            }
-        }
-
->>>>>>> 290f84a9
         menu = menu.item(
             ContextMenuEntry::new("Configure Excluded Files")
                 .icon(IconName::LockOutlined)
@@ -632,13 +336,6 @@
                             .detach_and_log_err(cx);
                     }
                 }),
-        ).item(
-            ContextMenuEntry::new("View Documentation")
-                .icon(IconName::FileGeneric)
-                .icon_color(Color::Muted)
-                .handler(move |_, cx| {
-                    cx.open_url(PRIVACY_DOCS);
-                })
         );
 
         if !self.editor_enabled.unwrap_or(true) {
@@ -669,47 +366,6 @@
         menu
     }
 
-<<<<<<< HEAD
-=======
-    fn build_copilot_context_menu(
-        &self,
-        window: &mut Window,
-        cx: &mut Context<Self>,
-    ) -> Entity<ContextMenu> {
-        ContextMenu::build(window, cx, |menu, window, cx| {
-            self.build_language_settings_menu(menu, window, cx)
-                .separator()
-                .entry("Use Zed AI instead", None, {
-                    let fs = self.fs.clone();
-                    move |_window, cx| {
-                        set_completion_provider(fs.clone(), cx, EditPredictionProvider::Zed)
-                    }
-                })
-                .separator()
-                .link(
-                    "Go to Copilot Settings",
-                    OpenBrowser {
-                        url: COPILOT_SETTINGS_URL.to_string(),
-                    }
-                    .boxed_clone(),
-                )
-                .action("Sign Out", copilot::SignOut.boxed_clone())
-        })
-    }
-
-    fn build_supermaven_context_menu(
-        &self,
-        window: &mut Window,
-        cx: &mut Context<Self>,
-    ) -> Entity<ContextMenu> {
-        ContextMenu::build(window, cx, |menu, window, cx| {
-            self.build_language_settings_menu(menu, window, cx)
-                .separator()
-                .action("Sign Out", supermaven::SignOut.boxed_clone())
-        })
-    }
-
->>>>>>> 290f84a9
     fn build_zeta_context_menu(
         &self,
         window: &mut Window,
