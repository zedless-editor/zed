use anyhow::Result;
use language_model::LanguageModelToolSchemaFormat;
use schemars::{
    JsonSchema, Schema,
    generate::SchemaSettings,
    transform::{Transform, transform_subschemas},
};

pub fn json_schema_for<T: JsonSchema>(
    format: LanguageModelToolSchemaFormat,
) -> Result<serde_json::Value> {
    let schema = root_schema_for::<T>(format);
    schema_to_json(&schema, format)
}

fn schema_to_json(
    schema: &Schema,
    format: LanguageModelToolSchemaFormat,
) -> Result<serde_json::Value> {
    let mut value = serde_json::to_value(schema)?;
    assistant_tool::adapt_schema_to_format(&mut value, format)?;
    Ok(value)
}

fn root_schema_for<T: JsonSchema>(format: LanguageModelToolSchemaFormat) -> Schema {
    let mut generator = match format {
<<<<<<< HEAD
        LanguageModelToolSchemaFormat::JsonSchema => {
            schemars::r#gen::SchemaSettings::default()
            .with(|settings| {
                settings.inline_subschemas = true;
            }).into_generator()
        },
        LanguageModelToolSchemaFormat::JsonSchemaSubset => {
            schemars::r#gen::SchemaSettings::default()
                .with(|settings| {
                    settings.meta_schema = None;
                    settings.inline_subschemas = true;
                    settings
                        .visitors
                        .push(Box::new(TransformToJsonSchemaSubsetVisitor));
                })
                .into_generator()
        }
=======
        LanguageModelToolSchemaFormat::JsonSchema => SchemaSettings::draft07().into_generator(),
        LanguageModelToolSchemaFormat::JsonSchemaSubset => SchemaSettings::openapi3()
            .with(|settings| {
                settings.meta_schema = None;
                settings.inline_subschemas = true;
            })
            .with_transform(ToJsonSchemaSubsetTransform)
            .into_generator(),
>>>>>>> 290f84a9
    };
    generator.root_schema_for::<T>()
}

#[derive(Debug, Clone)]
struct ToJsonSchemaSubsetTransform;

impl Transform for ToJsonSchemaSubsetTransform {
    fn transform(&mut self, schema: &mut Schema) {
        // Ensure that the type field is not an array, this happens when we use
        // Option<T>, the type will be [T, "null"].
        if let Some(type_field) = schema.get_mut("type") {
            if let Some(types) = type_field.as_array() {
                if let Some(first_type) = types.first() {
                    *type_field = first_type.clone();
                }
            }
        }

        // oneOf is not supported, use anyOf instead
        if let Some(one_of) = schema.remove("oneOf") {
            schema.insert("anyOf".to_string(), one_of);
        }

        transform_subschemas(self, schema);
    }
}<|MERGE_RESOLUTION|>--- conflicted
+++ resolved
@@ -24,25 +24,6 @@
 
 fn root_schema_for<T: JsonSchema>(format: LanguageModelToolSchemaFormat) -> Schema {
     let mut generator = match format {
-<<<<<<< HEAD
-        LanguageModelToolSchemaFormat::JsonSchema => {
-            schemars::r#gen::SchemaSettings::default()
-            .with(|settings| {
-                settings.inline_subschemas = true;
-            }).into_generator()
-        },
-        LanguageModelToolSchemaFormat::JsonSchemaSubset => {
-            schemars::r#gen::SchemaSettings::default()
-                .with(|settings| {
-                    settings.meta_schema = None;
-                    settings.inline_subschemas = true;
-                    settings
-                        .visitors
-                        .push(Box::new(TransformToJsonSchemaSubsetVisitor));
-                })
-                .into_generator()
-        }
-=======
         LanguageModelToolSchemaFormat::JsonSchema => SchemaSettings::draft07().into_generator(),
         LanguageModelToolSchemaFormat::JsonSchemaSubset => SchemaSettings::openapi3()
             .with(|settings| {
@@ -51,7 +32,6 @@
             })
             .with_transform(ToJsonSchemaSubsetTransform)
             .into_generator(),
->>>>>>> 290f84a9
     };
     generator.root_schema_for::<T>()
 }
