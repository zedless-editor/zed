--- conflicted
+++ resolved
@@ -1,10 +1,3 @@
 pub mod ollama;
-<<<<<<< HEAD
 pub mod open_ai;
-=======
-pub mod open_ai;
-pub mod open_ai_compatible;
-pub mod open_router;
-pub mod vercel;
-pub mod x_ai;
->>>>>>> 290f84a9
+pub mod open_ai_compatible;