#[cfg(any(test, feature = "test-support"))]
pub mod test;

mod proxy;
pub mod user;
pub mod zed_urls;

use anyhow::{Context as _, Result, anyhow};
use async_tungstenite::tungstenite::{
    client::IntoClientRequest,
    error::Error as WebsocketError,
    http::{HeaderValue, Request, StatusCode},
};
<<<<<<< HEAD
use chrono::{DateTime, Utc};
=======
use clock::SystemClock;
use cloud_api_client::CloudApiClient;
use cloud_api_client::websocket_protocol::MessageToClient;
>>>>>>> 094e878c
use credentials_provider::CredentialsProvider;
use feature_flags::FeatureFlagAppExt as _;
use futures::{
    AsyncReadExt, FutureExt, SinkExt, Stream, StreamExt, TryFutureExt as _, TryStreamExt,
    channel::oneshot, future::BoxFuture,
};
use gpui::{App, AsyncApp, Entity, Global, Task, WeakEntity, actions};
use http_client::{HttpClient, HttpClientWithUrl, http};
use parking_lot::RwLock;
use postage::watch;
use proxy::connect_proxy_stream;
use rand::prelude::*;
use release_channel::{AppVersion, ReleaseChannel};
use rpc::proto::{AnyTypedEnvelope, EnvelopedMessage, PeerId, RequestMessage};
use schemars::JsonSchema;
use serde::{Deserialize, Serialize};
use settings::{Settings, SettingsSources};
use std::{
    any::TypeId,
    convert::TryFrom,
    fmt::Write as _,
    future::Future,
    marker::PhantomData,
    path::PathBuf,
    sync::{
        Arc, LazyLock, Weak,
        atomic::{AtomicU64, Ordering},
    },
    time::{Duration, Instant},
};
<<<<<<< HEAD
=======
use std::{cmp, pin::Pin};
use telemetry::Telemetry;
>>>>>>> 094e878c
use thiserror::Error;
use tokio::net::TcpStream;
use url::Url;
use util::{ConnectionResult, ResultExt};

pub use rpc::*;
pub use user::*;

static ZED_SERVER_URL: LazyLock<Option<String>> =
    LazyLock::new(|| std::env::var("ZED_SERVER_URL").ok());
static ZED_RPC_URL: LazyLock<Option<String>> = LazyLock::new(|| std::env::var("ZED_RPC_URL").ok());

pub static IMPERSONATE_LOGIN: LazyLock<Option<String>> = LazyLock::new(|| {
    std::env::var("ZED_IMPERSONATE")
        .ok()
        .and_then(|s| if s.is_empty() { None } else { Some(s) })
});

pub static ADMIN_API_TOKEN: LazyLock<Option<String>> = LazyLock::new(|| {
    std::env::var("ZED_ADMIN_API_TOKEN")
        .ok()
        .and_then(|s| if s.is_empty() { None } else { Some(s) })
});

pub static ZED_APP_PATH: LazyLock<Option<PathBuf>> =
    LazyLock::new(|| std::env::var("ZED_APP_PATH").ok().map(PathBuf::from));

pub static ZED_ALWAYS_ACTIVE: LazyLock<bool> =
    LazyLock::new(|| std::env::var("ZED_ALWAYS_ACTIVE").map_or(false, |e| !e.is_empty()));

pub const INITIAL_RECONNECTION_DELAY: Duration = Duration::from_millis(500);
pub const MAX_RECONNECTION_DELAY: Duration = Duration::from_secs(30);
pub const CONNECTION_TIMEOUT: Duration = Duration::from_secs(20);

actions!(
    client,
    [
        /// Signs in to Zed account.
        SignIn,
        /// Signs out of Zed account.
        SignOut,
        /// Reconnects to the collaboration server.
        Reconnect
    ]
);

#[derive(Clone, Default, Serialize, Deserialize, JsonSchema)]
pub struct ClientSettingsContent {
    server_url: Option<String>,
}

#[derive(Deserialize)]
pub struct ClientSettings {
    pub server_url: String,
}

impl Settings for ClientSettings {
    const KEY: Option<&'static str> = None;

    type FileContent = ClientSettingsContent;

    fn load(sources: SettingsSources<Self::FileContent>, _: &mut App) -> Result<Self> {
        let mut result = sources.json_merge::<Self>()?;
        if let Some(server_url) = &*ZED_SERVER_URL {
            result.server_url.clone_from(server_url)
        }
        Ok(result)
    }

    fn import_from_vscode(_vscode: &settings::VsCodeSettings, _current: &mut Self::FileContent) {}
}

#[derive(Default, Clone, Serialize, Deserialize, JsonSchema)]
pub struct ProxySettingsContent {
    proxy: Option<String>,
}

#[derive(Deserialize, Default)]
pub struct ProxySettings {
    pub proxy: Option<String>,
}

impl Settings for ProxySettings {
    const KEY: Option<&'static str> = None;

    type FileContent = ProxySettingsContent;

    fn load(sources: SettingsSources<Self::FileContent>, _: &mut App) -> Result<Self> {
        Ok(Self {
            proxy: sources
                .user
                .or(sources.server)
                .and_then(|value| value.proxy.clone())
                .or(sources.default.proxy.clone()),
        })
    }

    fn import_from_vscode(vscode: &settings::VsCodeSettings, current: &mut Self::FileContent) {
        vscode.string_setting("http.proxy", &mut current.proxy);
    }
}

pub fn init_settings(cx: &mut App) {
    TelemetrySettings::register(cx);
    ClientSettings::register(cx);
    ProxySettings::register(cx);
}

pub fn init(client: &Arc<Client>, cx: &mut App) {
    let client = Arc::downgrade(client);
    cx.on_action({
        let client = client.clone();
        move |_: &SignIn, cx| {
            if let Some(client) = client.upgrade() {
                cx.spawn(async move |cx| client.sign_in_with_optional_connect(true, &cx).await)
                    .detach_and_log_err(cx);
            }
        }
    });

    cx.on_action({
        let client = client.clone();
        move |_: &SignOut, cx| {
            if let Some(client) = client.upgrade() {
                cx.spawn(async move |cx| {
                    client.sign_out(&cx).await;
                })
                .detach();
            }
        }
    });

    cx.on_action({
        let client = client.clone();
        move |_: &Reconnect, cx| {
            if let Some(client) = client.upgrade() {
                cx.spawn(async move |cx| {
                    client.reconnect(&cx);
                })
                .detach();
            }
        }
    });
}

pub type MessageToClientHandler = Box<dyn Fn(&MessageToClient, &mut App) + Send + Sync + 'static>;

struct GlobalClient(Arc<Client>);

impl Global for GlobalClient {}

pub struct Client {
    id: AtomicU64,
    peer: Arc<Peer>,
    http: Arc<HttpClientWithUrl>,
<<<<<<< HEAD
=======
    cloud_client: Arc<CloudApiClient>,
    telemetry: Arc<Telemetry>,
>>>>>>> 094e878c
    credentials_provider: ClientCredentialsProvider,
    state: RwLock<ClientState>,
    handler_set: parking_lot::Mutex<ProtoMessageHandlerSet>,
    message_to_client_handlers: parking_lot::Mutex<Vec<MessageToClientHandler>>,

    #[allow(clippy::type_complexity)]
    #[cfg(any(test, feature = "test-support"))]
    authenticate:
        RwLock<Option<Box<dyn 'static + Send + Sync + Fn(&AsyncApp) -> Task<Result<Credentials>>>>>,

    #[allow(clippy::type_complexity)]
    #[cfg(any(test, feature = "test-support"))]
    establish_connection: RwLock<
        Option<
            Box<
                dyn 'static
                    + Send
                    + Sync
                    + Fn(
                        &Credentials,
                        &AsyncApp,
                    ) -> Task<Result<Connection, EstablishConnectionError>>,
            >,
        >,
    >,

    #[cfg(any(test, feature = "test-support"))]
    rpc_url: RwLock<Option<Url>>,
}

#[derive(Error, Debug)]
pub enum EstablishConnectionError {
    #[error("upgrade required")]
    UpgradeRequired,
    #[error("unauthorized")]
    Unauthorized,
    #[error("{0}")]
    Other(#[from] anyhow::Error),
    #[error("{0}")]
    InvalidHeaderValue(#[from] async_tungstenite::tungstenite::http::header::InvalidHeaderValue),
    #[error("{0}")]
    Io(#[from] std::io::Error),
    #[error("{0}")]
    Websocket(#[from] async_tungstenite::tungstenite::http::Error),
}

impl From<WebsocketError> for EstablishConnectionError {
    fn from(error: WebsocketError) -> Self {
        if let WebsocketError::Http(response) = &error {
            match response.status() {
                StatusCode::UNAUTHORIZED => return EstablishConnectionError::Unauthorized,
                StatusCode::UPGRADE_REQUIRED => return EstablishConnectionError::UpgradeRequired,
                _ => {}
            }
        }
        EstablishConnectionError::Other(error.into())
    }
}

impl EstablishConnectionError {
    pub fn other(error: impl Into<anyhow::Error> + Send + Sync) -> Self {
        Self::Other(error.into())
    }
}

#[derive(Copy, Clone, Debug, PartialEq)]
pub enum Status {
    SignedOut,
    UpgradeRequired,
    Authenticating,
    Authenticated,
    AuthenticationError,
    Connecting,
    ConnectionError,
    Connected {
        peer_id: PeerId,
        connection_id: ConnectionId,
    },
    ConnectionLost,
    Reauthenticating,
    Reconnecting,
    ReconnectionError {
        next_reconnection: Instant,
    },
}

impl Status {
    pub fn is_connected(&self) -> bool {
        matches!(self, Self::Connected { .. })
    }

    pub fn is_signing_in(&self) -> bool {
        matches!(
            self,
            Self::Authenticating | Self::Reauthenticating | Self::Connecting | Self::Reconnecting
        )
    }

    pub fn is_signed_out(&self) -> bool {
        matches!(self, Self::SignedOut | Self::UpgradeRequired)
    }
}

struct ClientState {
    credentials: Option<Credentials>,
    status: (watch::Sender<Status>, watch::Receiver<Status>),
    _reconnect_task: Option<Task<()>>,
}

#[derive(Clone, Debug, Eq, PartialEq)]
pub struct Credentials {
    pub user_id: u64,
    pub access_token: String,
}

impl Credentials {
    pub fn authorization_header(&self) -> String {
        format!("{} {}", self.user_id, self.access_token)
    }
}

pub struct ClientCredentialsProvider {
    provider: Arc<dyn CredentialsProvider>,
}

impl ClientCredentialsProvider {
    pub fn new(cx: &App) -> Self {
        Self {
            provider: <dyn CredentialsProvider>::global(cx),
        }
    }

    fn server_url(&self, cx: &AsyncApp) -> Result<String> {
        cx.update(|cx| ClientSettings::get_global(cx).server_url.clone())
    }

    /// Reads the credentials from the provider.
    fn read_credentials<'a>(
        &'a self,
        cx: &'a AsyncApp,
    ) -> Pin<Box<dyn Future<Output = Option<Credentials>> + 'a>> {
        async move {
            if IMPERSONATE_LOGIN.is_some() {
                return None;
            }

            let server_url = self.server_url(cx).ok()?;
            let (user_id, access_token) = self
                .provider
                .read_credentials(&server_url, cx)
                .await
                .log_err()
                .flatten()?;

            Some(Credentials {
                user_id: user_id.parse().ok()?,
                access_token: String::from_utf8(access_token).ok()?,
            })
        }
        .boxed_local()
    }

    /// Writes the credentials to the provider.
    fn write_credentials<'a>(
        &'a self,
        user_id: u64,
        access_token: String,
        cx: &'a AsyncApp,
    ) -> Pin<Box<dyn Future<Output = Result<()>> + 'a>> {
        async move {
            let server_url = self.server_url(cx)?;
            self.provider
                .write_credentials(
                    &server_url,
                    &user_id.to_string(),
                    access_token.as_bytes(),
                    cx,
                )
                .await
        }
        .boxed_local()
    }

    /// Deletes the credentials from the provider.
    fn delete_credentials<'a>(
        &'a self,
        cx: &'a AsyncApp,
    ) -> Pin<Box<dyn Future<Output = Result<()>> + 'a>> {
        async move {
            let server_url = self.server_url(cx)?;
            self.provider.delete_credentials(&server_url, cx).await
        }
        .boxed_local()
    }
}

impl Default for ClientState {
    fn default() -> Self {
        Self {
            credentials: None,
            status: watch::channel_with(Status::SignedOut),
            _reconnect_task: None,
        }
    }
}

pub enum Subscription {
    Entity {
        client: Weak<Client>,
        id: (TypeId, u64),
    },
    Message {
        client: Weak<Client>,
        id: TypeId,
    },
}

impl Drop for Subscription {
    fn drop(&mut self) {
        match self {
            Subscription::Entity { client, id } => {
                if let Some(client) = client.upgrade() {
                    let mut state = client.handler_set.lock();
                    let _ = state.entities_by_type_and_remote_id.remove(id);
                }
            }
            Subscription::Message { client, id } => {
                if let Some(client) = client.upgrade() {
                    let mut state = client.handler_set.lock();
                    let _ = state.entity_types_by_message_type.remove(id);
                    let _ = state.message_handlers.remove(id);
                }
            }
        }
    }
}

pub struct PendingEntitySubscription<T: 'static> {
    client: Arc<Client>,
    remote_id: u64,
    _entity_type: PhantomData<T>,
    consumed: bool,
}

impl<T: 'static> PendingEntitySubscription<T> {
    pub fn set_entity(mut self, entity: &Entity<T>, cx: &AsyncApp) -> Subscription {
        self.consumed = true;
        let mut handlers = self.client.handler_set.lock();
        let id = (TypeId::of::<T>(), self.remote_id);
        let Some(EntityMessageSubscriber::Pending(messages)) =
            handlers.entities_by_type_and_remote_id.remove(&id)
        else {
            unreachable!()
        };

        handlers.entities_by_type_and_remote_id.insert(
            id,
            EntityMessageSubscriber::Entity {
                handle: entity.downgrade().into(),
            },
        );
        drop(handlers);
        for message in messages {
            let client_id = self.client.id();
            let type_name = message.payload_type_name();
            let sender_id = message.original_sender_id();
            log::debug!(
                "handling queued rpc message. client_id:{}, sender_id:{:?}, type:{}",
                client_id,
                sender_id,
                type_name
            );
            self.client.handle_message(message, cx);
        }
        Subscription::Entity {
            client: Arc::downgrade(&self.client),
            id,
        }
    }
}

impl<T: 'static> Drop for PendingEntitySubscription<T> {
    fn drop(&mut self) {
        if !self.consumed {
            let mut state = self.client.handler_set.lock();
            if let Some(EntityMessageSubscriber::Pending(messages)) = state
                .entities_by_type_and_remote_id
                .remove(&(TypeId::of::<T>(), self.remote_id))
            {
                for message in messages {
                    log::info!("unhandled message {}", message.payload_type_name());
                }
            }
        }
    }
}

#[derive(Copy, Clone, Deserialize, Debug)]
pub struct TelemetrySettings {
    pub diagnostics: bool,
    pub metrics: bool,
}

/// Control what info is collected by Zed.
#[derive(Default, Clone, Serialize, Deserialize, JsonSchema, Debug)]
pub struct TelemetrySettingsContent {
    /// Send debug info like crash reports.
    ///
    /// Default: true
    pub diagnostics: Option<bool>,
    /// Send anonymized usage data like what languages you're using Zed with.
    ///
    /// Default: true
    pub metrics: Option<bool>,
}

impl settings::Settings for TelemetrySettings {
    const KEY: Option<&'static str> = Some("telemetry");

    type FileContent = TelemetrySettingsContent;

    fn load(sources: SettingsSources<Self::FileContent>, _: &mut App) -> Result<Self> {
        sources.json_merge()
    }

    fn import_from_vscode(vscode: &settings::VsCodeSettings, current: &mut Self::FileContent) {
        vscode.enum_setting("telemetry.telemetryLevel", &mut current.metrics, |s| {
            Some(s == "all")
        });
        vscode.enum_setting("telemetry.telemetryLevel", &mut current.diagnostics, |s| {
            Some(matches!(s, "all" | "error" | "crash"))
        });
        // we could translate telemetry.telemetryLevel, but just because users didn't want
        // to send microsoft telemetry doesn't mean they don't want to send it to zed. their
        // all/error/crash/off correspond to combinations of our "diagnostics" and "metrics".
    }
}

impl Client {
    pub fn new(
        http: Arc<HttpClientWithUrl>,
        cx: &mut App,
    ) -> Arc<Self> {
        Arc::new(Self {
            id: AtomicU64::new(0),
            peer: Peer::new(0),
<<<<<<< HEAD
=======
            telemetry: Telemetry::new(clock, http.clone(), cx),
            cloud_client: Arc::new(CloudApiClient::new(http.clone())),
>>>>>>> 094e878c
            http,
            credentials_provider: ClientCredentialsProvider::new(cx),
            state: Default::default(),
            handler_set: Default::default(),
            message_to_client_handlers: parking_lot::Mutex::new(Vec::new()),

            #[cfg(any(test, feature = "test-support"))]
            authenticate: Default::default(),
            #[cfg(any(test, feature = "test-support"))]
            establish_connection: Default::default(),
            #[cfg(any(test, feature = "test-support"))]
            rpc_url: RwLock::default(),
        })
    }

    pub fn production(cx: &mut App) -> Arc<Self> {
        let http = Arc::new(HttpClientWithUrl::new_url(
            cx.http_client(),
            &ClientSettings::get_global(cx).server_url,
            cx.http_client().proxy().cloned(),
        ));
        Self::new(http, cx)
    }

    pub fn id(&self) -> u64 {
        self.id.load(Ordering::SeqCst)
    }

    pub fn http_client(&self) -> Arc<HttpClientWithUrl> {
        self.http.clone()
    }

    pub fn cloud_client(&self) -> Arc<CloudApiClient> {
        self.cloud_client.clone()
    }

    pub fn set_id(&self, id: u64) -> &Self {
        self.id.store(id, Ordering::SeqCst);
        self
    }

    #[cfg(any(test, feature = "test-support"))]
    pub fn teardown(&self) {
        let mut state = self.state.write();
        state._reconnect_task.take();
        self.handler_set.lock().clear();
        self.peer.teardown();
    }

    #[cfg(any(test, feature = "test-support"))]
    pub fn override_authenticate<F>(&self, authenticate: F) -> &Self
    where
        F: 'static + Send + Sync + Fn(&AsyncApp) -> Task<Result<Credentials>>,
    {
        *self.authenticate.write() = Some(Box::new(authenticate));
        self
    }

    #[cfg(any(test, feature = "test-support"))]
    pub fn override_establish_connection<F>(&self, connect: F) -> &Self
    where
        F: 'static
            + Send
            + Sync
            + Fn(&Credentials, &AsyncApp) -> Task<Result<Connection, EstablishConnectionError>>,
    {
        *self.establish_connection.write() = Some(Box::new(connect));
        self
    }

    #[cfg(any(test, feature = "test-support"))]
    pub fn override_rpc_url(&self, url: Url) -> &Self {
        *self.rpc_url.write() = Some(url);
        self
    }

    pub fn global(cx: &App) -> Arc<Self> {
        cx.global::<GlobalClient>().0.clone()
    }
    pub fn set_global(client: Arc<Client>, cx: &mut App) {
        cx.set_global(GlobalClient(client))
    }

    pub fn user_id(&self) -> Option<u64> {
        self.state
            .read()
            .credentials
            .as_ref()
            .map(|credentials| credentials.user_id)
    }

    pub fn peer_id(&self) -> Option<PeerId> {
        if let Status::Connected { peer_id, .. } = &*self.status().borrow() {
            Some(*peer_id)
        } else {
            None
        }
    }

    pub fn status(&self) -> watch::Receiver<Status> {
        self.state.read().status.1.clone()
    }

    fn set_status(self: &Arc<Self>, status: Status, cx: &AsyncApp) {
        log::info!("set status on client {}: {:?}", self.id(), status);
        let mut state = self.state.write();
        *state.status.0.borrow_mut() = status;

        match status {
            Status::Connected { .. } => {
                state._reconnect_task = None;
            }
            Status::ConnectionLost => {
                let client = self.clone();
                state._reconnect_task = Some(cx.spawn(async move |cx| {
                    #[cfg(any(test, feature = "test-support"))]
                    let mut rng = StdRng::seed_from_u64(0);
                    #[cfg(not(any(test, feature = "test-support")))]
                    let mut rng = StdRng::from_entropy();

                    let mut delay = INITIAL_RECONNECTION_DELAY;
                    loop {
                        match client.connect(true, &cx).await {
                            ConnectionResult::Timeout => {
                                log::error!("client connect attempt timed out")
                            }
                            ConnectionResult::ConnectionReset => {
                                log::error!("client connect attempt reset")
                            }
                            ConnectionResult::Result(r) => {
                                if let Err(error) = r {
                                    log::error!("failed to connect: {error}");
                                } else {
                                    break;
                                }
                            }
                        }

                        if matches!(
                            *client.status().borrow(),
                            Status::AuthenticationError | Status::ConnectionError
                        ) {
                            client.set_status(
                                Status::ReconnectionError {
                                    next_reconnection: Instant::now() + delay,
                                },
                                &cx,
                            );
                            let jitter =
                                Duration::from_millis(rng.gen_range(0..delay.as_millis() as u64));
                            cx.background_executor().timer(delay + jitter).await;
                            delay = cmp::min(delay * 2, MAX_RECONNECTION_DELAY);
                        } else {
                            break;
                        }
                    }
                }));
            }
            Status::SignedOut | Status::UpgradeRequired => {
                state._reconnect_task.take();
            }
            _ => {}
        }
    }

    pub fn subscribe_to_entity<T>(
        self: &Arc<Self>,
        remote_id: u64,
    ) -> Result<PendingEntitySubscription<T>>
    where
        T: 'static,
    {
        let id = (TypeId::of::<T>(), remote_id);

        let mut state = self.handler_set.lock();
        anyhow::ensure!(
            !state.entities_by_type_and_remote_id.contains_key(&id),
            "already subscribed to entity"
        );

        state
            .entities_by_type_and_remote_id
            .insert(id, EntityMessageSubscriber::Pending(Default::default()));

        Ok(PendingEntitySubscription {
            client: self.clone(),
            remote_id,
            consumed: false,
            _entity_type: PhantomData,
        })
    }

    #[track_caller]
    pub fn add_message_handler<M, E, H, F>(
        self: &Arc<Self>,
        entity: WeakEntity<E>,
        handler: H,
    ) -> Subscription
    where
        M: EnvelopedMessage,
        E: 'static,
        H: 'static + Sync + Fn(Entity<E>, TypedEnvelope<M>, AsyncApp) -> F + Send + Sync,
        F: 'static + Future<Output = Result<()>>,
    {
        self.add_message_handler_impl(entity, move |entity, message, _, cx| {
            handler(entity, message, cx)
        })
    }

    fn add_message_handler_impl<M, E, H, F>(
        self: &Arc<Self>,
        entity: WeakEntity<E>,
        handler: H,
    ) -> Subscription
    where
        M: EnvelopedMessage,
        E: 'static,
        H: 'static
            + Sync
            + Fn(Entity<E>, TypedEnvelope<M>, AnyProtoClient, AsyncApp) -> F
            + Send
            + Sync,
        F: 'static + Future<Output = Result<()>>,
    {
        let message_type_id = TypeId::of::<M>();
        let mut state = self.handler_set.lock();
        state
            .entities_by_message_type
            .insert(message_type_id, entity.into());

        let prev_handler = state.message_handlers.insert(
            message_type_id,
            Arc::new(move |subscriber, envelope, client, cx| {
                let subscriber = subscriber.downcast::<E>().unwrap();
                let envelope = envelope.into_any().downcast::<TypedEnvelope<M>>().unwrap();
                handler(subscriber, *envelope, client.clone(), cx).boxed_local()
            }),
        );
        if prev_handler.is_some() {
            let location = std::panic::Location::caller();
            panic!(
                "{}:{} registered handler for the same message {} twice",
                location.file(),
                location.line(),
                std::any::type_name::<M>()
            );
        }

        Subscription::Message {
            client: Arc::downgrade(self),
            id: message_type_id,
        }
    }

    pub fn add_request_handler<M, E, H, F>(
        self: &Arc<Self>,
        entity: WeakEntity<E>,
        handler: H,
    ) -> Subscription
    where
        M: RequestMessage,
        E: 'static,
        H: 'static + Sync + Fn(Entity<E>, TypedEnvelope<M>, AsyncApp) -> F + Send + Sync,
        F: 'static + Future<Output = Result<M::Response>>,
    {
        self.add_message_handler_impl(entity, move |handle, envelope, this, cx| {
            Self::respond_to_request(envelope.receipt(), handler(handle, envelope, cx), this)
        })
    }

    async fn respond_to_request<T: RequestMessage, F: Future<Output = Result<T::Response>>>(
        receipt: Receipt<T>,
        response: F,
        client: AnyProtoClient,
    ) -> Result<()> {
        match response.await {
            Ok(response) => {
                client.send_response(receipt.message_id, response)?;
                Ok(())
            }
            Err(error) => {
                client.send_response(receipt.message_id, error.to_proto())?;
                Err(error)
            }
        }
    }

    pub async fn has_credentials(&self, cx: &AsyncApp) -> bool {
        self.credentials_provider
            .read_credentials(cx)
            .await
            .is_some()
    }

    pub async fn sign_in(
        self: &Arc<Self>,
        try_provider: bool,
        cx: &AsyncApp,
    ) -> Result<Credentials> {
        if self.status().borrow().is_signed_out() {
            self.set_status(Status::Authenticating, cx);
        } else {
            self.set_status(Status::Reauthenticating, cx);
        }

        let mut credentials = None;

        let old_credentials = self.state.read().credentials.clone();
        if let Some(old_credentials) = old_credentials {
            if self.validate_credentials(&old_credentials, cx).await? {
                credentials = Some(old_credentials);
            }
        }

        if credentials.is_none() && try_provider {
            if let Some(stored_credentials) = self.credentials_provider.read_credentials(cx).await {
                if self.validate_credentials(&stored_credentials, cx).await? {
                    credentials = Some(stored_credentials);
                } else {
                    self.credentials_provider
                        .delete_credentials(cx)
                        .await
                        .log_err();
                }
            }
        }

        if credentials.is_none() {
            let mut status_rx = self.status();
            let _ = status_rx.next().await;
            futures::select_biased! {
                authenticate = self.authenticate(cx).fuse() => {
                    match authenticate {
                        Ok(creds) => {
                            if IMPERSONATE_LOGIN.is_none() {
                                self.credentials_provider
                                    .write_credentials(creds.user_id, creds.access_token.clone(), cx)
                                    .await
                                    .log_err();
                            }

                            credentials = Some(creds);
                        },
                        Err(err) => {
                            self.set_status(Status::AuthenticationError, cx);
                            return Err(err);
                        }
                    }
                }
                _ = status_rx.next().fuse() => {
                    return Err(anyhow!("authentication canceled"));
                }
            }
        }

        let credentials = credentials.unwrap();
        self.set_id(credentials.user_id);
        self.cloud_client
            .set_credentials(credentials.user_id as u32, credentials.access_token.clone());
        self.state.write().credentials = Some(credentials.clone());
        self.set_status(Status::Authenticated, cx);

        Ok(credentials)
    }

    async fn validate_credentials(
        self: &Arc<Self>,
        credentials: &Credentials,
        cx: &AsyncApp,
    ) -> Result<bool> {
        match self
            .cloud_client
            .validate_credentials(credentials.user_id as u32, &credentials.access_token)
            .await
        {
            Ok(valid) => Ok(valid),
            Err(err) => {
                self.set_status(Status::AuthenticationError, cx);
                Err(anyhow!("failed to validate credentials: {}", err))
            }
        }
    }

    /// Establishes a WebSocket connection with Cloud for receiving updates from the server.
    async fn connect_to_cloud(self: &Arc<Self>, cx: &AsyncApp) -> Result<()> {
        let connect_task = cx.update({
            let cloud_client = self.cloud_client.clone();
            move |cx| cloud_client.connect(cx)
        })??;
        let connection = connect_task.await?;

        let (mut messages, task) = cx.update(|cx| connection.spawn(cx))?;
        task.detach();

        cx.spawn({
            let this = self.clone();
            async move |cx| {
                while let Some(message) = messages.next().await {
                    if let Some(message) = message.log_err() {
                        this.handle_message_to_client(message, cx);
                    }
                }
            }
        })
        .detach();

        Ok(())
    }

    /// Performs a sign-in and also (optionally) connects to Collab.
    ///
    /// Only Zed staff automatically connect to Collab.
    pub async fn sign_in_with_optional_connect(
        self: &Arc<Self>,
        try_provider: bool,
        cx: &AsyncApp,
    ) -> Result<()> {
        let (is_staff_tx, is_staff_rx) = oneshot::channel::<bool>();
        let mut is_staff_tx = Some(is_staff_tx);
        cx.update(|cx| {
            cx.on_flags_ready(move |state, _cx| {
                if let Some(is_staff_tx) = is_staff_tx.take() {
                    is_staff_tx.send(state.is_staff).log_err();
                }
            })
            .detach();
        })
        .log_err();

        let credentials = self.sign_in(try_provider, cx).await?;

        self.connect_to_cloud(cx).await.log_err();

        cx.update(move |cx| {
            cx.spawn({
                let client = self.clone();
                async move |cx| {
                    let is_staff = is_staff_rx.await?;
                    if is_staff {
                        match client.connect_with_credentials(credentials, cx).await {
                            ConnectionResult::Timeout => Err(anyhow!("connection timed out")),
                            ConnectionResult::ConnectionReset => Err(anyhow!("connection reset")),
                            ConnectionResult::Result(result) => {
                                result.context("client auth and connect")
                            }
                        }
                    } else {
                        Ok(())
                    }
                }
            })
            .detach_and_log_err(cx);
        })
        .log_err();

        Ok(())
    }

    pub async fn connect(
        self: &Arc<Self>,
        try_provider: bool,
        cx: &AsyncApp,
    ) -> ConnectionResult<()> {
        let was_disconnected = match *self.status().borrow() {
            Status::SignedOut | Status::Authenticated => true,
            Status::ConnectionError
            | Status::ConnectionLost
            | Status::Authenticating { .. }
            | Status::AuthenticationError
            | Status::Reauthenticating { .. }
            | Status::ReconnectionError { .. } => false,
            Status::Connected { .. } | Status::Connecting { .. } | Status::Reconnecting { .. } => {
                return ConnectionResult::Result(Ok(()));
            }
            Status::UpgradeRequired => {
                return ConnectionResult::Result(
                    Err(EstablishConnectionError::UpgradeRequired)
                        .context("client auth and connect"),
                );
            }
        };
        let credentials = match self.sign_in(try_provider, cx).await {
            Ok(credentials) => credentials,
            Err(err) => return ConnectionResult::Result(Err(err)),
        };

        if was_disconnected {
            self.set_status(Status::Connecting, cx);
        } else {
            self.set_status(Status::Reconnecting, cx);
        }

        self.connect_with_credentials(credentials, cx).await
    }

    async fn connect_with_credentials(
        self: &Arc<Self>,
        credentials: Credentials,
        cx: &AsyncApp,
    ) -> ConnectionResult<()> {
        let mut timeout =
            futures::FutureExt::fuse(cx.background_executor().timer(CONNECTION_TIMEOUT));
        futures::select_biased! {
            connection = self.establish_connection(&credentials, cx).fuse() => {
                match connection {
                    Ok(conn) => {
                        futures::select_biased! {
                            result = self.set_connection(conn, cx).fuse() => {
                                match result.context("client auth and connect") {
                                    Ok(()) => ConnectionResult::Result(Ok(())),
                                    Err(err) => {
                                        self.set_status(Status::ConnectionError, cx);
                                        ConnectionResult::Result(Err(err))
                                    },
                                }
                            },
                            _ = timeout => {
                                self.set_status(Status::ConnectionError, cx);
                                ConnectionResult::Timeout
                            }
                        }
                    }
                    Err(EstablishConnectionError::Unauthorized) => {
                        self.set_status(Status::ConnectionError, cx);
                        ConnectionResult::Result(Err(EstablishConnectionError::Unauthorized).context("client auth and connect"))
                    }
                    Err(EstablishConnectionError::UpgradeRequired) => {
                        self.set_status(Status::UpgradeRequired, cx);
                        ConnectionResult::Result(Err(EstablishConnectionError::UpgradeRequired).context("client auth and connect"))
                    }
                    Err(error) => {
                        self.set_status(Status::ConnectionError, cx);
                        ConnectionResult::Result(Err(error).context("client auth and connect"))
                    }
                }
            }
            _ = &mut timeout => {
                self.set_status(Status::ConnectionError, cx);
                ConnectionResult::Timeout
            }
        }
    }

    async fn set_connection(self: &Arc<Self>, conn: Connection, cx: &AsyncApp) -> Result<()> {
        let executor = cx.background_executor();
        log::debug!("add connection to peer");
        let (connection_id, handle_io, mut incoming) = self.peer.add_connection(conn, {
            let executor = executor.clone();
            move |duration| executor.timer(duration)
        });
        let handle_io = executor.spawn(handle_io);

        let peer_id = async {
            log::debug!("waiting for server hello");
            let message = incoming.next().await.context("no hello message received")?;
            log::debug!("got server hello");
            let hello_message_type_name = message.payload_type_name().to_string();
            let hello = message
                .into_any()
                .downcast::<TypedEnvelope<proto::Hello>>()
                .map_err(|_| {
                    anyhow!(
                        "invalid hello message received: {:?}",
                        hello_message_type_name
                    )
                })?;
            let peer_id = hello.payload.peer_id.context("invalid peer id")?;
            Ok(peer_id)
        };

        let peer_id = match peer_id.await {
            Ok(peer_id) => peer_id,
            Err(error) => {
                self.peer.disconnect(connection_id);
                return Err(error);
            }
        };

        log::debug!(
            "set status to connected (connection id: {:?}, peer id: {:?})",
            connection_id,
            peer_id
        );
        self.set_status(
            Status::Connected {
                peer_id,
                connection_id,
            },
            cx,
        );

        cx.spawn({
            let this = self.clone();
            async move |cx| {
                while let Some(message) = incoming.next().await {
                    this.handle_message(message, &cx);
                    // Don't starve the main thread when receiving lots of messages at once.
                    smol::future::yield_now().await;
                }
            }
        })
        .detach();

        cx.spawn({
            let this = self.clone();
            async move |cx| match handle_io.await {
                Ok(()) => {
                    if *this.status().borrow()
                        == (Status::Connected {
                            connection_id,
                            peer_id,
                        })
                    {
                        this.set_status(Status::SignedOut, &cx);
                    }
                }
                Err(err) => {
                    log::error!("connection error: {:?}", err);
                    this.set_status(Status::ConnectionLost, &cx);
                }
            }
        })
        .detach();

        Ok(())
    }

    fn authenticate(self: &Arc<Self>, cx: &AsyncApp) -> Task<Result<Credentials>> {
        #[cfg(any(test, feature = "test-support"))]
        if let Some(callback) = self.authenticate.read().as_ref() {
            return callback(cx);
        }

        self.authenticate_with_browser(cx)
    }

    fn establish_connection(
        self: &Arc<Self>,
        credentials: &Credentials,
        cx: &AsyncApp,
    ) -> Task<Result<Connection, EstablishConnectionError>> {
        #[cfg(any(test, feature = "test-support"))]
        if let Some(callback) = self.establish_connection.read().as_ref() {
            return callback(credentials, cx);
        }

        self.establish_websocket_connection(credentials, cx)
    }

    fn rpc_url(
        &self,
        http: Arc<HttpClientWithUrl>,
        release_channel: Option<ReleaseChannel>,
    ) -> impl Future<Output = Result<url::Url>> + use<> {
        #[cfg(any(test, feature = "test-support"))]
        let url_override = self.rpc_url.read().clone();

        async move {
            #[cfg(any(test, feature = "test-support"))]
            if let Some(url) = url_override {
                return Ok(url);
            }

            if let Some(url) = &*ZED_RPC_URL {
                return Url::parse(url).context("invalid rpc url");
            }

            let mut url = http.build_url("/rpc");
            if let Some(preview_param) =
                release_channel.and_then(|channel| channel.release_query_param())
            {
                url += "?";
                url += preview_param;
            }

            let response = http.get(&url, Default::default(), false).await?;
            anyhow::ensure!(
                response.status().is_redirection(),
                "unexpected /rpc response status {}",
                response.status()
            );
            let collab_url = response
                .headers()
                .get("Location")
                .context("missing location header in /rpc response")?
                .to_str()
                .map_err(EstablishConnectionError::other)?
                .to_string();
            Url::parse(&collab_url).with_context(|| format!("parsing collab rpc url {collab_url}"))
        }
    }

    fn establish_websocket_connection(
        self: &Arc<Self>,
        credentials: &Credentials,
        cx: &AsyncApp,
    ) -> Task<Result<Connection, EstablishConnectionError>> {
        let release_channel = cx
            .update(|cx| ReleaseChannel::try_global(cx))
            .ok()
            .flatten();
        let app_version = cx
            .update(|cx| AppVersion::global(cx).to_string())
            .ok()
            .unwrap_or_default();

        let http = self.http.clone();
        let proxy = http.proxy().cloned();
        let user_agent = http.user_agent().cloned();
        let credentials = credentials.clone();
        let rpc_url = self.rpc_url(http, release_channel);
        cx.spawn(async move |cx| {
            use HttpOrHttps::*;

            #[derive(Debug)]
            enum HttpOrHttps {
                Http,
                Https,
            }

            let mut rpc_url = rpc_url.await?;
            let url_scheme = match rpc_url.scheme() {
                "https" => Https,
                "http" => Http,
                _ => Err(anyhow!("invalid rpc url: {}", rpc_url))?,
            };
            let rpc_host = rpc_url
                .host_str()
                .zip(rpc_url.port_or_known_default())
                .context("missing host in rpc url")?;

            let stream = {
                let handle = cx.update(|cx| gpui_tokio::Tokio::handle(cx)).ok().unwrap();
                let _guard = handle.enter();
                match proxy {
                    Some(proxy) => connect_proxy_stream(&proxy, rpc_host).await?,
                    None => Box::new(TcpStream::connect(rpc_host).await?),
                }
            };

            log::info!("connected to rpc endpoint {}", rpc_url);

            rpc_url
                .set_scheme(match url_scheme {
                    Https => "wss",
                    Http => "ws",
                })
                .unwrap();

            // We call `into_client_request` to let `tungstenite` construct the WebSocket request
            // for us from the RPC URL.
            //
            // Among other things, it will generate and set a `Sec-WebSocket-Key` header for us.
            let mut request = IntoClientRequest::into_client_request(rpc_url.as_str())?;

            // We then modify the request to add our desired headers.
            let request_headers = request.headers_mut();
            request_headers.insert(
                http::header::AUTHORIZATION,
                HeaderValue::from_str(&credentials.authorization_header())?,
            );
            request_headers.insert(
                "x-zed-protocol-version",
                HeaderValue::from_str(&rpc::PROTOCOL_VERSION.to_string())?,
            );
            request_headers.insert("x-zed-app-version", HeaderValue::from_str(&app_version)?);
            request_headers.insert(
                "x-zed-release-channel",
                HeaderValue::from_str(release_channel.map(|r| r.dev_name()).unwrap_or("unknown"))?,
            );
<<<<<<< HEAD
=======
            if let Some(user_agent) = user_agent {
                request_headers.insert(http::header::USER_AGENT, user_agent);
            }
            if let Some(system_id) = system_id {
                request_headers.insert("x-zed-system-id", HeaderValue::from_str(&system_id)?);
            }
            if let Some(metrics_id) = metrics_id {
                request_headers.insert("x-zed-metrics-id", HeaderValue::from_str(&metrics_id)?);
            }
>>>>>>> 094e878c

            let (stream, _) = async_tungstenite::tokio::client_async_tls_with_connector_and_config(
                request,
                stream,
                Some(Arc::new(http_client_tls::tls_config()).into()),
                None,
            )
            .await?;

            Ok(Connection::new(
                stream
                    .map_err(|error| anyhow!(error))
                    .sink_map_err(|error| anyhow!(error)),
            ))
        })
    }

    pub fn authenticate_with_browser(self: &Arc<Self>, cx: &AsyncApp) -> Task<Result<Credentials>> {
        let http = self.http.clone();
        let this = self.clone();
        cx.spawn(async move |cx| {
            let background = cx.background_executor().clone();

            let (open_url_tx, open_url_rx) = oneshot::channel::<String>();
            cx.update(|cx| {
                cx.spawn(async move |cx| {
                    let url = open_url_rx.await?;
                    cx.update(|cx| cx.open_url(&url))
                })
                .detach_and_log_err(cx);
            })
            .log_err();

            let credentials = background
                .clone()
                .spawn(async move {
                    // Generate a pair of asymmetric encryption keys. The public key will be used by the
                    // zed server to encrypt the user's access token, so that it can'be intercepted by
                    // any other app running on the user's device.
                    let (public_key, private_key) =
                        rpc::auth::keypair().expect("failed to generate keypair for auth");
                    let public_key_string = String::try_from(public_key)
                        .expect("failed to serialize public key for auth");

                    if let Some((login, token)) =
                        IMPERSONATE_LOGIN.as_ref().zip(ADMIN_API_TOKEN.as_ref())
                    {
                        eprintln!("authenticate as admin {login}, {token}");

                        return this
                            .authenticate_as_admin(http, login.clone(), token.clone())
                            .await;
                    }

                    // Start an HTTP server to receive the redirect from Zed's sign-in page.
                    let server =
                        tiny_http::Server::http("127.0.0.1:0").expect("failed to find open port");
                    let port = server.server_addr().port();

                    // Open the Zed sign-in page in the user's browser, with query parameters that indicate
                    // that the user is signing in from a Zed app running on the same device.
                    let mut url = http.build_url(&format!(
                        "/native_app_signin?native_app_port={}&native_app_public_key={}",
                        port, public_key_string
                    ));

                    if let Some(impersonate_login) = IMPERSONATE_LOGIN.as_ref() {
                        log::info!("impersonating user @{}", impersonate_login);
                        write!(&mut url, "&impersonate={}", impersonate_login).unwrap();
                    }

                    open_url_tx.send(url).log_err();

                    // Receive the HTTP request from the user's browser. Retrieve the user id and encrypted
                    // access token from the query params.
                    //
                    // TODO - Avoid ever starting more than one HTTP server. Maybe switch to using a
                    // custom URL scheme instead of this local HTTP server.
                    let (user_id, access_token) = background
                        .spawn(async move {
                            for _ in 0..100 {
                                if let Some(req) = server.recv_timeout(Duration::from_secs(1))? {
                                    let path = req.url();
                                    let mut user_id = None;
                                    let mut access_token = None;
                                    let url = Url::parse(&format!("http://example.com{}", path))
                                        .context("failed to parse login notification url")?;
                                    for (key, value) in url.query_pairs() {
                                        if key == "access_token" {
                                            access_token = Some(value.to_string());
                                        } else if key == "user_id" {
                                            user_id = Some(value.to_string());
                                        }
                                    }

                                    let post_auth_url =
                                        http.build_url("/native_app_signin_succeeded");
                                    req.respond(
                                        tiny_http::Response::empty(302).with_header(
                                            tiny_http::Header::from_bytes(
                                                &b"Location"[..],
                                                post_auth_url.as_bytes(),
                                            )
                                            .unwrap(),
                                        ),
                                    )
                                    .context("failed to respond to login http request")?;
                                    return Ok((
                                        user_id.context("missing user_id parameter")?,
                                        access_token.context("missing access_token parameter")?,
                                    ));
                                }
                            }

                            anyhow::bail!("didn't receive login redirect");
                        })
                        .await?;

                    let access_token = private_key
                        .decrypt_string(&access_token)
                        .context("failed to decrypt access token")?;

                    Ok(Credentials {
                        user_id: user_id.parse()?,
                        access_token,
                    })
                })
                .await?;

            cx.update(|cx| cx.activate(true))?;
            Ok(credentials)
        })
    }

    async fn authenticate_as_admin(
        self: &Arc<Self>,
        http: Arc<HttpClientWithUrl>,
        login: String,
        api_token: String,
    ) -> Result<Credentials> {
        #[derive(Serialize)]
        struct ImpersonateUserBody {
            github_login: String,
        }

        #[derive(Deserialize)]
        struct ImpersonateUserResponse {
            user_id: u64,
            access_token: String,
        }

        let url = self
            .http
            .build_zed_cloud_url("/internal/users/impersonate", &[])?;
        let request = Request::post(url.as_str())
            .header("Content-Type", "application/json")
            .header("Authorization", format!("Bearer {api_token}"))
            .body(
                serde_json::to_string(&ImpersonateUserBody {
                    github_login: login,
                })?
                .into(),
            )?;

        let mut response = http.send(request).await?;
        let mut body = String::new();
        response.body_mut().read_to_string(&mut body).await?;
        anyhow::ensure!(
            response.status().is_success(),
            "admin user request failed {} - {}",
            response.status().as_u16(),
            body,
        );
        let response: ImpersonateUserResponse = serde_json::from_str(&body)?;

        Ok(Credentials {
            user_id: response.user_id,
            access_token: response.access_token,
        })
    }

    pub async fn sign_out(self: &Arc<Self>, cx: &AsyncApp) {
        self.state.write().credentials = None;
        self.cloud_client.clear_credentials();
        self.disconnect(cx);

        if self.has_credentials(cx).await {
            self.credentials_provider
                .delete_credentials(cx)
                .await
                .log_err();
        }
    }

    pub fn disconnect(self: &Arc<Self>, cx: &AsyncApp) {
        self.peer.teardown();
        self.set_status(Status::SignedOut, cx);
    }

    pub fn reconnect(self: &Arc<Self>, cx: &AsyncApp) {
        self.peer.teardown();
        self.set_status(Status::ConnectionLost, cx);
    }

    fn connection_id(&self) -> Result<ConnectionId> {
        if let Status::Connected { connection_id, .. } = *self.status().borrow() {
            Ok(connection_id)
        } else {
            anyhow::bail!("not connected");
        }
    }

    pub fn send<T: EnvelopedMessage>(&self, message: T) -> Result<()> {
        log::debug!("rpc send. client_id:{}, name:{}", self.id(), T::NAME);
        self.peer.send(self.connection_id()?, message)
    }

    pub fn request<T: RequestMessage>(
        &self,
        request: T,
    ) -> impl Future<Output = Result<T::Response>> + use<T> {
        self.request_envelope(request)
            .map_ok(|envelope| envelope.payload)
    }

    pub fn request_stream<T: RequestMessage>(
        &self,
        request: T,
    ) -> impl Future<Output = Result<impl Stream<Item = Result<T::Response>>>> {
        let client_id = self.id.load(Ordering::SeqCst);
        log::debug!(
            "rpc request start. client_id:{}. name:{}",
            client_id,
            T::NAME
        );
        let response = self
            .connection_id()
            .map(|conn_id| self.peer.request_stream(conn_id, request));
        async move {
            let response = response?.await;
            log::debug!(
                "rpc request finish. client_id:{}. name:{}",
                client_id,
                T::NAME
            );
            response
        }
    }

    pub fn request_envelope<T: RequestMessage>(
        &self,
        request: T,
    ) -> impl Future<Output = Result<TypedEnvelope<T::Response>>> + use<T> {
        let client_id = self.id();
        log::debug!(
            "rpc request start. client_id:{}. name:{}",
            client_id,
            T::NAME
        );
        let response = self
            .connection_id()
            .map(|conn_id| self.peer.request_envelope(conn_id, request));
        async move {
            let response = response?.await;
            log::debug!(
                "rpc request finish. client_id:{}. name:{}",
                client_id,
                T::NAME
            );
            response
        }
    }

    pub fn request_dynamic(
        &self,
        envelope: proto::Envelope,
        request_type: &'static str,
    ) -> impl Future<Output = Result<proto::Envelope>> + use<> {
        let client_id = self.id();
        log::debug!(
            "rpc request start. client_id:{}. name:{}",
            client_id,
            request_type
        );
        let response = self
            .connection_id()
            .map(|conn_id| self.peer.request_dynamic(conn_id, envelope, request_type));
        async move {
            let response = response?.await;
            log::debug!(
                "rpc request finish. client_id:{}. name:{}",
                client_id,
                request_type
            );
            Ok(response?.0)
        }
    }

    fn handle_message(self: &Arc<Client>, message: Box<dyn AnyTypedEnvelope>, cx: &AsyncApp) {
        let sender_id = message.sender_id();
        let request_id = message.message_id();
        let type_name = message.payload_type_name();
        let original_sender_id = message.original_sender_id();

        if let Some(future) = ProtoMessageHandlerSet::handle_message(
            &self.handler_set,
            message,
            self.clone().into(),
            cx.clone(),
        ) {
            let client_id = self.id();
            log::debug!(
                "rpc message received. client_id:{}, sender_id:{:?}, type:{}",
                client_id,
                original_sender_id,
                type_name
            );
            cx.spawn(async move |_| match future.await {
                Ok(()) => {
                    log::debug!(
                        "rpc message handled. client_id:{}, sender_id:{:?}, type:{}",
                        client_id,
                        original_sender_id,
                        type_name
                    );
                }
                Err(error) => {
                    log::error!(
                        "error handling message. client_id:{}, sender_id:{:?}, type:{}, error:{:?}",
                        client_id,
                        original_sender_id,
                        type_name,
                        error
                    );
                }
            })
            .detach();
        } else {
            log::info!("unhandled message {}", type_name);
            self.peer
                .respond_with_unhandled_message(sender_id.into(), request_id, type_name)
                .log_err();
        }
    }
<<<<<<< HEAD
=======

    pub fn add_message_to_client_handler(
        self: &Arc<Client>,
        handler: impl Fn(&MessageToClient, &mut App) + Send + Sync + 'static,
    ) {
        self.message_to_client_handlers
            .lock()
            .push(Box::new(handler));
    }

    fn handle_message_to_client(self: &Arc<Client>, message: MessageToClient, cx: &AsyncApp) {
        cx.update(|cx| {
            for handler in self.message_to_client_handlers.lock().iter() {
                handler(&message, cx);
            }
        })
        .ok();
    }

    pub fn telemetry(&self) -> &Arc<Telemetry> {
        &self.telemetry
    }
>>>>>>> 094e878c
}

impl ProtoClient for Client {
    fn request(
        &self,
        envelope: proto::Envelope,
        request_type: &'static str,
    ) -> BoxFuture<'static, Result<proto::Envelope>> {
        self.request_dynamic(envelope, request_type).boxed()
    }

    fn send(&self, envelope: proto::Envelope, message_type: &'static str) -> Result<()> {
        log::debug!("rpc send. client_id:{}, name:{}", self.id(), message_type);
        let connection_id = self.connection_id()?;
        self.peer.send_dynamic(connection_id, envelope)
    }

    fn send_response(&self, envelope: proto::Envelope, message_type: &'static str) -> Result<()> {
        log::debug!(
            "rpc respond. client_id:{}, name:{}",
            self.id(),
            message_type
        );
        let connection_id = self.connection_id()?;
        self.peer.send_dynamic(connection_id, envelope)
    }

    fn message_handler_set(&self) -> &parking_lot::Mutex<ProtoMessageHandlerSet> {
        &self.handler_set
    }

    fn is_via_collab(&self) -> bool {
        true
    }
}

/// prefix for the zed:// url scheme
pub const ZED_URL_SCHEME: &str = "zed";

/// Parses the given link into a Zed link.
///
/// Returns a [`Some`] containing the unprefixed link if the link is a Zed link.
/// Returns [`None`] otherwise.
pub fn parse_zed_link<'a>(link: &'a str, cx: &App) -> Option<&'a str> {
    let server_url = &ClientSettings::get_global(cx).server_url;
    if let Some(stripped) = link
        .strip_prefix(server_url)
        .and_then(|result| result.strip_prefix('/'))
    {
        return Some(stripped);
    }
    if let Some(stripped) = link
        .strip_prefix(ZED_URL_SCHEME)
        .and_then(|result| result.strip_prefix("://"))
    {
        return Some(stripped);
    }

    None
}

#[cfg(test)]
mod tests {
    use super::*;
    use crate::test::{FakeServer, parse_authorization_header};

    use gpui::{AppContext as _, BackgroundExecutor, TestAppContext};
    use http_client::FakeHttpClient;
    use parking_lot::Mutex;
    use proto::TypedEnvelope;
    use settings::SettingsStore;
    use std::future;

    #[gpui::test(iterations = 10)]
    async fn test_reconnection(cx: &mut TestAppContext) {
        init_test(cx);
        let user_id = 5;
        let client = cx.update(|cx| {
            Client::new(
                FakeHttpClient::with_404_response(),
                cx,
            )
        });
        let server = FakeServer::for_client(user_id, &client, cx).await;
        let mut status = client.status();
        assert!(matches!(
            status.next().await,
            Some(Status::Connected { .. })
        ));
        assert_eq!(server.auth_count(), 1);

        server.forbid_connections();
        server.disconnect();
        while !matches!(status.next().await, Some(Status::ReconnectionError { .. })) {}

        server.allow_connections();
        cx.executor().advance_clock(Duration::from_secs(10));
        while !matches!(status.next().await, Some(Status::Connected { .. })) {}
        assert_eq!(server.auth_count(), 1); // Client reused the cached credentials when reconnecting

        server.forbid_connections();
        server.disconnect();
        while !matches!(status.next().await, Some(Status::ReconnectionError { .. })) {}

        // Clear cached credentials after authentication fails
        server.roll_access_token();
        server.allow_connections();
        cx.executor().run_until_parked();
        cx.executor().advance_clock(Duration::from_secs(10));
        while !matches!(status.next().await, Some(Status::Connected { .. })) {}
        assert_eq!(server.auth_count(), 2); // Client re-authenticated due to an invalid token
    }

    #[gpui::test(iterations = 10)]
    async fn test_auth_failure_during_reconnection(cx: &mut TestAppContext) {
        init_test(cx);
        let http_client = FakeHttpClient::with_200_response();
        let client =
            cx.update(|cx| Client::new(Arc::new(FakeSystemClock::new()), http_client.clone(), cx));
        let server = FakeServer::for_client(42, &client, cx).await;
        let mut status = client.status();
        assert!(matches!(
            status.next().await,
            Some(Status::Connected { .. })
        ));
        assert_eq!(server.auth_count(), 1);

        // Simulate an auth failure during reconnection.
        http_client
            .as_fake()
            .replace_handler(|_, _request| async move {
                Ok(http_client::Response::builder()
                    .status(503)
                    .body("".into())
                    .unwrap())
            });
        server.disconnect();
        while !matches!(status.next().await, Some(Status::ReconnectionError { .. })) {}

        // Restore the ability to authenticate.
        http_client
            .as_fake()
            .replace_handler(|_, _request| async move {
                Ok(http_client::Response::builder()
                    .status(200)
                    .body("".into())
                    .unwrap())
            });
        cx.executor().advance_clock(Duration::from_secs(10));
        while !matches!(status.next().await, Some(Status::Connected { .. })) {}
        assert_eq!(server.auth_count(), 1); // Client reused the cached credentials when reconnecting
    }

    #[gpui::test(iterations = 10)]
    async fn test_connection_timeout(executor: BackgroundExecutor, cx: &mut TestAppContext) {
        init_test(cx);
        let user_id = 5;
        let client = cx.update(|cx| {
            Client::new(
                FakeHttpClient::with_404_response(),
                cx,
            )
        });
        let mut status = client.status();

        // Time out when client tries to connect.
        client.override_authenticate(move |cx| {
            cx.background_spawn(async move {
                Ok(Credentials {
                    user_id,
                    access_token: "token".into(),
                })
            })
        });
        client.override_establish_connection(|_, cx| {
            cx.background_spawn(async move {
                future::pending::<()>().await;
                unreachable!()
            })
        });
        let auth_and_connect = cx.spawn({
            let client = client.clone();
            |cx| async move { client.connect(false, &cx).await }
        });
        executor.run_until_parked();
        assert!(matches!(status.next().await, Some(Status::Connecting)));

        executor.advance_clock(CONNECTION_TIMEOUT);
        assert!(matches!(
            status.next().await,
            Some(Status::ConnectionError { .. })
        ));
        auth_and_connect.await.into_response().unwrap_err();

        // Allow the connection to be established.
        let server = FakeServer::for_client(user_id, &client, cx).await;
        assert!(matches!(
            status.next().await,
            Some(Status::Connected { .. })
        ));

        // Disconnect client.
        server.forbid_connections();
        server.disconnect();
        while !matches!(status.next().await, Some(Status::ReconnectionError { .. })) {}

        // Time out when re-establishing the connection.
        server.allow_connections();
        client.override_establish_connection(|_, cx| {
            cx.background_spawn(async move {
                future::pending::<()>().await;
                unreachable!()
            })
        });
        executor.advance_clock(2 * INITIAL_RECONNECTION_DELAY);
        assert!(matches!(
            status.next().await,
            Some(Status::Reconnecting { .. })
        ));

        executor.advance_clock(CONNECTION_TIMEOUT);
        assert!(matches!(
            status.next().await,
            Some(Status::ReconnectionError { .. })
        ));
    }

    #[gpui::test(iterations = 10)]
    async fn test_reauthenticate_only_if_unauthorized(cx: &mut TestAppContext) {
        init_test(cx);
        let auth_count = Arc::new(Mutex::new(0));
        let http_client = FakeHttpClient::create(|_request| async move {
            Ok(http_client::Response::builder()
                .status(200)
                .body("".into())
                .unwrap())
        });
        let client =
            cx.update(|cx| Client::new(Arc::new(FakeSystemClock::new()), http_client.clone(), cx));
        client.override_authenticate({
            let auth_count = auth_count.clone();
            move |cx| {
                let auth_count = auth_count.clone();
                cx.background_spawn(async move {
                    *auth_count.lock() += 1;
                    Ok(Credentials {
                        user_id: 1,
                        access_token: auth_count.lock().to_string(),
                    })
                })
            }
        });

        let credentials = client.sign_in(false, &cx.to_async()).await.unwrap();
        assert_eq!(*auth_count.lock(), 1);
        assert_eq!(credentials.access_token, "1");

        // If credentials are still valid, signing in doesn't trigger authentication.
        let credentials = client.sign_in(false, &cx.to_async()).await.unwrap();
        assert_eq!(*auth_count.lock(), 1);
        assert_eq!(credentials.access_token, "1");

        // If the server is unavailable, signing in doesn't trigger authentication.
        http_client
            .as_fake()
            .replace_handler(|_, _request| async move {
                Ok(http_client::Response::builder()
                    .status(503)
                    .body("".into())
                    .unwrap())
            });
        client.sign_in(false, &cx.to_async()).await.unwrap_err();
        assert_eq!(*auth_count.lock(), 1);

        // If credentials became invalid, signing in triggers authentication.
        http_client
            .as_fake()
            .replace_handler(|_, request| async move {
                let credentials = parse_authorization_header(&request).unwrap();
                if credentials.access_token == "2" {
                    Ok(http_client::Response::builder()
                        .status(200)
                        .body("".into())
                        .unwrap())
                } else {
                    Ok(http_client::Response::builder()
                        .status(401)
                        .body("".into())
                        .unwrap())
                }
            });
        let credentials = client.sign_in(false, &cx.to_async()).await.unwrap();
        assert_eq!(*auth_count.lock(), 2);
        assert_eq!(credentials.access_token, "2");
    }

    #[gpui::test(iterations = 10)]
    async fn test_authenticating_more_than_once(
        cx: &mut TestAppContext,
        executor: BackgroundExecutor,
    ) {
        init_test(cx);
        let auth_count = Arc::new(Mutex::new(0));
        let dropped_auth_count = Arc::new(Mutex::new(0));
        let client = cx.update(|cx| {
            Client::new(
                FakeHttpClient::with_404_response(),
                cx,
            )
        });
        client.override_authenticate({
            let auth_count = auth_count.clone();
            let dropped_auth_count = dropped_auth_count.clone();
            move |cx| {
                let auth_count = auth_count.clone();
                let dropped_auth_count = dropped_auth_count.clone();
                cx.background_spawn(async move {
                    *auth_count.lock() += 1;
                    let _drop = util::defer(move || *dropped_auth_count.lock() += 1);
                    future::pending::<()>().await;
                    unreachable!()
                })
            }
        });

        let _authenticate = cx.spawn({
            let client = client.clone();
            move |cx| async move { client.connect(false, &cx).await }
        });
        executor.run_until_parked();
        assert_eq!(*auth_count.lock(), 1);
        assert_eq!(*dropped_auth_count.lock(), 0);

        let _authenticate = cx.spawn({
            let client = client.clone();
            |cx| async move { client.connect(false, &cx).await }
        });
        executor.run_until_parked();
        assert_eq!(*auth_count.lock(), 2);
        assert_eq!(*dropped_auth_count.lock(), 1);
    }

    #[gpui::test]
    async fn test_subscribing_to_entity(cx: &mut TestAppContext) {
        init_test(cx);
        let user_id = 5;
        let client = cx.update(|cx| {
            Client::new(
                FakeHttpClient::with_404_response(),
                cx,
            )
        });
        let server = FakeServer::for_client(user_id, &client, cx).await;

        let (done_tx1, done_rx1) = smol::channel::unbounded();
        let (done_tx2, done_rx2) = smol::channel::unbounded();
        AnyProtoClient::from(client.clone()).add_entity_message_handler(
            move |entity: Entity<TestEntity>, _: TypedEnvelope<proto::JoinProject>, mut cx| {
                match entity.read_with(&mut cx, |entity, _| entity.id).unwrap() {
                    1 => done_tx1.try_send(()).unwrap(),
                    2 => done_tx2.try_send(()).unwrap(),
                    _ => unreachable!(),
                }
                async { Ok(()) }
            },
        );
        let entity1 = cx.new(|_| TestEntity {
            id: 1,
            subscription: None,
        });
        let entity2 = cx.new(|_| TestEntity {
            id: 2,
            subscription: None,
        });
        let entity3 = cx.new(|_| TestEntity {
            id: 3,
            subscription: None,
        });

        let _subscription1 = client
            .subscribe_to_entity(1)
            .unwrap()
            .set_entity(&entity1, &mut cx.to_async());
        let _subscription2 = client
            .subscribe_to_entity(2)
            .unwrap()
            .set_entity(&entity2, &mut cx.to_async());
        // Ensure dropping a subscription for the same entity type still allows receiving of
        // messages for other entity IDs of the same type.
        let subscription3 = client
            .subscribe_to_entity(3)
            .unwrap()
            .set_entity(&entity3, &mut cx.to_async());
        drop(subscription3);

        server.send(proto::JoinProject {
            project_id: 1,
            committer_name: None,
            committer_email: None,
        });
        server.send(proto::JoinProject {
            project_id: 2,
            committer_name: None,
            committer_email: None,
        });
        done_rx1.recv().await.unwrap();
        done_rx2.recv().await.unwrap();
    }

    #[gpui::test]
    async fn test_subscribing_after_dropping_subscription(cx: &mut TestAppContext) {
        init_test(cx);
        let user_id = 5;
        let client = cx.update(|cx| {
            Client::new(
                FakeHttpClient::with_404_response(),
                cx,
            )
        });
        let server = FakeServer::for_client(user_id, &client, cx).await;

        let entity = cx.new(|_| TestEntity::default());
        let (done_tx1, _done_rx1) = smol::channel::unbounded();
        let (done_tx2, done_rx2) = smol::channel::unbounded();
        let subscription1 = client.add_message_handler(
            entity.downgrade(),
            move |_, _: TypedEnvelope<proto::Ping>, _| {
                done_tx1.try_send(()).unwrap();
                async { Ok(()) }
            },
        );
        drop(subscription1);
        let _subscription2 = client.add_message_handler(
            entity.downgrade(),
            move |_, _: TypedEnvelope<proto::Ping>, _| {
                done_tx2.try_send(()).unwrap();
                async { Ok(()) }
            },
        );
        server.send(proto::Ping {});
        done_rx2.recv().await.unwrap();
    }

    #[gpui::test]
    async fn test_dropping_subscription_in_handler(cx: &mut TestAppContext) {
        init_test(cx);
        let user_id = 5;
        let client = cx.update(|cx| {
            Client::new(
                FakeHttpClient::with_404_response(),
                cx,
            )
        });
        let server = FakeServer::for_client(user_id, &client, cx).await;

        let entity = cx.new(|_| TestEntity::default());
        let (done_tx, done_rx) = smol::channel::unbounded();
        let subscription = client.add_message_handler(
            entity.clone().downgrade(),
            move |entity: Entity<TestEntity>, _: TypedEnvelope<proto::Ping>, mut cx| {
                entity
                    .update(&mut cx, |entity, _| entity.subscription.take())
                    .unwrap();
                done_tx.try_send(()).unwrap();
                async { Ok(()) }
            },
        );
        entity.update(cx, |entity, _| {
            entity.subscription = Some(subscription);
        });
        server.send(proto::Ping {});
        done_rx.recv().await.unwrap();
    }

    #[derive(Default)]
    struct TestEntity {
        id: usize,
        subscription: Option<Subscription>,
    }

    fn init_test(cx: &mut TestAppContext) {
        cx.update(|cx| {
            let settings_store = SettingsStore::test(cx);
            cx.set_global(settings_store);
            init_settings(cx);
        });
    }
}<|MERGE_RESOLUTION|>--- conflicted
+++ resolved
@@ -11,13 +11,8 @@
     error::Error as WebsocketError,
     http::{HeaderValue, Request, StatusCode},
 };
-<<<<<<< HEAD
-use chrono::{DateTime, Utc};
-=======
-use clock::SystemClock;
 use cloud_api_client::CloudApiClient;
 use cloud_api_client::websocket_protocol::MessageToClient;
->>>>>>> 094e878c
 use credentials_provider::CredentialsProvider;
 use feature_flags::FeatureFlagAppExt as _;
 use futures::{
@@ -48,11 +43,7 @@
     },
     time::{Duration, Instant},
 };
-<<<<<<< HEAD
-=======
 use std::{cmp, pin::Pin};
-use telemetry::Telemetry;
->>>>>>> 094e878c
 use thiserror::Error;
 use tokio::net::TcpStream;
 use url::Url;
@@ -208,11 +199,7 @@
     id: AtomicU64,
     peer: Arc<Peer>,
     http: Arc<HttpClientWithUrl>,
-<<<<<<< HEAD
-=======
     cloud_client: Arc<CloudApiClient>,
-    telemetry: Arc<Telemetry>,
->>>>>>> 094e878c
     credentials_provider: ClientCredentialsProvider,
     state: RwLock<ClientState>,
     handler_set: parking_lot::Mutex<ProtoMessageHandlerSet>,
@@ -552,18 +539,11 @@
 }
 
 impl Client {
-    pub fn new(
-        http: Arc<HttpClientWithUrl>,
-        cx: &mut App,
-    ) -> Arc<Self> {
+    pub fn new(http: Arc<HttpClientWithUrl>, cx: &mut App) -> Arc<Self> {
         Arc::new(Self {
             id: AtomicU64::new(0),
             peer: Peer::new(0),
-<<<<<<< HEAD
-=======
-            telemetry: Telemetry::new(clock, http.clone(), cx),
             cloud_client: Arc::new(CloudApiClient::new(http.clone())),
->>>>>>> 094e878c
             http,
             credentials_provider: ClientCredentialsProvider::new(cx),
             state: Default::default(),
@@ -1334,18 +1314,9 @@
                 "x-zed-release-channel",
                 HeaderValue::from_str(release_channel.map(|r| r.dev_name()).unwrap_or("unknown"))?,
             );
-<<<<<<< HEAD
-=======
             if let Some(user_agent) = user_agent {
                 request_headers.insert(http::header::USER_AGENT, user_agent);
             }
-            if let Some(system_id) = system_id {
-                request_headers.insert("x-zed-system-id", HeaderValue::from_str(&system_id)?);
-            }
-            if let Some(metrics_id) = metrics_id {
-                request_headers.insert("x-zed-metrics-id", HeaderValue::from_str(&metrics_id)?);
-            }
->>>>>>> 094e878c
 
             let (stream, _) = async_tungstenite::tokio::client_async_tls_with_connector_and_config(
                 request,
@@ -1487,9 +1458,7 @@
         api_token: String,
     ) -> Result<Credentials> {
         #[derive(Serialize)]
-        struct ImpersonateUserBody {
-            github_login: String,
-        }
+        struct ImpersonateUserBody {}
 
         #[derive(Deserialize)]
         struct ImpersonateUserResponse {
@@ -1503,12 +1472,7 @@
         let request = Request::post(url.as_str())
             .header("Content-Type", "application/json")
             .header("Authorization", format!("Bearer {api_token}"))
-            .body(
-                serde_json::to_string(&ImpersonateUserBody {
-                    github_login: login,
-                })?
-                .into(),
-            )?;
+            .body(serde_json::to_string(&ImpersonateUserBody {})?.into())?;
 
         let mut response = http.send(request).await?;
         let mut body = String::new();
@@ -1690,8 +1654,6 @@
                 .log_err();
         }
     }
-<<<<<<< HEAD
-=======
 
     pub fn add_message_to_client_handler(
         self: &Arc<Client>,
@@ -1710,11 +1672,6 @@
         })
         .ok();
     }
-
-    pub fn telemetry(&self) -> &Arc<Telemetry> {
-        &self.telemetry
-    }
->>>>>>> 094e878c
 }
 
 impl ProtoClient for Client {
@@ -1792,12 +1749,7 @@
     async fn test_reconnection(cx: &mut TestAppContext) {
         init_test(cx);
         let user_id = 5;
-        let client = cx.update(|cx| {
-            Client::new(
-                FakeHttpClient::with_404_response(),
-                cx,
-            )
-        });
+        let client = cx.update(|cx| Client::new(FakeHttpClient::with_404_response(), cx));
         let server = FakeServer::for_client(user_id, &client, cx).await;
         let mut status = client.status();
         assert!(matches!(
@@ -1832,8 +1784,7 @@
     async fn test_auth_failure_during_reconnection(cx: &mut TestAppContext) {
         init_test(cx);
         let http_client = FakeHttpClient::with_200_response();
-        let client =
-            cx.update(|cx| Client::new(Arc::new(FakeSystemClock::new()), http_client.clone(), cx));
+        let client = cx.update(|cx| Client::new(http_client.clone(), cx));
         let server = FakeServer::for_client(42, &client, cx).await;
         let mut status = client.status();
         assert!(matches!(
@@ -1872,12 +1823,7 @@
     async fn test_connection_timeout(executor: BackgroundExecutor, cx: &mut TestAppContext) {
         init_test(cx);
         let user_id = 5;
-        let client = cx.update(|cx| {
-            Client::new(
-                FakeHttpClient::with_404_response(),
-                cx,
-            )
-        });
+        let client = cx.update(|cx| Client::new(FakeHttpClient::with_404_response(), cx));
         let mut status = client.status();
 
         // Time out when client tries to connect.
@@ -1952,8 +1898,7 @@
                 .body("".into())
                 .unwrap())
         });
-        let client =
-            cx.update(|cx| Client::new(Arc::new(FakeSystemClock::new()), http_client.clone(), cx));
+        let client = cx.update(|cx| Client::new(http_client.clone(), cx));
         client.override_authenticate({
             let auth_count = auth_count.clone();
             move |cx| {
@@ -2019,12 +1964,7 @@
         init_test(cx);
         let auth_count = Arc::new(Mutex::new(0));
         let dropped_auth_count = Arc::new(Mutex::new(0));
-        let client = cx.update(|cx| {
-            Client::new(
-                FakeHttpClient::with_404_response(),
-                cx,
-            )
-        });
+        let client = cx.update(|cx| Client::new(FakeHttpClient::with_404_response(), cx));
         client.override_authenticate({
             let auth_count = auth_count.clone();
             let dropped_auth_count = dropped_auth_count.clone();
@@ -2061,12 +2001,7 @@
     async fn test_subscribing_to_entity(cx: &mut TestAppContext) {
         init_test(cx);
         let user_id = 5;
-        let client = cx.update(|cx| {
-            Client::new(
-                FakeHttpClient::with_404_response(),
-                cx,
-            )
-        });
+        let client = cx.update(|cx| Client::new(FakeHttpClient::with_404_response(), cx));
         let server = FakeServer::for_client(user_id, &client, cx).await;
 
         let (done_tx1, done_rx1) = smol::channel::unbounded();
@@ -2128,12 +2063,7 @@
     async fn test_subscribing_after_dropping_subscription(cx: &mut TestAppContext) {
         init_test(cx);
         let user_id = 5;
-        let client = cx.update(|cx| {
-            Client::new(
-                FakeHttpClient::with_404_response(),
-                cx,
-            )
-        });
+        let client = cx.update(|cx| Client::new(FakeHttpClient::with_404_response(), cx));
         let server = FakeServer::for_client(user_id, &client, cx).await;
 
         let entity = cx.new(|_| TestEntity::default());
@@ -2162,12 +2092,7 @@
     async fn test_dropping_subscription_in_handler(cx: &mut TestAppContext) {
         init_test(cx);
         let user_id = 5;
-        let client = cx.update(|cx| {
-            Client::new(
-                FakeHttpClient::with_404_response(),
-                cx,
-            )
-        });
+        let client = cx.update(|cx| Client::new(FakeHttpClient::with_404_response(), cx));
         let server = FakeServer::for_client(user_id, &client, cx).await;
 
         let entity = cx.new(|_| TestEntity::default());
