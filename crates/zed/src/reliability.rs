use crate::stdout_is_a_pty;
use anyhow::{Context as _, Result};
use backtrace::{self, Backtrace};
use chrono::Utc;
use client::{TelemetrySettings, telemetry};
use db::kvp::KEY_VALUE_STORE;
use gpui::{App, AppContext as _, SemanticVersion};
use http_client::{self, HttpClient, HttpClientWithUrl, HttpRequestExt, Method};
use paths::{crashes_dir, crashes_retired_dir};
use project::Project;
use release_channel::{AppCommitSha, RELEASE_CHANNEL, ReleaseChannel};
use settings::Settings;
use smol::stream::StreamExt;
use std::{
    env,
    ffi::{OsStr, c_void},
    sync::{Arc, atomic::Ordering},
};
use std::{io::Write, panic, sync::atomic::AtomicU32, thread};
use telemetry_events::{LocationData, Panic, PanicRequest};
use url::Url;
use util::ResultExt;

static PANIC_COUNT: AtomicU32 = AtomicU32::new(0);

pub fn init_panic_hook(
    app_version: SemanticVersion,
    app_commit_sha: Option<AppCommitSha>,
    system_id: Option<String>,
    installation_id: Option<String>,
    session_id: String,
) {
    let is_pty = stdout_is_a_pty();

    panic::set_hook(Box::new(move |info| {
        let prior_panic_count = PANIC_COUNT.fetch_add(1, Ordering::SeqCst);
        if prior_panic_count > 0 {
            // Give the panic-ing thread time to write the panic file
            loop {
                std::thread::yield_now();
            }
        }

        let thread = thread::current();
        let thread_name = thread.name().unwrap_or("<unnamed>");

        let payload = info
            .payload()
            .downcast_ref::<&str>()
            .map(|s| s.to_string())
            .or_else(|| info.payload().downcast_ref::<String>().cloned())
            .unwrap_or_else(|| "Box<Any>".to_string());

        if *release_channel::RELEASE_CHANNEL == ReleaseChannel::Dev {
            let location = info.location().unwrap();
            let backtrace = Backtrace::new();
            eprintln!(
                "Thread {:?} panicked with {:?} at {}:{}:{}\n{}{:?}",
                thread_name,
                payload,
                location.file(),
                location.line(),
                location.column(),
                match app_commit_sha.as_ref() {
                    Some(commit_sha) => format!(
                        "https://github.com/zed-industries/zed/blob/{}/src/{}#L{} \
                        (may not be uploaded, line may be incorrect if files modified)\n",
                        commit_sha.full(),
                        location.file(),
                        location.line()
                    ),
                    None => "".to_string(),
                },
                backtrace,
            );
            std::process::exit(-1);
        }
        let main_module_base_address = get_main_module_base_address();

        let backtrace = Backtrace::new();
        let mut symbols = backtrace
            .frames()
            .iter()
            .flat_map(|frame| {
                let base = frame
                    .module_base_address()
                    .unwrap_or(main_module_base_address);
                frame.symbols().iter().map(move |symbol| {
                    format!(
                        "{}+{}",
                        symbol
                            .name()
                            .as_ref()
                            .map_or("<unknown>".to_owned(), <_>::to_string),
                        (frame.ip() as isize).saturating_sub(base as isize)
                    )
                })
            })
            .collect::<Vec<_>>();

        // Strip out leading stack frames for rust panic-handling.
        if let Some(ix) = symbols
            .iter()
            .position(|name| name == "rust_begin_unwind" || name == "_rust_begin_unwind")
        {
            symbols.drain(0..=ix);
        }

        let panic_data = telemetry_events::Panic {
            thread: thread_name.into(),
            payload,
            location_data: info.location().map(|location| LocationData {
                file: location.file().into(),
                line: location.line(),
            }),
            app_version: app_version.to_string(),
            app_commit_sha: app_commit_sha.as_ref().map(|sha| sha.full()),
            release_channel: RELEASE_CHANNEL.dev_name().into(),
            target: env!("TARGET").to_owned().into(),
            os_name: telemetry::os_name(),
            os_version: Some(telemetry::os_version()),
            architecture: env::consts::ARCH.into(),
            panicked_on: Utc::now().timestamp_millis(),
            backtrace: symbols,
            system_id: system_id.clone(),
            installation_id: installation_id.clone(),
            session_id: session_id.clone(),
        };

        if let Some(panic_data_json) = serde_json::to_string_pretty(&panic_data).log_err() {
            log::error!("{}", panic_data_json);
        }
        zlog::flush();

        if !is_pty {
            if let Some(panic_data_json) = serde_json::to_string(&panic_data).log_err() {
                let timestamp = chrono::Utc::now().format("%Y_%m_%d %H_%M_%S").to_string();
                let panic_file_path = paths::logs_dir().join(format!("zed-{timestamp}.panic"));
                let panic_file = std::fs::OpenOptions::new()
                    .append(true)
                    .create(true)
                    .open(&panic_file_path)
                    .log_err();
                if let Some(mut panic_file) = panic_file {
                    writeln!(&mut panic_file, "{panic_data_json}").log_err();
                    panic_file.flush().log_err();
                }
            }
        }

        std::process::abort();
    }));
}

#[cfg(not(target_os = "windows"))]
fn get_main_module_base_address() -> *mut c_void {
    let mut dl_info = libc::Dl_info {
        dli_fname: std::ptr::null(),
        dli_fbase: std::ptr::null_mut(),
        dli_sname: std::ptr::null(),
        dli_saddr: std::ptr::null_mut(),
    };
    unsafe {
        libc::dladdr(get_main_module_base_address as _, &mut dl_info);
    }
    dl_info.dli_fbase
}

#[cfg(target_os = "windows")]
fn get_main_module_base_address() -> *mut c_void {
    std::ptr::null_mut()
}

pub fn init(
    http_client: Arc<HttpClientWithUrl>,
    system_id: Option<String>,
    installation_id: Option<String>,
    session_id: String,
    cx: &mut App,
) {
    #[cfg(target_os = "macos")]
    monitor_main_thread_hangs(http_client.clone(), installation_id.clone(), cx);

    let Some(panic_report_url) = http_client
        .build_zed_api_url("/telemetry/panics", &[])
        .log_err()
    else {
        return;
    };

    cx.observe_new(move |project: &mut Project, _, cx| {
        let http_client = http_client.clone();
        let panic_report_url = panic_report_url.clone();
        let session_id = session_id.clone();
        let installation_id = installation_id.clone();
        let system_id = system_id.clone();

        if let Some(ssh_client) = project.ssh_client() {
            ssh_client.update(cx, |client, cx| {
                if TelemetrySettings::get_global(cx).diagnostics {
                    let request = client.proto_client().request(proto::GetPanicFiles {});
                    cx.background_spawn(async move {
                        let panic_files = request.await?;
                        for file in panic_files.file_contents {
                            let panic: Option<Panic> = serde_json::from_str(&file)
                                .log_err()
                                .or_else(|| {
                                    file.lines()
                                        .next()
                                        .and_then(|line| serde_json::from_str(line).ok())
                                })
                                .unwrap_or_else(|| {
                                    log::error!("failed to deserialize panic file {:?}", file);
                                    None
                                });

                            if let Some(mut panic) = panic {
                                panic.session_id = session_id.clone();
                                panic.system_id = system_id.clone();
                                panic.installation_id = installation_id.clone();

                                upload_panic(&http_client, &panic_report_url, panic, &mut None)
                                    .await?;
                            }
                        }

                        anyhow::Ok(())
                    })
                    .detach_and_log_err(cx);
                }
            })
        }
    })
    .detach();
}

#[cfg(target_os = "macos")]
pub fn monitor_main_thread_hangs(
    http_client: Arc<HttpClientWithUrl>,
    installation_id: Option<String>,
    cx: &App,
) {
    unreachable!("Zedless: unexpected monitor_main_thread_hangs!");

    use nix::sys::signal::{
        SaFlags, SigAction, SigHandler, SigSet,
        Signal::{self, SIGUSR2},
        sigaction,
    };

    use parking_lot::Mutex;

    use http_client::Method;
    use std::{
        ffi::c_int,
        sync::{OnceLock, mpsc},
        time::Duration,
    };
    use telemetry_events::{BacktraceFrame, HangReport};

    use nix::sys::pthread;

    let foreground_executor = cx.foreground_executor();
    let background_executor = cx.background_executor();
    let telemetry_settings = *client::TelemetrySettings::get_global(cx);

    // Initialize SIGUSR2 handler to send a backtrace to a channel.
    let (backtrace_tx, backtrace_rx) = mpsc::channel();
    static BACKTRACE: Mutex<Vec<backtrace::Frame>> = Mutex::new(Vec::new());
    static BACKTRACE_SENDER: OnceLock<mpsc::Sender<()>> = OnceLock::new();
    BACKTRACE_SENDER.get_or_init(|| backtrace_tx);
    BACKTRACE.lock().reserve(100);

    fn handle_backtrace_signal() {
        unsafe {
            extern "C" fn handle_sigusr2(_i: c_int) {
                unsafe {
                    // ASYNC SIGNAL SAFETY: This lock is only accessed one other time,
                    // which can only be triggered by This signal handler. In addition,
                    // this signal handler is immediately removed by SA_RESETHAND, and this
                    // signal handler cannot be re-entrant due to the SIGUSR2 mask defined
                    // below
                    let mut bt = BACKTRACE.lock();
                    bt.clear();
                    backtrace::trace_unsynchronized(|frame| {
                        if bt.len() < bt.capacity() {
                            bt.push(frame.clone());
                            true
                        } else {
                            false
                        }
                    });
                }

                BACKTRACE_SENDER.get().unwrap().send(()).ok();
            }

            let mut mask = SigSet::empty();
            mask.add(SIGUSR2);
            sigaction(
                Signal::SIGUSR2,
                &SigAction::new(
                    SigHandler::Handler(handle_sigusr2),
                    SaFlags::SA_RESTART | SaFlags::SA_RESETHAND,
                    mask,
                ),
            )
            .log_err();
        }
    }

    handle_backtrace_signal();
    let main_thread = pthread::pthread_self();

    let (mut tx, mut rx) = futures::channel::mpsc::channel(3);
    foreground_executor
        .spawn(async move { while (rx.next().await).is_some() {} })
        .detach();

    background_executor
        .spawn({
            let background_executor = background_executor.clone();
            async move {
                loop {
                    background_executor.timer(Duration::from_secs(1)).await;
                    match tx.try_send(()) {
                        Ok(_) => continue,
                        Err(e) => {
                            if e.into_send_error().is_full() {
                                pthread::pthread_kill(main_thread, SIGUSR2).log_err();
                            }
                            // Only detect the first hang
                            break;
                        }
                    }
                }
            }
        })
        .detach();

    let app_version = release_channel::AppVersion::global(cx);
    let os_name = client::telemetry::os_name();

    background_executor
        .clone()
        .spawn(async move {
            let os_version = client::telemetry::os_version();

            loop {
                while backtrace_rx.recv().is_ok() {
                    if !telemetry_settings.diagnostics {
                        return;
                    }

                    // ASYNC SIGNAL SAFETY: This lock is only accessed _after_
                    // the backtrace transmitter has fired, which itself is only done
                    // by the signal handler. And due to SA_RESETHAND  the signal handler
                    // will not run again until `handle_backtrace_signal` is called.
                    let raw_backtrace = BACKTRACE.lock().drain(..).collect::<Vec<_>>();
                    let backtrace: Vec<_> = raw_backtrace
                        .into_iter()
                        .map(|frame| {
                            let mut btf = BacktraceFrame {
                                ip: frame.ip() as usize,
                                symbol_addr: frame.symbol_address() as usize,
                                base: frame.module_base_address().map(|addr| addr as usize),
                                symbols: vec![],
                            };

                            backtrace::resolve_frame(&frame, |symbol| {
                                if let Some(name) = symbol.name() {
                                    btf.symbols.push(name.to_string());
                                }
                            });

                            btf
                        })
                        .collect();

                    // IMPORTANT: Don't move this to before `BACKTRACE.lock()`
                    handle_backtrace_signal();

                    log::error!(
                        "Suspected hang on main thread:\n{}",
                        backtrace
                            .iter()
                            .flat_map(|bt| bt.symbols.first().as_ref().map(|s| s.as_str()))
                            .collect::<Vec<_>>()
                            .join("\n")
                    );

                    let report = HangReport {
                        backtrace,
                        app_version: Some(app_version),
                        os_name: os_name.clone(),
                        os_version: Some(os_version.clone()),
                        architecture: env::consts::ARCH.into(),
                        installation_id: installation_id.clone(),
                    };

                    let Some(json_bytes) = serde_json::to_vec(&report).log_err() else {
                        continue;
                    };

                    let Some(checksum) = client::telemetry::calculate_json_checksum(&json_bytes)
                    else {
                        continue;
                    };

                    let Ok(url) = http_client.build_zed_api_url("/telemetry/hangs", &[]) else {
                        continue;
                    };

                    let Ok(request) = http_client::Request::builder()
                        .method(Method::POST)
                        .uri(url.as_ref())
                        .header("x-zed-checksum", checksum)
                        .body(json_bytes.into())
                    else {
                        continue;
                    };

                    if let Some(response) = http_client.send(request).await.log_err() {
                        if response.status() != 200 {
                            log::error!("Failed to send hang report: HTTP {:?}", response.status());
                        }
                    }
                }
            }
        })
        .detach()
}

fn upload_panics_and_crashes(
    http: Arc<HttpClientWithUrl>,
    panic_report_url: Url,
    installation_id: Option<String>,
    cx: &App,
) {
<<<<<<< HEAD
    unreachable!("Zedless: unexpected crash report!");
=======
    let telemetry_settings = *client::TelemetrySettings::get_global(cx);
    cx.background_spawn(async move {
        let most_recent_panic =
            upload_previous_panics(http.clone(), &panic_report_url, telemetry_settings)
                .await
                .log_err()
                .flatten();
        upload_previous_crashes(http, most_recent_panic, installation_id, telemetry_settings)
            .await
            .log_err()
    })
    .detach()
>>>>>>> d280c95d
}

/// Uploads panics via `zed.dev`.
async fn upload_previous_panics(
    http: Arc<HttpClientWithUrl>,
    panic_report_url: &Url,
    telemetry_settings: client::TelemetrySettings,
) -> anyhow::Result<Option<(i64, String)>> {
    unreachable!("Zedless: unexpected crash report!");
}

async fn upload_panic(
    http: &Arc<HttpClientWithUrl>,
    panic_report_url: &Url,
    panic: telemetry_events::Panic,
    most_recent_panic: &mut Option<(i64, String)>,
) -> Result<bool> {
    unreachable!("Zedless: unexpected crash report!");
}
const LAST_CRASH_UPLOADED: &str = "LAST_CRASH_UPLOADED";

/// upload crashes from apple's diagnostic reports to our server.
/// (only if telemetry is enabled)
async fn upload_previous_crashes(
    http: Arc<HttpClientWithUrl>,
    most_recent_panic: Option<(i64, String)>,
    installation_id: Option<String>,
    telemetry_settings: client::TelemetrySettings,
) -> Result<()> {
    if !telemetry_settings.diagnostics {
        return Ok(());
    }
    let last_uploaded = KEY_VALUE_STORE
        .read_kvp(LAST_CRASH_UPLOADED)?
        .unwrap_or("zed-2024-01-17-221900.ips".to_string()); // don't upload old crash reports from before we had this.
    let mut uploaded = last_uploaded.clone();

    let crash_report_url = http.build_zed_api_url("/telemetry/crashes", &[])?;

    // Crash directories are only set on macOS.
    for dir in [crashes_dir(), crashes_retired_dir()]
        .iter()
        .filter_map(|d| d.as_deref())
    {
        let mut children = smol::fs::read_dir(&dir).await?;
        while let Some(child) = children.next().await {
            let child = child?;
            let Some(filename) = child
                .path()
                .file_name()
                .map(|f| f.to_string_lossy().to_lowercase())
            else {
                continue;
            };

            if !filename.starts_with("zed-") || !filename.ends_with(".ips") {
                continue;
            }

            if filename <= last_uploaded {
                continue;
            }

            let body = smol::fs::read_to_string(&child.path())
                .await
                .context("error reading crash file")?;

            let mut request = http_client::Request::post(&crash_report_url.to_string())
                .follow_redirects(http_client::RedirectPolicy::FollowAll)
                .header("Content-Type", "text/plain");

            if let Some((panicked_on, payload)) = most_recent_panic.as_ref() {
                request = request
                    .header("x-zed-panicked-on", format!("{panicked_on}"))
                    .header("x-zed-panic", payload)
            }
            if let Some(installation_id) = installation_id.as_ref() {
                request = request.header("x-zed-installation-id", installation_id);
            }

            let request = request.body(body.into())?;

            let response = http.send(request).await.context("error sending crash")?;
            if !response.status().is_success() {
                log::error!("Error uploading crash to server: {}", response.status());
            }

            if uploaded < filename {
                uploaded.clone_from(&filename);
                KEY_VALUE_STORE
                    .write_kvp(LAST_CRASH_UPLOADED.to_string(), filename)
                    .await?;
            }
        }
    }

    Ok(())
}<|MERGE_RESOLUTION|>--- conflicted
+++ resolved
@@ -437,22 +437,7 @@
     installation_id: Option<String>,
     cx: &App,
 ) {
-<<<<<<< HEAD
     unreachable!("Zedless: unexpected crash report!");
-=======
-    let telemetry_settings = *client::TelemetrySettings::get_global(cx);
-    cx.background_spawn(async move {
-        let most_recent_panic =
-            upload_previous_panics(http.clone(), &panic_report_url, telemetry_settings)
-                .await
-                .log_err()
-                .flatten();
-        upload_previous_crashes(http, most_recent_panic, installation_id, telemetry_settings)
-            .await
-            .log_err()
-    })
-    .detach()
->>>>>>> d280c95d
 }
 
 /// Uploads panics via `zed.dev`.
