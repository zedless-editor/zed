use collections::{HashMap, VecDeque};
use editor::{Editor, EditorEvent, actions::MoveToEnd, scroll::Autoscroll};
use futures::{StreamExt, channel::mpsc};
use gpui::{
    AnyView, App, Context, Corner, Entity, EventEmitter, FocusHandle, Focusable, Global,
    IntoElement, ParentElement, Render, Styled, Subscription, WeakEntity, Window, actions, div,
};
use itertools::Itertools;
use language::{LanguageServerId, language_settings::SoftWrap};
use lsp::{
    IoKind, LanguageServer, LanguageServerName, LanguageServerSelector, MessageType,
    SetTraceParams, TraceValue, notification::SetTrace,
};
use project::{Project, WorktreeId, search::SearchQuery};
use std::{any::TypeId, borrow::Cow, sync::Arc};
use ui::{Button, Checkbox, ContextMenu, Label, PopoverMenu, ToggleState, prelude::*};
use workspace::{
    SplitDirection, ToolbarItemEvent, ToolbarItemLocation, ToolbarItemView, Workspace, WorkspaceId,
    item::{Item, ItemHandle},
    searchable::{Direction, SearchEvent, SearchableItem, SearchableItemHandle},
};

use crate::get_or_create_tool;

const SEND_LINE: &str = "\n// Send:";
const RECEIVE_LINE: &str = "\n// Receive:";
const MAX_STORED_LOG_ENTRIES: usize = 2000;

pub struct LogStore {
    projects: HashMap<WeakEntity<Project>, ProjectState>,
    language_servers: HashMap<LanguageServerId, LanguageServerState>,
    io_tx: mpsc::UnboundedSender<(LanguageServerId, IoKind, String)>,
}

struct ProjectState {
    _subscriptions: [gpui::Subscription; 2],
}

trait Message: AsRef<str> {
    type Level: Copy + std::fmt::Debug;
    fn should_include(&self, _: Self::Level) -> bool {
        true
    }
}

pub(super) struct LogMessage {
    message: String,
    typ: MessageType,
}

impl AsRef<str> for LogMessage {
    fn as_ref(&self) -> &str {
        &self.message
    }
}

impl Message for LogMessage {
    type Level = MessageType;

    fn should_include(&self, level: Self::Level) -> bool {
        match (self.typ, level) {
            (MessageType::ERROR, _) => true,
            (_, MessageType::ERROR) => false,
            (MessageType::WARNING, _) => true,
            (_, MessageType::WARNING) => false,
            (MessageType::INFO, _) => true,
            (_, MessageType::INFO) => false,
            _ => true,
        }
    }
}

pub(super) struct TraceMessage {
    message: String,
}

impl AsRef<str> for TraceMessage {
    fn as_ref(&self) -> &str {
        &self.message
    }
}

impl Message for TraceMessage {
    type Level = ();
}

struct RpcMessage {
    message: String,
}

impl AsRef<str> for RpcMessage {
    fn as_ref(&self) -> &str {
        &self.message
    }
}

impl Message for RpcMessage {
    type Level = ();
}

pub(super) struct LanguageServerState {
    name: Option<LanguageServerName>,
    worktree_id: Option<WorktreeId>,
    kind: LanguageServerKind,
    log_messages: VecDeque<LogMessage>,
    trace_messages: VecDeque<TraceMessage>,
    rpc_state: Option<LanguageServerRpcState>,
    trace_level: TraceValue,
    log_level: MessageType,
    io_logs_subscription: Option<lsp::Subscription>,
}

#[derive(PartialEq, Clone)]
pub enum LanguageServerKind {
    Local { project: WeakEntity<Project> },
    Remote { project: WeakEntity<Project> },
}

impl LanguageServerKind {
    fn is_remote(&self) -> bool {
        matches!(self, LanguageServerKind::Remote { .. })
    }
}

impl std::fmt::Debug for LanguageServerKind {
    fn fmt(&self, f: &mut std::fmt::Formatter<'_>) -> std::fmt::Result {
        match self {
            LanguageServerKind::Local { .. } => write!(f, "LanguageServerKind::Local"),
            LanguageServerKind::Remote { .. } => write!(f, "LanguageServerKind::Remote"),
        }
    }
}

impl LanguageServerKind {
    fn project(&self) -> Option<&WeakEntity<Project>> {
        match self {
            Self::Local { project } => Some(project),
            Self::Remote { project } => Some(project),
        }
    }
}

struct LanguageServerRpcState {
    rpc_messages: VecDeque<RpcMessage>,
    last_message_kind: Option<MessageKind>,
}

pub struct LspLogView {
    pub(crate) editor: Entity<Editor>,
    editor_subscriptions: Vec<Subscription>,
    log_store: Entity<LogStore>,
    current_server_id: Option<LanguageServerId>,
    active_entry_kind: LogKind,
    project: Entity<Project>,
    focus_handle: FocusHandle,
    _log_store_subscriptions: Vec<Subscription>,
}

pub struct LspLogToolbarItemView {
    log_view: Option<Entity<LspLogView>>,
    _log_view_subscription: Option<Subscription>,
}

#[derive(Copy, Clone, PartialEq, Eq)]
enum MessageKind {
    Send,
    Receive,
}

#[derive(Clone, Copy, Debug, Default, PartialEq)]
pub enum LogKind {
    Rpc,
    Trace,
    #[default]
    Logs,
    ServerInfo,
}

impl LogKind {
    fn label(&self) -> &'static str {
        match self {
            LogKind::Rpc => RPC_MESSAGES,
            LogKind::Trace => SERVER_TRACE,
            LogKind::Logs => SERVER_LOGS,
            LogKind::ServerInfo => SERVER_INFO,
        }
    }
}

#[derive(Clone, Debug, PartialEq)]
pub(crate) struct LogMenuItem {
    pub server_id: LanguageServerId,
    pub server_name: LanguageServerName,
    pub worktree_root_name: String,
    pub rpc_trace_enabled: bool,
    pub selected_entry: LogKind,
    pub trace_level: lsp::TraceValue,
    pub server_kind: LanguageServerKind,
}

actions!(
    dev,
    [
        /// Opens the language server protocol logs viewer.
        OpenLanguageServerLogs
    ]
);

pub(super) struct GlobalLogStore(pub WeakEntity<LogStore>);

impl Global for GlobalLogStore {}

pub fn init(cx: &mut App) {
    let log_store = cx.new(LogStore::new);
    cx.set_global(GlobalLogStore(log_store.downgrade()));

    cx.observe_new(move |workspace: &mut Workspace, _, cx| {
        let project = workspace.project();
        if project.read(cx).is_local() || project.read(cx).is_via_ssh() {
            log_store.update(cx, |store, cx| {
                store.add_project(project, cx);
            });
        }

        let log_store = log_store.clone();
        workspace.register_action(move |workspace, _: &OpenLanguageServerLogs, window, cx| {
            let project = workspace.project().read(cx);
            if project.is_local() || project.is_via_ssh() {
                let project = workspace.project().clone();
                let log_store = log_store.clone();
                get_or_create_tool(
                    workspace,
                    SplitDirection::Right,
                    window,
                    cx,
                    move |window, cx| LspLogView::new(project, log_store, window, cx),
                );
            }
        });
    })
    .detach();
}

impl LogStore {
    pub fn new(cx: &mut Context<Self>) -> Self {
        let (io_tx, mut io_rx) = mpsc::unbounded();

<<<<<<< HEAD
=======
        let copilot_subscription = Copilot::global(cx).map(|copilot| {
            let copilot = &copilot;
            cx.subscribe(copilot, |this, copilot, edit_prediction_event, cx| {
                if let copilot::Event::CopilotLanguageServerStarted = edit_prediction_event {
                    if let Some(server) = copilot.read(cx).language_server() {
                        let server_id = server.server_id();
                        let weak_this = cx.weak_entity();
                        this.copilot_log_subscription =
                            Some(server.on_notification::<copilot::request::LogMessage, _>(
                                move |params, cx| {
                                    weak_this
                                        .update(cx, |this, cx| {
                                            this.add_language_server_log(
                                                server_id,
                                                MessageType::LOG,
                                                &params.message,
                                                cx,
                                            );
                                        })
                                        .ok();
                                },
                            ));
                        let name = LanguageServerName::new_static("copilot");
                        this.add_language_server(
                            LanguageServerKind::Global,
                            server.server_id(),
                            Some(name),
                            None,
                            Some(server.clone()),
                            cx,
                        );
                    }
                }
            })
        });

>>>>>>> 094e878c
        let this = Self {
            projects: HashMap::default(),
            language_servers: HashMap::default(),
            io_tx,
        };

        cx.spawn(async move |this, cx| {
            while let Some((server_id, io_kind, message)) = io_rx.next().await {
                if let Some(this) = this.upgrade() {
                    this.update(cx, |this, cx| {
                        this.on_io(server_id, io_kind, &message, cx);
                    })?;
                }
            }
            anyhow::Ok(())
        })
        .detach_and_log_err(cx);
        this
    }

    pub fn add_project(&mut self, project: &Entity<Project>, cx: &mut Context<Self>) {
        let weak_project = project.downgrade();
        self.projects.insert(
            project.downgrade(),
            ProjectState {
                _subscriptions: [
                    cx.observe_release(project, move |this, _, _| {
                        this.projects.remove(&weak_project);
                        this.language_servers
                            .retain(|_, state| state.kind.project() != Some(&weak_project));
                    }),
                    cx.subscribe(project, |this, project, event, cx| {
                        let server_kind = if project.read(cx).is_via_ssh() {
                            LanguageServerKind::Remote {
                                project: project.downgrade(),
                            }
                        } else {
                            LanguageServerKind::Local {
                                project: project.downgrade(),
                            }
                        };

                        match event {
                            project::Event::LanguageServerAdded(id, name, worktree_id) => {
                                this.add_language_server(
                                    server_kind,
                                    *id,
                                    Some(name.clone()),
                                    *worktree_id,
                                    project
                                        .read(cx)
                                        .lsp_store()
                                        .read(cx)
                                        .language_server_for_id(*id),
                                    cx,
                                );
                            }
                            project::Event::LanguageServerRemoved(id) => {
                                this.remove_language_server(*id, cx);
                            }
                            project::Event::LanguageServerLog(id, typ, message) => {
                                this.add_language_server(server_kind, *id, None, None, None, cx);
                                match typ {
                                    project::LanguageServerLogType::Log(typ) => {
                                        this.add_language_server_log(*id, *typ, message, cx);
                                    }
                                    project::LanguageServerLogType::Trace(_) => {
                                        this.add_language_server_trace(*id, message, cx);
                                    }
                                }
                            }
                            _ => {}
                        }
                    }),
                ],
            },
        );
    }

    pub(super) fn get_language_server_state(
        &mut self,
        id: LanguageServerId,
    ) -> Option<&mut LanguageServerState> {
        self.language_servers.get_mut(&id)
    }

    fn add_language_server(
        &mut self,
        kind: LanguageServerKind,
        server_id: LanguageServerId,
        name: Option<LanguageServerName>,
        worktree_id: Option<WorktreeId>,
        server: Option<Arc<LanguageServer>>,
        cx: &mut Context<Self>,
    ) -> Option<&mut LanguageServerState> {
        let server_state = self.language_servers.entry(server_id).or_insert_with(|| {
            cx.notify();
            LanguageServerState {
                name: None,
                worktree_id: None,
                kind,
                rpc_state: None,
                log_messages: VecDeque::with_capacity(MAX_STORED_LOG_ENTRIES),
                trace_messages: VecDeque::with_capacity(MAX_STORED_LOG_ENTRIES),
                trace_level: TraceValue::Off,
                log_level: MessageType::LOG,
                io_logs_subscription: None,
            }
        });

        if let Some(name) = name {
            server_state.name = Some(name);
        }
        if let Some(worktree_id) = worktree_id {
            server_state.worktree_id = Some(worktree_id);
        }

        if let Some(server) = server
            .clone()
            .filter(|_| server_state.io_logs_subscription.is_none())
        {
            let io_tx = self.io_tx.clone();
            let server_id = server.server_id();
            server_state.io_logs_subscription = Some(server.on_io(move |io_kind, message| {
                io_tx
                    .unbounded_send((server_id, io_kind, message.to_string()))
                    .ok();
            }));
        }

        Some(server_state)
    }

    fn add_language_server_log(
        &mut self,
        id: LanguageServerId,
        typ: MessageType,
        message: &str,
        cx: &mut Context<Self>,
    ) -> Option<()> {
        let language_server_state = self.get_language_server_state(id)?;

        let log_lines = &mut language_server_state.log_messages;
        Self::add_language_server_message(
            log_lines,
            id,
            LogMessage {
                message: message.trim_end().to_string(),
                typ,
            },
            language_server_state.log_level,
            LogKind::Logs,
            cx,
        );
        Some(())
    }

    fn add_language_server_trace(
        &mut self,
        id: LanguageServerId,
        message: &str,
        cx: &mut Context<Self>,
    ) -> Option<()> {
        let language_server_state = self.get_language_server_state(id)?;

        let log_lines = &mut language_server_state.trace_messages;
        Self::add_language_server_message(
            log_lines,
            id,
            TraceMessage {
                message: message.trim().to_string(),
            },
            (),
            LogKind::Trace,
            cx,
        );
        Some(())
    }

    fn add_language_server_message<T: Message>(
        log_lines: &mut VecDeque<T>,
        id: LanguageServerId,
        message: T,
        current_severity: <T as Message>::Level,
        kind: LogKind,
        cx: &mut Context<Self>,
    ) {
        while log_lines.len() + 1 >= MAX_STORED_LOG_ENTRIES {
            log_lines.pop_front();
        }
        let text = message.as_ref().to_string();
        let visible = message.should_include(current_severity);
        log_lines.push_back(message);

        if visible {
            cx.emit(Event::NewServerLogEntry { id, kind, text });
            cx.notify();
        }
    }

    fn remove_language_server(&mut self, id: LanguageServerId, cx: &mut Context<Self>) {
        self.language_servers.remove(&id);
        cx.notify();
    }

    pub(super) fn server_logs(&self, server_id: LanguageServerId) -> Option<&VecDeque<LogMessage>> {
        Some(&self.language_servers.get(&server_id)?.log_messages)
    }

    pub(super) fn server_trace(
        &self,
        server_id: LanguageServerId,
    ) -> Option<&VecDeque<TraceMessage>> {
        Some(&self.language_servers.get(&server_id)?.trace_messages)
    }

    fn server_ids_for_project<'a>(
        &'a self,
        lookup_project: &'a WeakEntity<Project>,
    ) -> impl Iterator<Item = LanguageServerId> + 'a {
        self.language_servers
            .iter()
            .filter_map(move |(id, state)| match &state.kind {
                LanguageServerKind::Local { project } | LanguageServerKind::Remote { project } => {
                    if project == lookup_project {
                        Some(*id)
                    } else {
                        None
                    }
                }
            })
    }

    fn enable_rpc_trace_for_language_server(
        &mut self,
        server_id: LanguageServerId,
    ) -> Option<&mut LanguageServerRpcState> {
        let rpc_state = self
            .language_servers
            .get_mut(&server_id)?
            .rpc_state
            .get_or_insert_with(|| LanguageServerRpcState {
                rpc_messages: VecDeque::with_capacity(MAX_STORED_LOG_ENTRIES),
                last_message_kind: None,
            });
        Some(rpc_state)
    }

    pub fn disable_rpc_trace_for_language_server(
        &mut self,
        server_id: LanguageServerId,
    ) -> Option<()> {
        self.language_servers.get_mut(&server_id)?.rpc_state.take();
        Some(())
    }

    pub fn has_server_logs(&self, server: &LanguageServerSelector) -> bool {
        match server {
            LanguageServerSelector::Id(id) => self.language_servers.contains_key(id),
            LanguageServerSelector::Name(name) => self
                .language_servers
                .iter()
                .any(|(_, state)| state.name.as_ref() == Some(name)),
        }
    }

    pub fn open_server_log(
        &mut self,
        workspace: WeakEntity<Workspace>,
        server: LanguageServerSelector,
        window: &mut Window,
        cx: &mut Context<Self>,
    ) {
        cx.spawn_in(window, async move |log_store, cx| {
            let Some(log_store) = log_store.upgrade() else {
                return;
            };
            workspace
                .update_in(cx, |workspace, window, cx| {
                    let project = workspace.project().clone();
                    let tool_log_store = log_store.clone();
                    let log_view = get_or_create_tool(
                        workspace,
                        SplitDirection::Right,
                        window,
                        cx,
                        move |window, cx| LspLogView::new(project, tool_log_store, window, cx),
                    );
                    log_view.update(cx, |log_view, cx| {
                        let server_id = match server {
                            LanguageServerSelector::Id(id) => Some(id),
                            LanguageServerSelector::Name(name) => {
                                log_store.read(cx).language_servers.iter().find_map(
                                    |(id, state)| {
                                        if state.name.as_ref() == Some(&name) {
                                            Some(*id)
                                        } else {
                                            None
                                        }
                                    },
                                )
                            }
                        };
                        if let Some(server_id) = server_id {
                            log_view.show_logs_for_server(server_id, window, cx);
                        }
                    });
                })
                .ok();
        })
        .detach();
    }

    pub fn open_server_trace(
        &mut self,
        workspace: WeakEntity<Workspace>,
        server: LanguageServerSelector,
        window: &mut Window,
        cx: &mut Context<Self>,
    ) {
        cx.spawn_in(window, async move |log_store, cx| {
            let Some(log_store) = log_store.upgrade() else {
                return;
            };
            workspace
                .update_in(cx, |workspace, window, cx| {
                    let project = workspace.project().clone();
                    let tool_log_store = log_store.clone();
                    let log_view = get_or_create_tool(
                        workspace,
                        SplitDirection::Right,
                        window,
                        cx,
                        move |window, cx| LspLogView::new(project, tool_log_store, window, cx),
                    );
                    log_view.update(cx, |log_view, cx| {
                        let server_id = match server {
                            LanguageServerSelector::Id(id) => Some(id),
                            LanguageServerSelector::Name(name) => {
                                log_store.read(cx).language_servers.iter().find_map(
                                    |(id, state)| {
                                        if state.name.as_ref() == Some(&name) {
                                            Some(*id)
                                        } else {
                                            None
                                        }
                                    },
                                )
                            }
                        };
                        if let Some(server_id) = server_id {
                            log_view.show_rpc_trace_for_server(server_id, window, cx);
                        }
                    });
                })
                .ok();
        })
        .detach();
    }

    fn on_io(
        &mut self,
        language_server_id: LanguageServerId,
        io_kind: IoKind,
        message: &str,
        cx: &mut Context<Self>,
    ) -> Option<()> {
        let is_received = match io_kind {
            IoKind::StdOut => true,
            IoKind::StdIn => false,
            IoKind::StdErr => {
                self.add_language_server_log(language_server_id, MessageType::LOG, &message, cx);
                return Some(());
            }
        };

        let state = self
            .get_language_server_state(language_server_id)?
            .rpc_state
            .as_mut()?;
        let kind = if is_received {
            MessageKind::Receive
        } else {
            MessageKind::Send
        };

        let rpc_log_lines = &mut state.rpc_messages;
        if state.last_message_kind != Some(kind) {
            while rpc_log_lines.len() + 1 >= MAX_STORED_LOG_ENTRIES {
                rpc_log_lines.pop_front();
            }
            let line_before_message = match kind {
                MessageKind::Send => SEND_LINE,
                MessageKind::Receive => RECEIVE_LINE,
            };
            rpc_log_lines.push_back(RpcMessage {
                message: line_before_message.to_string(),
            });
            cx.emit(Event::NewServerLogEntry {
                id: language_server_id,
                kind: LogKind::Rpc,
                text: line_before_message.to_string(),
            });
        }

        while rpc_log_lines.len() + 1 >= MAX_STORED_LOG_ENTRIES {
            rpc_log_lines.pop_front();
        }

        let message = message.trim();
        rpc_log_lines.push_back(RpcMessage {
            message: message.to_string(),
        });
        cx.emit(Event::NewServerLogEntry {
            id: language_server_id,
            kind: LogKind::Rpc,
            text: message.to_string(),
        });
        cx.notify();
        Some(())
    }
}

impl LspLogView {
    pub fn new(
        project: Entity<Project>,
        log_store: Entity<LogStore>,
        window: &mut Window,
        cx: &mut Context<Self>,
    ) -> Self {
        let server_id = log_store
            .read(cx)
            .language_servers
            .iter()
            .find(|(_, server)| server.kind.project() == Some(&project.downgrade()))
            .map(|(id, _)| *id);

        let weak_project = project.downgrade();
        let model_changes_subscription =
            cx.observe_in(&log_store, window, move |this, store, window, cx| {
                let first_server_id_for_project =
                    store.read(cx).server_ids_for_project(&weak_project).next();
                if let Some(current_lsp) = this.current_server_id {
                    if !store.read(cx).language_servers.contains_key(&current_lsp) {
                        if let Some(server_id) = first_server_id_for_project {
                            match this.active_entry_kind {
                                LogKind::Rpc => {
                                    this.show_rpc_trace_for_server(server_id, window, cx)
                                }
                                LogKind::Trace => this.show_trace_for_server(server_id, window, cx),
                                LogKind::Logs => this.show_logs_for_server(server_id, window, cx),
                                LogKind::ServerInfo => this.show_server_info(server_id, window, cx),
                            }
                        }
                    }
                } else if let Some(server_id) = first_server_id_for_project {
                    match this.active_entry_kind {
                        LogKind::Rpc => this.show_rpc_trace_for_server(server_id, window, cx),
                        LogKind::Trace => this.show_trace_for_server(server_id, window, cx),
                        LogKind::Logs => this.show_logs_for_server(server_id, window, cx),
                        LogKind::ServerInfo => this.show_server_info(server_id, window, cx),
                    }
                }

                cx.notify();
            });
        let events_subscriptions = cx.subscribe_in(
            &log_store,
            window,
            move |log_view, _, e, window, cx| match e {
                Event::NewServerLogEntry { id, kind, text } => {
                    if log_view.current_server_id == Some(*id)
                        && *kind == log_view.active_entry_kind
                    {
                        log_view.editor.update(cx, |editor, cx| {
                            editor.set_read_only(false);
                            let last_offset = editor.buffer().read(cx).len(cx);
                            let newest_cursor_is_at_end =
                                editor.selections.newest::<usize>(cx).start >= last_offset;
                            editor.edit(
                                vec![
                                    (last_offset..last_offset, text.as_str()),
                                    (last_offset..last_offset, "\n"),
                                ],
                                cx,
                            );
                            if text.len() > 1024 {
                                if let Some((fold_offset, _)) =
                                    text.char_indices().dropping(1024).next()
                                {
                                    if fold_offset < text.len() {
                                        editor.fold_ranges(
                                            vec![
                                                last_offset + fold_offset..last_offset + text.len(),
                                            ],
                                            false,
                                            window,
                                            cx,
                                        );
                                    }
                                }
                            }

                            if newest_cursor_is_at_end {
                                editor.request_autoscroll(Autoscroll::bottom(), cx);
                            }
                            editor.set_read_only(true);
                        });
                    }
                }
            },
        );
        let (editor, editor_subscriptions) = Self::editor_for_logs(String::new(), window, cx);

        let focus_handle = cx.focus_handle();
        let focus_subscription = cx.on_focus(&focus_handle, window, |log_view, window, cx| {
            window.focus(&log_view.editor.focus_handle(cx));
        });

        let mut this = Self {
            focus_handle,
            editor,
            editor_subscriptions,
            project,
            log_store,
            current_server_id: None,
            active_entry_kind: LogKind::Logs,
            _log_store_subscriptions: vec![
                model_changes_subscription,
                events_subscriptions,
                focus_subscription,
            ],
        };
        if let Some(server_id) = server_id {
            this.show_logs_for_server(server_id, window, cx);
        }
        this
    }

    fn editor_for_logs(
        log_contents: String,
        window: &mut Window,
        cx: &mut Context<Self>,
    ) -> (Entity<Editor>, Vec<Subscription>) {
        let editor = initialize_new_editor(log_contents, true, window, cx);
        let editor_subscription = cx.subscribe(
            &editor,
            |_, _, event: &EditorEvent, cx: &mut Context<LspLogView>| cx.emit(event.clone()),
        );
        let search_subscription = cx.subscribe(
            &editor,
            |_, _, event: &SearchEvent, cx: &mut Context<LspLogView>| cx.emit(event.clone()),
        );
        (editor, vec![editor_subscription, search_subscription])
    }

    fn editor_for_server_info(
        server: &LanguageServer,
        window: &mut Window,
        cx: &mut Context<Self>,
    ) -> (Entity<Editor>, Vec<Subscription>) {
        let server_info = format!(
            "* Server: {NAME} (id {ID})

* Binary: {BINARY:#?}

* Registered workspace folders:
{WORKSPACE_FOLDERS}

* Capabilities: {CAPABILITIES}

* Configuration: {CONFIGURATION}",
            NAME = server.name(),
            ID = server.server_id(),
            BINARY = server.binary(),
            WORKSPACE_FOLDERS = server
                .workspace_folders()
                .into_iter()
                .filter_map(|path| path
                    .to_file_path()
                    .ok()
                    .map(|path| path.to_string_lossy().into_owned()))
                .collect::<Vec<_>>()
                .join(", "),
            CAPABILITIES = serde_json::to_string_pretty(&server.capabilities())
                .unwrap_or_else(|e| format!("Failed to serialize capabilities: {e}")),
            CONFIGURATION = serde_json::to_string_pretty(server.configuration())
                .unwrap_or_else(|e| format!("Failed to serialize configuration: {e}")),
        );
        let editor = initialize_new_editor(server_info, false, window, cx);
        let editor_subscription = cx.subscribe(
            &editor,
            |_, _, event: &EditorEvent, cx: &mut Context<LspLogView>| cx.emit(event.clone()),
        );
        let search_subscription = cx.subscribe(
            &editor,
            |_, _, event: &SearchEvent, cx: &mut Context<LspLogView>| cx.emit(event.clone()),
        );
        (editor, vec![editor_subscription, search_subscription])
    }

    pub(crate) fn menu_items<'a>(&'a self, cx: &'a App) -> Option<Vec<LogMenuItem>> {
        let log_store = self.log_store.read(cx);

        let unknown_server = LanguageServerName::new_static("unknown server");

        let mut rows = log_store
            .language_servers
            .iter()
            .map(|(server_id, state)| match &state.kind {
                LanguageServerKind::Local { .. } | LanguageServerKind::Remote { .. } => {
                    let worktree_root_name = state
                        .worktree_id
                        .and_then(|id| self.project.read(cx).worktree_for_id(id, cx))
                        .map(|worktree| worktree.read(cx).root_name().to_string())
                        .unwrap_or_else(|| "Unknown worktree".to_string());

                    LogMenuItem {
                        server_id: *server_id,
                        server_name: state.name.clone().unwrap_or(unknown_server.clone()),
                        server_kind: state.kind.clone(),
                        worktree_root_name,
                        rpc_trace_enabled: state.rpc_state.is_some(),
                        selected_entry: self.active_entry_kind,
                        trace_level: lsp::TraceValue::Off,
                    }
                }
            })
            .chain(
                self.project
                    .read(cx)
                    .supplementary_language_servers(cx)
                    .filter_map(|(server_id, name)| {
                        let state = log_store.language_servers.get(&server_id)?;
                        Some(LogMenuItem {
                            server_id,
                            server_name: name.clone(),
                            server_kind: state.kind.clone(),
                            worktree_root_name: "supplementary".to_string(),
                            rpc_trace_enabled: state.rpc_state.is_some(),
                            selected_entry: self.active_entry_kind,
                            trace_level: lsp::TraceValue::Off,
                        })
                    }),
            )
            .collect::<Vec<_>>();
        rows.sort_by_key(|row| row.server_id);
        rows.dedup_by_key(|row| row.server_id);
        Some(rows)
    }

    fn show_logs_for_server(
        &mut self,
        server_id: LanguageServerId,
        window: &mut Window,
        cx: &mut Context<Self>,
    ) {
        let typ = self
            .log_store
            .read(cx)
            .language_servers
            .get(&server_id)
            .map(|v| v.log_level)
            .unwrap_or(MessageType::LOG);
        let log_contents = self
            .log_store
            .read(cx)
            .server_logs(server_id)
            .map(|v| log_contents(v, typ));
        if let Some(log_contents) = log_contents {
            self.current_server_id = Some(server_id);
            self.active_entry_kind = LogKind::Logs;
            let (editor, editor_subscriptions) = Self::editor_for_logs(log_contents, window, cx);
            self.editor = editor;
            self.editor_subscriptions = editor_subscriptions;
            cx.notify();
        }
        self.editor.read(cx).focus_handle(cx).focus(window);
    }

    fn update_log_level(
        &self,
        server_id: LanguageServerId,
        level: MessageType,
        window: &mut Window,
        cx: &mut Context<Self>,
    ) {
        let log_contents = self.log_store.update(cx, |this, _| {
            if let Some(state) = this.get_language_server_state(server_id) {
                state.log_level = level;
            }

            this.server_logs(server_id).map(|v| log_contents(v, level))
        });

        if let Some(log_contents) = log_contents {
            self.editor.update(cx, |editor, cx| {
                editor.set_text(log_contents, window, cx);
                editor.move_to_end(&MoveToEnd, window, cx);
            });
            cx.notify();
        }

        self.editor.read(cx).focus_handle(cx).focus(window);
    }

    fn show_trace_for_server(
        &mut self,
        server_id: LanguageServerId,
        window: &mut Window,
        cx: &mut Context<Self>,
    ) {
        let log_contents = self
            .log_store
            .read(cx)
            .server_trace(server_id)
            .map(|v| log_contents(v, ()));
        if let Some(log_contents) = log_contents {
            self.current_server_id = Some(server_id);
            self.active_entry_kind = LogKind::Trace;
            let (editor, editor_subscriptions) = Self::editor_for_logs(log_contents, window, cx);
            self.editor = editor;
            self.editor_subscriptions = editor_subscriptions;
            cx.notify();
        }
        self.editor.read(cx).focus_handle(cx).focus(window);
    }

    fn show_rpc_trace_for_server(
        &mut self,
        server_id: LanguageServerId,
        window: &mut Window,
        cx: &mut Context<Self>,
    ) {
        let rpc_log = self.log_store.update(cx, |log_store, _| {
            log_store
                .enable_rpc_trace_for_language_server(server_id)
                .map(|state| log_contents(&state.rpc_messages, ()))
        });
        if let Some(rpc_log) = rpc_log {
            self.current_server_id = Some(server_id);
            self.active_entry_kind = LogKind::Rpc;
            let (editor, editor_subscriptions) = Self::editor_for_logs(rpc_log, window, cx);
            let language = self.project.read(cx).languages().language_for_name("JSON");
            editor
                .read(cx)
                .buffer()
                .read(cx)
                .as_singleton()
                .expect("log buffer should be a singleton")
                .update(cx, |_, cx| {
                    cx.spawn({
                        let buffer = cx.entity();
                        async move |_, cx| {
                            let language = language.await.ok();
                            buffer.update(cx, |buffer, cx| {
                                buffer.set_language(language, cx);
                            })
                        }
                    })
                    .detach_and_log_err(cx);
                });

            self.editor = editor;
            self.editor_subscriptions = editor_subscriptions;
            cx.notify();
        }

        self.editor.read(cx).focus_handle(cx).focus(window);
    }

    fn toggle_rpc_trace_for_server(
        &mut self,
        server_id: LanguageServerId,
        enabled: bool,
        window: &mut Window,
        cx: &mut Context<Self>,
    ) {
        self.log_store.update(cx, |log_store, _| {
            if enabled {
                log_store.enable_rpc_trace_for_language_server(server_id);
            } else {
                log_store.disable_rpc_trace_for_language_server(server_id);
            }
        });
        if !enabled && Some(server_id) == self.current_server_id {
            self.show_logs_for_server(server_id, window, cx);
            cx.notify();
        }
    }

    fn update_trace_level(
        &self,
        server_id: LanguageServerId,
        level: TraceValue,
        cx: &mut Context<Self>,
    ) {
        if let Some(server) = self
            .project
            .read(cx)
            .lsp_store()
            .read(cx)
            .language_server_for_id(server_id)
        {
            self.log_store.update(cx, |this, _| {
                if let Some(state) = this.get_language_server_state(server_id) {
                    state.trace_level = level;
                }
            });

            server
                .notify::<SetTrace>(&SetTraceParams { value: level })
                .ok();
        }
    }

    fn show_server_info(
        &mut self,
        server_id: LanguageServerId,
        window: &mut Window,
        cx: &mut Context<Self>,
    ) {
        let lsp_store = self.project.read(cx).lsp_store();
        let Some(server) = lsp_store.read(cx).language_server_for_id(server_id) else {
            return;
        };
        self.current_server_id = Some(server_id);
        self.active_entry_kind = LogKind::ServerInfo;
        let (editor, editor_subscriptions) = Self::editor_for_server_info(&server, window, cx);
        self.editor = editor;
        self.editor_subscriptions = editor_subscriptions;
        cx.notify();
        self.editor.read(cx).focus_handle(cx).focus(window);
    }
}

fn log_contents<T: Message>(lines: &VecDeque<T>, level: <T as Message>::Level) -> String {
    lines
        .iter()
        .filter(|message| message.should_include(level))
        .flat_map(|message| [message.as_ref(), "\n"])
        .collect()
}

impl Render for LspLogView {
    fn render(&mut self, window: &mut Window, cx: &mut Context<Self>) -> impl IntoElement {
        self.editor.update(cx, |editor, cx| {
            editor.render(window, cx).into_any_element()
        })
    }
}

impl Focusable for LspLogView {
    fn focus_handle(&self, _: &App) -> FocusHandle {
        self.focus_handle.clone()
    }
}

impl Item for LspLogView {
    type Event = EditorEvent;

    fn to_item_events(event: &Self::Event, f: impl FnMut(workspace::item::ItemEvent)) {
        Editor::to_item_events(event, f)
    }

    fn tab_content_text(&self, _detail: usize, _cx: &App) -> SharedString {
        "LSP Logs".into()
    }


    fn as_searchable(&self, handle: &Entity<Self>) -> Option<Box<dyn SearchableItemHandle>> {
        Some(Box::new(handle.clone()))
    }

    fn act_as_type<'a>(
        &'a self,
        type_id: TypeId,
        self_handle: &'a Entity<Self>,
        _: &'a App,
    ) -> Option<AnyView> {
        if type_id == TypeId::of::<Self>() {
            Some(self_handle.to_any())
        } else if type_id == TypeId::of::<Editor>() {
            Some(self.editor.to_any())
        } else {
            None
        }
    }

    fn clone_on_split(
        &self,
        _workspace_id: Option<WorkspaceId>,
        window: &mut Window,
        cx: &mut Context<Self>,
    ) -> Option<Entity<Self>>
    where
        Self: Sized,
    {
        Some(cx.new(|cx| {
            let mut new_view = Self::new(self.project.clone(), self.log_store.clone(), window, cx);
            if let Some(server_id) = self.current_server_id {
                match self.active_entry_kind {
                    LogKind::Rpc => new_view.show_rpc_trace_for_server(server_id, window, cx),
                    LogKind::Trace => new_view.show_trace_for_server(server_id, window, cx),
                    LogKind::Logs => new_view.show_logs_for_server(server_id, window, cx),
                    LogKind::ServerInfo => new_view.show_server_info(server_id, window, cx),
                }
            }
            new_view
        }))
    }
}

impl SearchableItem for LspLogView {
    type Match = <Editor as SearchableItem>::Match;

    fn clear_matches(&mut self, window: &mut Window, cx: &mut Context<Self>) {
        self.editor.update(cx, |e, cx| e.clear_matches(window, cx))
    }

    fn update_matches(
        &mut self,
        matches: &[Self::Match],
        window: &mut Window,
        cx: &mut Context<Self>,
    ) {
        self.editor
            .update(cx, |e, cx| e.update_matches(matches, window, cx))
    }

    fn query_suggestion(&mut self, window: &mut Window, cx: &mut Context<Self>) -> String {
        self.editor
            .update(cx, |e, cx| e.query_suggestion(window, cx))
    }

    fn activate_match(
        &mut self,
        index: usize,
        matches: &[Self::Match],
        window: &mut Window,
        cx: &mut Context<Self>,
    ) {
        self.editor
            .update(cx, |e, cx| e.activate_match(index, matches, window, cx))
    }

    fn select_matches(
        &mut self,
        matches: &[Self::Match],
        window: &mut Window,
        cx: &mut Context<Self>,
    ) {
        self.editor
            .update(cx, |e, cx| e.select_matches(matches, window, cx))
    }

    fn find_matches(
        &mut self,
        query: Arc<project::search::SearchQuery>,
        window: &mut Window,
        cx: &mut Context<Self>,
    ) -> gpui::Task<Vec<Self::Match>> {
        self.editor
            .update(cx, |e, cx| e.find_matches(query, window, cx))
    }

    fn replace(
        &mut self,
        _: &Self::Match,
        _: &SearchQuery,
        _window: &mut Window,
        _: &mut Context<Self>,
    ) {
        // Since LSP Log is read-only, it doesn't make sense to support replace operation.
    }
    fn supported_options(&self) -> workspace::searchable::SearchOptions {
        workspace::searchable::SearchOptions {
            case: true,
            word: true,
            regex: true,
            find_in_results: false,
            // LSP log is read-only.
            replacement: false,
            selection: false,
        }
    }
    fn active_match_index(
        &mut self,
        direction: Direction,
        matches: &[Self::Match],
        window: &mut Window,
        cx: &mut Context<Self>,
    ) -> Option<usize> {
        self.editor.update(cx, |e, cx| {
            e.active_match_index(direction, matches, window, cx)
        })
    }
}

impl EventEmitter<ToolbarItemEvent> for LspLogToolbarItemView {}

impl ToolbarItemView for LspLogToolbarItemView {
    fn set_active_pane_item(
        &mut self,
        active_pane_item: Option<&dyn ItemHandle>,
        _: &mut Window,
        cx: &mut Context<Self>,
    ) -> workspace::ToolbarItemLocation {
        if let Some(item) = active_pane_item {
            if let Some(log_view) = item.downcast::<LspLogView>() {
                self.log_view = Some(log_view.clone());
                self._log_view_subscription = Some(cx.observe(&log_view, |_, _, cx| {
                    cx.notify();
                }));
                return ToolbarItemLocation::PrimaryLeft;
            }
        }
        self.log_view = None;
        self._log_view_subscription = None;
        ToolbarItemLocation::Hidden
    }
}

impl Render for LspLogToolbarItemView {
    fn render(&mut self, _: &mut Window, cx: &mut Context<Self>) -> impl IntoElement {
        let Some(log_view) = self.log_view.clone() else {
            return div();
        };

        let (menu_rows, current_server_id) = log_view.update(cx, |log_view, cx| {
            let menu_rows = log_view.menu_items(cx).unwrap_or_default();
            let current_server_id = log_view.current_server_id;
            (menu_rows, current_server_id)
        });

        let current_server = current_server_id.and_then(|current_server_id| {
            if let Ok(ix) = menu_rows.binary_search_by_key(&current_server_id, |e| e.server_id) {
                Some(menu_rows[ix].clone())
            } else {
                None
            }
        });

        let available_language_servers: Vec<_> = menu_rows
            .into_iter()
            .map(|row| {
                (
                    row.server_id,
                    row.server_name,
                    row.worktree_root_name,
                    row.selected_entry,
                )
            })
            .collect();

        let log_toolbar_view = cx.entity().clone();

        let lsp_menu = PopoverMenu::new("LspLogView")
            .anchor(Corner::TopLeft)
            .trigger(
                Button::new(
                    "language_server_menu_header",
                    current_server
                        .as_ref()
                        .map(|row| {
                            Cow::Owned(format!(
                                "{} ({})",
                                row.server_name.0, row.worktree_root_name,
                            ))
                        })
                        .unwrap_or_else(|| "No server selected".into()),
                )
                .icon(IconName::ChevronDown)
                .icon_size(IconSize::Small)
                .icon_color(Color::Muted),
            )
            .menu({
                let log_view = log_view.clone();
                move |window, cx| {
                    let log_view = log_view.clone();
                    ContextMenu::build(window, cx, |mut menu, window, _| {
                        for (server_id, name, worktree_root, active_entry_kind) in
                            available_language_servers.iter()
                        {
                            let label = format!("{} ({})", name, worktree_root);
                            let server_id = *server_id;
                            let active_entry_kind = *active_entry_kind;
                            menu = menu.entry(
                                label,
                                None,
                                window.handler_for(&log_view, move |view, window, cx| {
                                    view.current_server_id = Some(server_id);
                                    view.active_entry_kind = active_entry_kind;
                                    match view.active_entry_kind {
                                        LogKind::Rpc => {
                                            view.toggle_rpc_trace_for_server(
                                                server_id, true, window, cx,
                                            );
                                            view.show_rpc_trace_for_server(server_id, window, cx);
                                        }
                                        LogKind::Trace => {
                                            view.show_trace_for_server(server_id, window, cx)
                                        }
                                        LogKind::Logs => {
                                            view.show_logs_for_server(server_id, window, cx)
                                        }
                                        LogKind::ServerInfo => {
                                            view.show_server_info(server_id, window, cx)
                                        }
                                    }
                                    cx.notify();
                                }),
                            );
                        }
                        menu
                    })
                    .into()
                }
            });

        let view_selector = current_server.map(|server| {
            let server_id = server.server_id;
            let is_remote = server.server_kind.is_remote();
            let rpc_trace_enabled = server.rpc_trace_enabled;
            let log_view = log_view.clone();
            PopoverMenu::new("LspViewSelector")
                .anchor(Corner::TopLeft)
                .trigger(
                    Button::new("language_server_menu_header", server.selected_entry.label())
                        .icon(IconName::ChevronDown)
                        .icon_size(IconSize::Small)
                        .icon_color(Color::Muted),
                )
                .menu(move |window, cx| {
                    let log_toolbar_view = log_toolbar_view.clone();
                    let log_view = log_view.clone();
                    Some(ContextMenu::build(window, cx, move |this, window, _| {
                        this.entry(
                            SERVER_LOGS,
                            None,
                            window.handler_for(&log_view, move |view, window, cx| {
                                view.show_logs_for_server(server_id, window, cx);
                            }),
                        )
                        .when(!is_remote, |this| {
                            this.entry(
                                SERVER_TRACE,
                                None,
                                window.handler_for(&log_view, move |view, window, cx| {
                                    view.show_trace_for_server(server_id, window, cx);
                                }),
                            )
                            .custom_entry(
                                {
                                    let log_toolbar_view = log_toolbar_view.clone();
                                    move |window, _| {
                                        h_flex()
                                            .w_full()
                                            .justify_between()
                                            .child(Label::new(RPC_MESSAGES))
                                            .child(
                                                div().child(
                                                    Checkbox::new(
                                                        "LspLogEnableRpcTrace",
                                                        if rpc_trace_enabled {
                                                            ToggleState::Selected
                                                        } else {
                                                            ToggleState::Unselected
                                                        },
                                                    )
                                                    .on_click(window.listener_for(
                                                        &log_toolbar_view,
                                                        move |view, selection, window, cx| {
                                                            let enabled = matches!(
                                                                selection,
                                                                ToggleState::Selected
                                                            );
                                                            view.toggle_rpc_logging_for_server(
                                                                server_id, enabled, window, cx,
                                                            );
                                                            cx.stop_propagation();
                                                        },
                                                    )),
                                                ),
                                            )
                                            .into_any_element()
                                    }
                                },
                                window.handler_for(&log_view, move |view, window, cx| {
                                    view.show_rpc_trace_for_server(server_id, window, cx);
                                }),
                            )
                        })
                        .entry(
                            SERVER_INFO,
                            None,
                            window.handler_for(&log_view, move |view, window, cx| {
                                view.show_server_info(server_id, window, cx);
                            }),
                        )
                    }))
                })
        });

        h_flex()
            .size_full()
            .gap_1()
            .justify_between()
            .child(
                h_flex()
                    .gap_0p5()
                    .child(lsp_menu)
                    .children(view_selector)
                    .child(
                        log_view.update(cx, |this, _cx| match this.active_entry_kind {
                            LogKind::Trace => {
                                let log_view = log_view.clone();
                                div().child(
                                    PopoverMenu::new("lsp-trace-level-menu")
                                        .anchor(Corner::TopLeft)
                                        .trigger(
                                            Button::new(
                                                "language_server_trace_level_selector",
                                                "Trace level",
                                            )
                                            .icon(IconName::ChevronDown)
                                            .icon_size(IconSize::Small)
                                            .icon_color(Color::Muted),
                                        )
                                        .menu({
                                            let log_view = log_view.clone();

                                            move |window, cx| {
                                                let id = log_view.read(cx).current_server_id?;

                                                let trace_level =
                                                    log_view.update(cx, |this, cx| {
                                                        this.log_store.update(cx, |this, _| {
                                                            Some(
                                                                this.get_language_server_state(id)?
                                                                    .trace_level,
                                                            )
                                                        })
                                                    })?;

                                                ContextMenu::build(
                                                    window,
                                                    cx,
                                                    |mut menu, window, cx| {
                                                        let log_view = log_view.clone();

                                                        for (option, label) in [
                                                            (TraceValue::Off, "Off"),
                                                            (TraceValue::Messages, "Messages"),
                                                            (TraceValue::Verbose, "Verbose"),
                                                        ] {
                                                            menu = menu.entry(label, None, {
                                                                let log_view = log_view.clone();
                                                                move |_, cx| {
                                                                    log_view.update(cx, |this, cx| {
                                                                    if let Some(id) =
                                                                        this.current_server_id
                                                                    {
                                                                        this.update_trace_level(
                                                                            id, option, cx,
                                                                        );
                                                                    }
                                                                });
                                                                }
                                                            });
                                                            if option == trace_level {
                                                                menu.select_last(window, cx);
                                                            }
                                                        }

                                                        menu
                                                    },
                                                )
                                                .into()
                                            }
                                        }),
                                )
                            }
                            LogKind::Logs => {
                                let log_view = log_view.clone();
                                div().child(
                                    PopoverMenu::new("lsp-log-level-menu")
                                        .anchor(Corner::TopLeft)
                                        .trigger(
                                            Button::new(
                                                "language_server_log_level_selector",
                                                "Log level",
                                            )
                                            .icon(IconName::ChevronDown)
                                            .icon_size(IconSize::Small)
                                            .icon_color(Color::Muted),
                                        )
                                        .menu({
                                            let log_view = log_view.clone();

                                            move |window, cx| {
                                                let id = log_view.read(cx).current_server_id?;

                                                let log_level =
                                                    log_view.update(cx, |this, cx| {
                                                        this.log_store.update(cx, |this, _| {
                                                            Some(
                                                                this.get_language_server_state(id)?
                                                                    .log_level,
                                                            )
                                                        })
                                                    })?;

                                                ContextMenu::build(
                                                    window,
                                                    cx,
                                                    |mut menu, window, cx| {
                                                        let log_view = log_view.clone();

                                                        for (option, label) in [
                                                            (MessageType::LOG, "Log"),
                                                            (MessageType::INFO, "Info"),
                                                            (MessageType::WARNING, "Warning"),
                                                            (MessageType::ERROR, "Error"),
                                                        ] {
                                                            menu = menu.entry(label, None, {
                                                                let log_view = log_view.clone();
                                                                move |window, cx| {
                                                                    log_view.update(cx, |this, cx| {
                                                                    if let Some(id) =
                                                                        this.current_server_id
                                                                    {
                                                                        this.update_log_level(
                                                                            id, option, window, cx,
                                                                        );
                                                                    }
                                                                });
                                                                }
                                                            });
                                                            if option == log_level {
                                                                menu.select_last(window, cx);
                                                            }
                                                        }

                                                        menu
                                                    },
                                                )
                                                .into()
                                            }
                                        }),
                                )
                            }
                            _ => div(),
                        }),
                    ),
            )
            .child(
                Button::new("clear_log_button", "Clear").on_click(cx.listener(
                    |this, _, window, cx| {
                        if let Some(log_view) = this.log_view.as_ref() {
                            log_view.update(cx, |log_view, cx| {
                                log_view.editor.update(cx, |editor, cx| {
                                    editor.set_read_only(false);
                                    editor.clear(window, cx);
                                    editor.set_read_only(true);
                                });
                            })
                        }
                    },
                )),
            )
    }
}

fn initialize_new_editor(
    content: String,
    move_to_end: bool,
    window: &mut Window,
    cx: &mut App,
) -> Entity<Editor> {
    cx.new(|cx| {
        let mut editor = Editor::multi_line(window, cx);
        editor.hide_minimap_by_default(window, cx);
        editor.set_text(content, window, cx);
        editor.set_show_git_diff_gutter(false, cx);
        editor.set_show_runnables(false, cx);
        editor.set_show_breakpoints(false, cx);
        editor.set_read_only(true);
        editor.set_show_edit_predictions(Some(false), window, cx);
        editor.set_soft_wrap_mode(SoftWrap::EditorWidth, cx);
        if move_to_end {
            editor.move_to_end(&MoveToEnd, window, cx);
        }
        editor
    })
}

const RPC_MESSAGES: &str = "RPC Messages";
const SERVER_LOGS: &str = "Server Logs";
const SERVER_TRACE: &str = "Server Trace";
const SERVER_INFO: &str = "Server Info";

impl Default for LspLogToolbarItemView {
    fn default() -> Self {
        Self::new()
    }
}

impl LspLogToolbarItemView {
    pub fn new() -> Self {
        Self {
            log_view: None,
            _log_view_subscription: None,
        }
    }

    fn toggle_rpc_logging_for_server(
        &mut self,
        id: LanguageServerId,
        enabled: bool,
        window: &mut Window,
        cx: &mut Context<Self>,
    ) {
        if let Some(log_view) = &self.log_view {
            log_view.update(cx, |log_view, cx| {
                log_view.toggle_rpc_trace_for_server(id, enabled, window, cx);
                if !enabled && Some(id) == log_view.current_server_id {
                    log_view.show_logs_for_server(id, window, cx);
                    cx.notify();
                } else if enabled {
                    log_view.show_rpc_trace_for_server(id, window, cx);
                    cx.notify();
                }
                window.focus(&log_view.focus_handle);
            });
        }
        cx.notify();
    }
}

pub enum Event {
    NewServerLogEntry {
        id: LanguageServerId,
        kind: LogKind,
        text: String,
    },
}

impl EventEmitter<Event> for LogStore {}
impl EventEmitter<Event> for LspLogView {}
impl EventEmitter<EditorEvent> for LspLogView {}
impl EventEmitter<SearchEvent> for LspLogView {}<|MERGE_RESOLUTION|>--- conflicted
+++ resolved
@@ -245,45 +245,6 @@
     pub fn new(cx: &mut Context<Self>) -> Self {
         let (io_tx, mut io_rx) = mpsc::unbounded();
 
-<<<<<<< HEAD
-=======
-        let copilot_subscription = Copilot::global(cx).map(|copilot| {
-            let copilot = &copilot;
-            cx.subscribe(copilot, |this, copilot, edit_prediction_event, cx| {
-                if let copilot::Event::CopilotLanguageServerStarted = edit_prediction_event {
-                    if let Some(server) = copilot.read(cx).language_server() {
-                        let server_id = server.server_id();
-                        let weak_this = cx.weak_entity();
-                        this.copilot_log_subscription =
-                            Some(server.on_notification::<copilot::request::LogMessage, _>(
-                                move |params, cx| {
-                                    weak_this
-                                        .update(cx, |this, cx| {
-                                            this.add_language_server_log(
-                                                server_id,
-                                                MessageType::LOG,
-                                                &params.message,
-                                                cx,
-                                            );
-                                        })
-                                        .ok();
-                                },
-                            ));
-                        let name = LanguageServerName::new_static("copilot");
-                        this.add_language_server(
-                            LanguageServerKind::Global,
-                            server.server_id(),
-                            Some(name),
-                            None,
-                            Some(server.clone()),
-                            cx,
-                        );
-                    }
-                }
-            })
-        });
-
->>>>>>> 094e878c
         let this = Self {
             projects: HashMap::default(),
             language_servers: HashMap::default(),
