pub mod connected_el;
pub mod connected_view;
pub mod mappings;
pub mod modal;
pub mod terminal_view;

#[cfg(test)]
use alacritty_terminal::term::cell::Cell;
#[cfg(test)]
use alacritty_terminal::Grid;

use alacritty_terminal::{
    ansi::{ClearMode, Handler},
    config::{Config, Program, PtyConfig, Scrolling},
    event::{Event as AlacTermEvent, EventListener, Notify, WindowSize},
    event_loop::{EventLoop, Msg, Notifier, READ_BUFFER_SIZE},
    grid::{Dimensions, Scroll},
    index::{Direction, Point},
    selection::{Selection, SelectionType},
    sync::FairMutex,
    term::{RenderableContent, TermMode},
    tty::{self, setup_env},
    Term,
};
use anyhow::{bail, Result};

use futures::{
    channel::mpsc::{unbounded, UnboundedReceiver, UnboundedSender},
    future,
};

use modal::deploy_modal;
use settings::{Settings, Shell};
use std::{collections::HashMap, fmt::Display, path::PathBuf, sync::Arc, time::Duration};
use terminal_view::TerminalView;
use thiserror::Error;

use gpui::{
    geometry::vector::{vec2f, Vector2F},
    keymap::Keystroke,
    ClipboardItem, Entity, ModelContext, MutableAppContext,
};

use crate::mappings::{
    colors::{get_color_at_index, to_alac_rgb},
    keys::to_esc_str,
};

///Initialize and register all of our action handlers
pub fn init(cx: &mut MutableAppContext) {
    cx.add_action(TerminalView::deploy);
    cx.add_action(deploy_modal);

    connected_view::init(cx);
}

const DEBUG_TERMINAL_WIDTH: f32 = 500.;
const DEBUG_TERMINAL_HEIGHT: f32 = 30.; //This needs to be wide enough that the CI & a local dev's prompt can fill the whole space.
const DEBUG_CELL_WIDTH: f32 = 5.;
const DEBUG_LINE_HEIGHT: f32 = 5.;
const MAX_FRAME_RATE: f32 = 60.;
const BACK_BUFFER_SIZE: usize = 5000;

///Upward flowing events, for changing the title and such
#[derive(Clone, Copy, Debug)]
pub enum Event {
    TitleChanged,
    CloseTerminal,
    Activate,
    Bell,
    Wakeup,
}

#[derive(Clone, Debug)]
enum InternalEvent {
    TermEvent(AlacTermEvent),
    Resize(TerminalSize),
    Clear,
    Scroll(Scroll),
    SetSelection(Option<Selection>),
    UpdateSelection((Point, Direction)),
    Copy,
}

///A translation struct for Alacritty to communicate with us from their event loop
#[derive(Clone)]
pub struct ZedListener(UnboundedSender<AlacTermEvent>);

impl EventListener for ZedListener {
    fn send_event(&self, event: AlacTermEvent) {
        self.0.unbounded_send(event).ok();
    }
}

#[derive(Clone, Copy, Debug)]
pub struct TerminalSize {
    cell_width: f32,
    line_height: f32,
    height: f32,
    width: f32,
}

impl TerminalSize {
    pub fn new(line_height: f32, cell_width: f32, size: Vector2F) -> Self {
        TerminalSize {
            cell_width,
            line_height,
            width: size.x(),
            height: size.y(),
        }
    }

    pub fn num_lines(&self) -> usize {
        (self.height / self.line_height).floor() as usize
    }

    pub fn num_columns(&self) -> usize {
        (self.width / self.cell_width).floor() as usize
    }

    pub fn height(&self) -> f32 {
        self.height
    }

<<<<<<< HEAD
    pub fn width(&self) -> f32 {
        self.width
=======
impl TerminalView {
    ///Create a new Terminal in the current working directory or the user's home directory
    fn deploy(workspace: &mut Workspace, _: &Deploy, cx: &mut ViewContext<Workspace>) {
        let wd_strategy = cx
            .global::<Settings>()
            .terminal_overrides
            .working_directory
            .clone()
            .unwrap_or(WorkingDirectory::CurrentProjectDirectory);

        let working_directory = get_working_directory(workspace, cx, wd_strategy);
        let view = cx.add_view(|cx| TerminalView::new(working_directory, false, cx));
        workspace.add_item(Box::new(view), cx);
>>>>>>> f7a31415
    }

    pub fn cell_width(&self) -> f32 {
        self.cell_width
    }

    pub fn line_height(&self) -> f32 {
        self.line_height
    }
}
impl Default for TerminalSize {
    fn default() -> Self {
        TerminalSize::new(
            DEBUG_LINE_HEIGHT,
            DEBUG_CELL_WIDTH,
            vec2f(DEBUG_TERMINAL_WIDTH, DEBUG_TERMINAL_HEIGHT),
        )
    }
}

impl Into<WindowSize> for TerminalSize {
    fn into(self) -> WindowSize {
        WindowSize {
            num_lines: self.num_lines() as u16,
            num_cols: self.num_columns() as u16,
            cell_width: self.cell_width() as u16,
            cell_height: self.line_height() as u16,
        }
    }
}

impl Dimensions for TerminalSize {
    fn total_lines(&self) -> usize {
        self.screen_lines() //TODO: Check that this is fine. This is supposed to be for the back buffer...
    }

    fn screen_lines(&self) -> usize {
        self.num_lines()
    }

    fn columns(&self) -> usize {
        self.num_columns()
    }
}

#[derive(Error, Debug)]
pub struct TerminalError {
    pub directory: Option<PathBuf>,
    pub shell: Option<Shell>,
    pub source: std::io::Error,
}

impl TerminalError {
    pub fn fmt_directory(&self) -> String {
        self.directory
            .clone()
            .map(|path| {
                match path
                    .into_os_string()
                    .into_string()
                    .map_err(|os_str| format!("<non-utf8 path> {}", os_str.to_string_lossy()))
                {
                    Ok(s) => s,
                    Err(s) => s,
                }
            })
            .unwrap_or_else(|| {
                let default_dir =
                    dirs::home_dir().map(|buf| buf.into_os_string().to_string_lossy().to_string());
                match default_dir {
                    Some(dir) => format!("<none specified, using home directory> {}", dir),
                    None => "<none specified, could not find home directory>".to_string(),
                }
            })
    }
<<<<<<< HEAD

    pub fn shell_to_string(&self) -> Option<String> {
        self.shell.as_ref().map(|shell| match shell {
            Shell::System => "<system shell>".to_string(),
            Shell::Program(p) => p.to_string(),
            Shell::WithArguments { program, args } => format!("{} {}", program, args.join(" ")),
        })
    }

    pub fn fmt_shell(&self) -> String {
        self.shell
            .clone()
            .map(|shell| match shell {
                Shell::System => {
                    let mut buf = [0; 1024];
                    let pw = alacritty_unix::get_pw_entry(&mut buf).ok();

                    match pw {
                        Some(pw) => format!("<system defined shell> {}", pw.shell),
                        None => "<could not access the password file>".to_string(),
                    }
                }
                Shell::Program(s) => s,
                Shell::WithArguments { program, args } => format!("{} {}", program, args.join(" ")),
            })
            .unwrap_or_else(|| {
                let mut buf = [0; 1024];
                let pw = alacritty_unix::get_pw_entry(&mut buf).ok();
                match pw {
                    Some(pw) => {
                        format!("<none specified, using system defined shell> {}", pw.shell)
                    }
                    None => "<none specified, could not access the password file> {}".to_string(),
                }
            })
    }
=======
>>>>>>> f7a31415
}

impl Display for TerminalError {
    fn fmt(&self, f: &mut std::fmt::Formatter<'_>) -> std::fmt::Result {
        let dir_string: String = self.fmt_directory();
        let shell = self.fmt_shell();

        write!(
            f,
            "Working directory: {} Shell command: `{}`, IOError: {}",
            dir_string, shell, self.source
        )
    }
}

pub struct TerminalBuilder {
    terminal: Terminal,
    events_rx: UnboundedReceiver<AlacTermEvent>,
}

impl TerminalBuilder {
    pub fn new(
        working_directory: Option<PathBuf>,
        shell: Option<Shell>,
        env: Option<HashMap<String, String>>,
        initial_size: TerminalSize,
    ) -> Result<TerminalBuilder> {
        let pty_config = {
            let alac_shell = shell.clone().and_then(|shell| match shell {
                Shell::System => None,
                Shell::Program(program) => Some(Program::Just(program)),
                Shell::WithArguments { program, args } => Some(Program::WithArgs { program, args }),
            });

            PtyConfig {
                shell: alac_shell,
                working_directory: working_directory.clone(),
                hold: false,
            }
        };

        let mut env = env.unwrap_or_else(|| HashMap::new());

        //TODO: Properly set the current locale,
        env.insert("LC_ALL".to_string(), "en_US.UTF-8".to_string());

        let mut alac_scrolling = Scrolling::default();
        alac_scrolling.set_history((BACK_BUFFER_SIZE * 2) as u32);

        let config = Config {
            pty_config: pty_config.clone(),
            env,
            scrolling: alac_scrolling,
            ..Default::default()
        };

        setup_env(&config);

        //Spawn a task so the Alacritty EventLoop can communicate with us in a view context
        let (events_tx, events_rx) = unbounded();
        //Set up the terminal...
        let term = Term::new(&config, &initial_size, ZedListener(events_tx.clone()));
        let term = Arc::new(FairMutex::new(term));

        //Setup the pty...
        let pty = match tty::new(&pty_config, initial_size.clone().into(), None) {
            Ok(pty) => pty,
            Err(error) => {
                bail!(TerminalError {
                    directory: working_directory,
                    shell,
                    source: error,
                });
            }
        };

        let shell_txt = {
            match shell {
                Some(Shell::System) | None => {
                    let mut buf = [0; 1024];
                    let pw = alacritty_unix::get_pw_entry(&mut buf).unwrap();
                    pw.shell.to_string()
                }
                Some(Shell::Program(program)) => program,
                Some(Shell::WithArguments { program, args }) => {
                    format!("{} {}", program, args.join(" "))
                }
            }
        };

        //And connect them together
        let event_loop = EventLoop::new(
            term.clone(),
            ZedListener(events_tx.clone()),
            pty,
            pty_config.hold,
            false,
        );

        //Kick things off
        let pty_tx = event_loop.channel();
        let _io_thread = event_loop.spawn();

        let terminal = Terminal {
            pty_tx: Notifier(pty_tx),
            term,
            events: vec![],
            title: shell_txt.clone(),
            default_title: shell_txt,
            last_mode: TermMode::NONE,
            cur_size: initial_size,
            utilization: 0.,
        };

        Ok(TerminalBuilder {
            terminal,
            events_rx,
        })
    }

    pub fn subscribe(self, cx: &mut ModelContext<Terminal>) -> Terminal {
        //Event loop
        cx.spawn_weak(|this, mut cx| async move {
            use futures::StreamExt;

            self.events_rx
                .for_each(|event| {
                    match this.upgrade(&cx) {
                        Some(this) => {
                            this.update(&mut cx, |this, cx| {
                                this.process_event(&event, cx);
                            });
                        }
                        None => {}
                    }

                    future::ready(())
                })
                .await;
        })
        .detach();

        //Render loop
        cx.spawn_weak(|this, mut cx| async move {
            loop {
                let utilization = match this.upgrade(&cx) {
                    Some(this) => this.update(&mut cx, |this, cx| {
                        cx.emit(Event::Wakeup);
                        cx.notify();
                        this.utilization()
                    }),
                    None => break,
                };

                let utilization = (1. - utilization).clamp(0.1, 1.);

                let delay = cx.background().timer(Duration::from_secs_f32(
                    1.0 / (Terminal::default_fps() * utilization),
                ));

                delay.await;
            }
        })
        .detach();

        self.terminal
    }
}

pub struct Terminal {
    pty_tx: Notifier,
    term: Arc<FairMutex<Term<ZedListener>>>,
    events: Vec<InternalEvent>,
    default_title: String,
    title: String,
    cur_size: TerminalSize,
    last_mode: TermMode,
    //Percentage, between 0 and 1
    utilization: f32,
}

impl Terminal {
    fn default_fps() -> f32 {
        MAX_FRAME_RATE
    }

    fn utilization(&self) -> f32 {
        self.utilization
    }

    fn process_event(&mut self, event: &AlacTermEvent, cx: &mut ModelContext<Self>) {
        match event {
            AlacTermEvent::Title(title) => {
                self.title = title.to_string();
                cx.emit(Event::TitleChanged);
            }
            AlacTermEvent::ResetTitle => {
                self.title = self.default_title.clone();
                cx.emit(Event::TitleChanged);
            }
            AlacTermEvent::ClipboardStore(_, data) => {
                cx.write_to_clipboard(ClipboardItem::new(data.to_string()))
            }
            AlacTermEvent::ClipboardLoad(_, format) => self.notify_pty(format(
                &cx.read_from_clipboard()
                    .map(|ci| ci.text().to_string())
                    .unwrap_or("".to_string()),
            )),
            AlacTermEvent::PtyWrite(out) => self.notify_pty(out.clone()),
            AlacTermEvent::TextAreaSizeRequest(format) => {
                self.notify_pty(format(self.cur_size.clone().into()))
            }
            AlacTermEvent::CursorBlinkingChange => {
                //TODO whatever state we need to set to get the cursor blinking
            }
            AlacTermEvent::Bell => {
                cx.emit(Event::Bell);
            }
            AlacTermEvent::Exit => cx.emit(Event::CloseTerminal),
            AlacTermEvent::MouseCursorDirty => {
                //NOOP, Handled in render
            }
            AlacTermEvent::Wakeup => {
                //NOOP, Handled elsewhere
            }
            AlacTermEvent::ColorRequest(_, _) => {
                self.events.push(InternalEvent::TermEvent(event.clone()))
            }
        }
    }

    // fn process_events(&mut self, events: Vec<AlacTermEvent>, cx: &mut ModelContext<Self>) {
    //     for event in events.into_iter() {
    //         self.process_event(&event, cx);
    //     }
    // }

    ///Takes events from Alacritty and translates them to behavior on this view
    fn process_terminal_event(
        &mut self,
        event: &InternalEvent,
        term: &mut Term<ZedListener>,
        cx: &mut ModelContext<Self>,
    ) {
        // TODO: Handle is_self_focused in subscription on terminal view
        match event {
            InternalEvent::TermEvent(term_event) => match term_event {
                //Needs to lock
                AlacTermEvent::ColorRequest(index, format) => {
                    let color = term.colors()[*index].unwrap_or_else(|| {
                        let term_style = &cx.global::<Settings>().theme.terminal;
                        to_alac_rgb(get_color_at_index(index, &term_style.colors))
                    });
                    self.notify_pty(format(color))
                }
                _ => {} //Other events are handled in the event loop
            },
            InternalEvent::Resize(new_size) => {
                self.cur_size = new_size.clone();

                self.pty_tx
                    .0
                    .send(Msg::Resize(new_size.clone().into()))
                    .ok();

                term.resize(*new_size);
            }
            InternalEvent::Clear => {
                self.notify_pty("\x0c".to_string());
                term.clear_screen(ClearMode::Saved);
            }
            InternalEvent::Scroll(scroll) => term.scroll_display(*scroll),
            InternalEvent::SetSelection(sel) => term.selection = sel.clone(),
            InternalEvent::UpdateSelection((point, side)) => {
                if let Some(mut selection) = term.selection.take() {
                    selection.update(*point, *side);
                    term.selection = Some(selection);
                }
            }

            InternalEvent::Copy => {
                if let Some(txt) = term.selection_to_string() {
                    cx.write_to_clipboard(ClipboardItem::new(txt))
                }
            }
        }
    }

    pub fn notify_pty(&self, txt: String) {
        self.pty_tx.notify(txt.into_bytes());
    }

    ///Write the Input payload to the tty.
    pub fn write_to_pty(&mut self, input: String) {
        self.pty_tx.notify(input.into_bytes());
    }

    ///Resize the terminal and the PTY.
    pub fn set_size(&mut self, new_size: TerminalSize) {
        self.events.push(InternalEvent::Resize(new_size.into()))
    }

    pub fn clear(&mut self) {
        self.events.push(InternalEvent::Clear)
    }

    pub fn try_keystroke(&self, keystroke: &Keystroke) -> bool {
        let esc = to_esc_str(keystroke, &self.last_mode);
        if let Some(esc) = esc {
            self.notify_pty(esc);
            true
        } else {
            false
        }
    }

    ///Paste text into the terminal
    pub fn paste(&self, text: &str) {
        if self.last_mode.contains(TermMode::BRACKETED_PASTE) {
            self.notify_pty("\x1b[200~".to_string());
            self.notify_pty(text.replace('\x1b', "").to_string());
            self.notify_pty("\x1b[201~".to_string());
        } else {
            self.notify_pty(text.replace("\r\n", "\r").replace('\n', "\r"));
        }
    }

    pub fn copy(&mut self) {
        self.events.push(InternalEvent::Copy);
    }

    pub fn render_lock<F, T>(&mut self, cx: &mut ModelContext<Self>, f: F) -> T
    where
        F: FnOnce(RenderableContent, char) -> T,
    {
        let m = self.term.clone(); //Arc clone
        let mut term = m.lock();

        while let Some(e) = self.events.pop() {
            self.process_terminal_event(&e, &mut term, cx)
        }

        self.utilization = Self::estimate_utilization(term.take_last_processed_bytes());

        self.last_mode = term.mode().clone();

        let content = term.renderable_content();

        let cursor_text = term.grid()[content.cursor.point].c;

        f(content, cursor_text)
    }

    fn estimate_utilization(last_processed: usize) -> f32 {
        let buffer_utilization = (last_processed as f32 / (READ_BUFFER_SIZE as f32)).clamp(0., 1.);

        //Scale result to bias low, then high
        buffer_utilization * buffer_utilization
    }

    ///Scroll the terminal
    pub fn scroll(&mut self, scroll: Scroll) {
        self.events.push(InternalEvent::Scroll(scroll));
    }

<<<<<<< HEAD
    pub fn click(&mut self, point: Point, side: Direction, clicks: usize) {
        let selection_type = match clicks {
            0 => return, //This is a release
            1 => Some(SelectionType::Simple),
            2 => Some(SelectionType::Semantic),
            3 => Some(SelectionType::Lines),
            _ => None,
        };

        let selection =
            selection_type.map(|selection_type| Selection::new(selection_type, point, side));

        self.events.push(InternalEvent::SetSelection(selection));
    }

    pub fn drag(&mut self, point: Point, side: Direction) {
        self.events
            .push(InternalEvent::UpdateSelection((point, side)));
    }

    ///TODO: Check if the mouse_down-then-click assumption holds, so this code works as expected
    pub fn mouse_down(&mut self, point: Point, side: Direction) {
        self.events
            .push(InternalEvent::SetSelection(Some(Selection::new(
                SelectionType::Simple,
                point,
                side,
            ))));
    }
=======
///Get's the working directory for the given workspace, respecting the user's settings.
fn get_working_directory(
    workspace: &Workspace,
    cx: &AppContext,
    strategy: WorkingDirectory,
) -> Option<PathBuf> {
    let res = match strategy {
        WorkingDirectory::CurrentProjectDirectory => current_project_directory(workspace, cx)
            .or_else(|| first_project_directory(workspace, cx)),
        WorkingDirectory::FirstProjectDirectory => first_project_directory(workspace, cx),
        WorkingDirectory::AlwaysHome => None,
        WorkingDirectory::Always { directory } => {
            shellexpand::full(&directory) //TODO handle this better
                .ok()
                .map(|dir| Path::new(&dir.to_string()).to_path_buf())
                .filter(|dir| dir.is_dir())
        }
    };
    res.or_else(|| home_dir())
}
>>>>>>> f7a31415

    #[cfg(test)]
    fn grid(&self) -> Grid<Cell> {
        self.term.lock().grid().clone()
    }
}

impl Drop for Terminal {
    fn drop(&mut self) {
        self.pty_tx.0.send(Msg::Shutdown).ok();
    }
}

impl Entity for Terminal {
    type Event = Event;
}

#[cfg(test)]
mod tests {
    pub mod terminal_test_context;

    use gpui::TestAppContext;

    use crate::tests::terminal_test_context::TerminalTestContext;

    ///Basic integration test, can we get the terminal to show up, execute a command,
    //and produce noticable output?
    #[gpui::test(retries = 5)]
    async fn test_terminal(cx: &mut TestAppContext) {
        let mut cx = TerminalTestContext::new(cx, true);

        cx.execute_and_wait("expr 3 + 4", |content, _cx| content.contains("7"))
            .await;
    }
}

//TODO Move this around and clean up the code
mod alacritty_unix {
    use alacritty_terminal::config::Program;
    use gpui::anyhow::{bail, Result};
    use libc;
    use std::ffi::CStr;
    use std::mem::MaybeUninit;
    use std::ptr;

    #[derive(Debug)]
    pub struct Passwd<'a> {
        _name: &'a str,
        _dir: &'a str,
        pub shell: &'a str,
    }

    /// Return a Passwd struct with pointers into the provided buf.
    ///
    /// # Unsafety
    ///
    /// If `buf` is changed while `Passwd` is alive, bad thing will almost certainly happen.
    pub fn get_pw_entry(buf: &mut [i8; 1024]) -> Result<Passwd<'_>> {
        // Create zeroed passwd struct.
        let mut entry: MaybeUninit<libc::passwd> = MaybeUninit::uninit();

        let mut res: *mut libc::passwd = ptr::null_mut();

        // Try and read the pw file.
        let uid = unsafe { libc::getuid() };
        let status = unsafe {
            libc::getpwuid_r(
                uid,
                entry.as_mut_ptr(),
                buf.as_mut_ptr() as *mut _,
                buf.len(),
                &mut res,
            )
        };
        let entry = unsafe { entry.assume_init() };

        if status < 0 {
            bail!("getpwuid_r failed");
        }

        if res.is_null() {
            bail!("pw not found");
        }

        // Sanity check.
        assert_eq!(entry.pw_uid, uid);

        // Build a borrowed Passwd struct.
        Ok(Passwd {
            _name: unsafe { CStr::from_ptr(entry.pw_name).to_str().unwrap() },
            _dir: unsafe { CStr::from_ptr(entry.pw_dir).to_str().unwrap() },
            shell: unsafe { CStr::from_ptr(entry.pw_shell).to_str().unwrap() },
        })
    }

    #[cfg(target_os = "macos")]
    pub fn _default_shell(pw: &Passwd<'_>) -> Program {
        let shell_name = pw.shell.rsplit('/').next().unwrap();
        let argv = vec![
            String::from("-c"),
            format!("exec -a -{} {}", shell_name, pw.shell),
        ];

        Program::WithArgs {
            program: "/bin/bash".to_owned(),
            args: argv,
        }
    }

    #[cfg(not(target_os = "macos"))]
    pub fn default_shell(pw: &Passwd<'_>) -> Program {
        Program::Just(env::var("SHELL").unwrap_or_else(|_| pw.shell.to_owned()))
    }

    //Active entry with a work tree, worktree is a file, integration test with the strategy interface
    #[gpui::test]
    async fn active_entry_worktree_is_file_int(cx: &mut TestAppContext) {
        //Setup variables
        let mut cx = TerminalTestContext::new(cx, true);
        let (project, workspace) = cx.blank_workspace().await;
        let (_wt, _entry) = cx.create_folder_wt(project.clone(), "/root1/").await;
        let (wt2, entry2) = cx.create_file_wt(project.clone(), "/root2.txt").await;
        cx.insert_active_entry_for(wt2, entry2, project.clone());

        //Test
        cx.cx.update(|cx| {
            let workspace = workspace.read(cx);
            let active_entry = project.read(cx).active_entry();

            assert!(active_entry.is_some());

            let res =
                get_working_directory(workspace, cx, WorkingDirectory::CurrentProjectDirectory);
            let first = first_project_directory(workspace, cx);
            assert_eq!(res, first);
        });
    }
}<|MERGE_RESOLUTION|>--- conflicted
+++ resolved
@@ -122,24 +122,8 @@
         self.height
     }
 
-<<<<<<< HEAD
     pub fn width(&self) -> f32 {
         self.width
-=======
-impl TerminalView {
-    ///Create a new Terminal in the current working directory or the user's home directory
-    fn deploy(workspace: &mut Workspace, _: &Deploy, cx: &mut ViewContext<Workspace>) {
-        let wd_strategy = cx
-            .global::<Settings>()
-            .terminal_overrides
-            .working_directory
-            .clone()
-            .unwrap_or(WorkingDirectory::CurrentProjectDirectory);
-
-        let working_directory = get_working_directory(workspace, cx, wd_strategy);
-        let view = cx.add_view(|cx| TerminalView::new(working_directory, false, cx));
-        workspace.add_item(Box::new(view), cx);
->>>>>>> f7a31415
     }
 
     pub fn cell_width(&self) -> f32 {
@@ -215,7 +199,6 @@
                 }
             })
     }
-<<<<<<< HEAD
 
     pub fn shell_to_string(&self) -> Option<String> {
         self.shell.as_ref().map(|shell| match shell {
@@ -252,8 +235,6 @@
                 }
             })
     }
-=======
->>>>>>> f7a31415
 }
 
 impl Display for TerminalError {
@@ -619,7 +600,6 @@
         self.events.push(InternalEvent::Scroll(scroll));
     }
 
-<<<<<<< HEAD
     pub fn click(&mut self, point: Point, side: Direction, clicks: usize) {
         let selection_type = match clicks {
             0 => return, //This is a release
@@ -649,28 +629,6 @@
                 side,
             ))));
     }
-=======
-///Get's the working directory for the given workspace, respecting the user's settings.
-fn get_working_directory(
-    workspace: &Workspace,
-    cx: &AppContext,
-    strategy: WorkingDirectory,
-) -> Option<PathBuf> {
-    let res = match strategy {
-        WorkingDirectory::CurrentProjectDirectory => current_project_directory(workspace, cx)
-            .or_else(|| first_project_directory(workspace, cx)),
-        WorkingDirectory::FirstProjectDirectory => first_project_directory(workspace, cx),
-        WorkingDirectory::AlwaysHome => None,
-        WorkingDirectory::Always { directory } => {
-            shellexpand::full(&directory) //TODO handle this better
-                .ok()
-                .map(|dir| Path::new(&dir.to_string()).to_path_buf())
-                .filter(|dir| dir.is_dir())
-        }
-    };
-    res.or_else(|| home_dir())
-}
->>>>>>> f7a31415
 
     #[cfg(test)]
     fn grid(&self) -> Grid<Cell> {
