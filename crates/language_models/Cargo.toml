[package]
name = "language_models"
version = "0.1.0"
edition.workspace = true
publish.workspace = true
license = "GPL-3.0-or-later"

[lints]
workspace = true

[lib]
path = "src/language_models.rs"

[dependencies]
<<<<<<< HEAD
=======
ai_onboarding.workspace = true
anthropic = { workspace = true, features = ["schemars"] }
>>>>>>> 290f84a9
anyhow.workspace = true
aws-config = { workspace = true, features = ["behavior-version-latest"] }
aws-credential-types = { workspace = true, features = [
    "hardcoded-credentials",
] }
<<<<<<< HEAD
=======
aws_http_client.workspace = true
bedrock.workspace = true
chrono.workspace = true
>>>>>>> 290f84a9
client.workspace = true
collections.workspace = true
component.workspace = true
credentials_provider.workspace = true
<<<<<<< HEAD
=======
convert_case.workspace = true
copilot.workspace = true
deepseek = { workspace = true, features = ["schemars"] }
>>>>>>> 290f84a9
editor.workspace = true
futures.workspace = true
gpui.workspace = true
gpui_tokio.workspace = true
http_client.workspace = true
language_model.workspace = true
log.workspace = true
menu.workspace = true
ollama = { workspace = true, features = ["schemars"] }
open_ai = { workspace = true, features = ["schemars"] }
<<<<<<< HEAD
=======
open_router = { workspace = true, features = ["schemars"] }
vercel = { workspace = true, features = ["schemars"] }
x_ai = { workspace = true, features = ["schemars"] }
>>>>>>> 290f84a9
partial-json-fixer.workspace = true
proto.workspace = true
release_channel.workspace = true
schemars.workspace = true
serde.workspace = true
serde_json.workspace = true
settings.workspace = true
smol.workspace = true
strum.workspace = true
theme.workspace = true
thiserror.workspace = true
tiktoken-rs.workspace = true
tokio = { workspace = true, features = ["rt", "rt-multi-thread"] }
ui.workspace = true
ui_input.workspace = true
util.workspace = true
workspace-hack.workspace = true
zed_llm_client.workspace = true
language.workspace = true

[dev-dependencies]
editor = { workspace = true, features = ["test-support"] }
language_model = { workspace = true, features = ["test-support"] }
project = { workspace = true, features = ["test-support"] }<|MERGE_RESOLUTION|>--- conflicted
+++ resolved
@@ -12,32 +12,17 @@
 path = "src/language_models.rs"
 
 [dependencies]
-<<<<<<< HEAD
-=======
-ai_onboarding.workspace = true
-anthropic = { workspace = true, features = ["schemars"] }
->>>>>>> 290f84a9
 anyhow.workspace = true
 aws-config = { workspace = true, features = ["behavior-version-latest"] }
 aws-credential-types = { workspace = true, features = [
     "hardcoded-credentials",
 ] }
-<<<<<<< HEAD
-=======
-aws_http_client.workspace = true
-bedrock.workspace = true
 chrono.workspace = true
->>>>>>> 290f84a9
 client.workspace = true
 collections.workspace = true
 component.workspace = true
 credentials_provider.workspace = true
-<<<<<<< HEAD
-=======
 convert_case.workspace = true
-copilot.workspace = true
-deepseek = { workspace = true, features = ["schemars"] }
->>>>>>> 290f84a9
 editor.workspace = true
 futures.workspace = true
 gpui.workspace = true
@@ -48,12 +33,6 @@
 menu.workspace = true
 ollama = { workspace = true, features = ["schemars"] }
 open_ai = { workspace = true, features = ["schemars"] }
-<<<<<<< HEAD
-=======
-open_router = { workspace = true, features = ["schemars"] }
-vercel = { workspace = true, features = ["schemars"] }
-x_ai = { workspace = true, features = ["schemars"] }
->>>>>>> 290f84a9
 partial-json-fixer.workspace = true
 proto.workspace = true
 release_channel.workspace = true
