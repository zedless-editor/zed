use crate::context_picker::{ContextPicker, MentionLink};
use crate::context_strip::{ContextStrip, ContextStripEvent, SuggestContextKind};
use crate::message_editor::{extract_message_creases, insert_message_creases};
use crate::ui::{AddedContext, AgentNotification, AgentNotificationEvent, ContextPill};
use crate::{AgentPanel, ModelUsageContext};
use agent::{
    ContextStore, LastRestoreCheckpoint, MessageCrease, MessageId, MessageSegment, TextThreadStore,
    Thread, ThreadError, ThreadEvent, ThreadStore, ThreadSummary,
    context::{self, AgentContextHandle, RULES_ICON},
    thread_store::RulesLoadingError,
    tool_use::{PendingToolUseStatus, ToolUse},
};
use agent_settings::{AgentSettings, NotifyWhenAgentWaiting};
use anyhow::Context as _;
use assistant_tool::ToolUseStatus;
use audio::{Audio, Sound};
use cloud_llm_client::CompletionIntent;
use collections::{HashMap, HashSet};
use editor::actions::{MoveUp, Paste};
use editor::scroll::Autoscroll;
use editor::{Editor, EditorElement, EditorEvent, EditorStyle, MultiBuffer, SelectionEffects};
use gpui::{
    AbsoluteLength, Animation, AnimationExt, AnyElement, App, ClickEvent, ClipboardEntry,
    ClipboardItem, DefiniteLength, EdgesRefinement, Empty, Entity, EventEmitter, Focusable, Hsla,
    ListAlignment, ListOffset, ListState, MouseButton, PlatformDisplay, ScrollHandle, Stateful,
    StyleRefinement, Subscription, Task, TextStyle, TextStyleRefinement, Transformation,
    UnderlineStyle, WeakEntity, WindowHandle, linear_color_stop, linear_gradient, list, percentage,
    pulsating_between,
};
use language::{Language, LanguageRegistry};
use language_model::{
    LanguageModelRequestMessage, LanguageModelToolUseId, MessageContent, Role, StopReason,
};
use markdown::parser::{CodeBlockKind, CodeBlockMetadata};
use markdown::{
    HeadingLevelStyles, Markdown, MarkdownElement, MarkdownStyle, ParsedMarkdown, PathWithRange,
};
use project::{ProjectEntryId, ProjectItem as _};
use rope::Point;
use settings::{Settings as _, SettingsStore, update_settings_file};
use std::ffi::OsStr;
use std::path::Path;
use std::rc::Rc;
use std::sync::Arc;
use std::time::Duration;
use text::ToPoint;
use theme::ThemeSettings;
use ui::{
    Banner, Disclosure, PopoverMenuHandle, Scrollbar, ScrollbarState, TextSize,
    Tooltip, prelude::*,
};
use util::ResultExt as _;
use util::markdown::MarkdownCodeBlock;
use workspace::{CollaboratorId, Workspace};
use zed_actions::assistant::OpenRulesLibrary;

const CODEBLOCK_CONTAINER_GROUP: &str = "codeblock_container";
const EDIT_PREVIOUS_MESSAGE_MIN_LINES: usize = 1;
const RESPONSE_PADDING_X: Pixels = px(19.);

pub struct ActiveThread {
    context_store: Entity<ContextStore>,
    language_registry: Arc<LanguageRegistry>,
    thread_store: Entity<ThreadStore>,
    text_thread_store: Entity<TextThreadStore>,
    thread: Entity<Thread>,
    workspace: WeakEntity<Workspace>,
    save_thread_task: Option<Task<()>>,
    messages: Vec<MessageId>,
    list_state: ListState,
    scrollbar_state: ScrollbarState,
    rendered_messages_by_id: HashMap<MessageId, RenderedMessage>,
    rendered_tool_uses: HashMap<LanguageModelToolUseId, RenderedToolUse>,
    editing_message: Option<(MessageId, EditingMessageState)>,
    expanded_tool_uses: HashMap<LanguageModelToolUseId, bool>,
    expanded_thinking_segments: HashMap<(MessageId, usize), bool>,
    expanded_code_blocks: HashMap<(MessageId, usize), bool>,
    last_error: Option<ThreadError>,
    notifications: Vec<WindowHandle<AgentNotification>>,
    copied_code_block_ids: HashSet<(MessageId, usize)>,
    _subscriptions: Vec<Subscription>,
    notification_subscriptions: HashMap<WindowHandle<AgentNotification>, Vec<Subscription>>,
    _load_edited_message_context_task: Option<Task<()>>,
}

struct RenderedMessage {
    language_registry: Arc<LanguageRegistry>,
    segments: Vec<RenderedMessageSegment>,
}

#[derive(Clone)]
struct RenderedToolUse {
    label: Entity<Markdown>,
    input: Entity<Markdown>,
    output: Entity<Markdown>,
}

impl RenderedMessage {
    fn from_segments(
        segments: &[MessageSegment],
        language_registry: Arc<LanguageRegistry>,
        cx: &mut App,
    ) -> Self {
        let mut this = Self {
            language_registry,
            segments: Vec::with_capacity(segments.len()),
        };
        for segment in segments {
            this.push_segment(segment, cx);
        }
        this
    }

    fn append_thinking(&mut self, text: &String, cx: &mut App) {
        if let Some(RenderedMessageSegment::Thinking {
            content,
            scroll_handle,
        }) = self.segments.last_mut()
        {
            content.update(cx, |markdown, cx| {
                markdown.append(text, cx);
            });
            scroll_handle.scroll_to_bottom();
        } else {
            self.segments.push(RenderedMessageSegment::Thinking {
                content: parse_markdown(text.into(), self.language_registry.clone(), cx),
                scroll_handle: ScrollHandle::default(),
            });
        }
    }

    fn append_text(&mut self, text: &String, cx: &mut App) {
        if let Some(RenderedMessageSegment::Text(markdown)) = self.segments.last_mut() {
            markdown.update(cx, |markdown, cx| markdown.append(text, cx));
        } else {
            self.segments
                .push(RenderedMessageSegment::Text(parse_markdown(
                    SharedString::from(text),
                    self.language_registry.clone(),
                    cx,
                )));
        }
    }

    fn push_segment(&mut self, segment: &MessageSegment, cx: &mut App) {
        match segment {
            MessageSegment::Thinking { text, .. } => {
                self.segments.push(RenderedMessageSegment::Thinking {
                    content: parse_markdown(text.into(), self.language_registry.clone(), cx),
                    scroll_handle: ScrollHandle::default(),
                })
            }
            MessageSegment::Text(text) => {
                self.segments
                    .push(RenderedMessageSegment::Text(parse_markdown(
                        text.into(),
                        self.language_registry.clone(),
                        cx,
                    )))
            }
            MessageSegment::RedactedThinking(_) => {}
        };
    }
}

enum RenderedMessageSegment {
    Thinking {
        content: Entity<Markdown>,
        scroll_handle: ScrollHandle,
    },
    Text(Entity<Markdown>),
}

fn parse_markdown(
    text: SharedString,
    language_registry: Arc<LanguageRegistry>,
    cx: &mut App,
) -> Entity<Markdown> {
    cx.new(|cx| Markdown::new(text, Some(language_registry), None, cx))
}

pub(crate) fn default_markdown_style(window: &Window, cx: &App) -> MarkdownStyle {
    let theme_settings = ThemeSettings::get_global(cx);
    let colors = cx.theme().colors();
    let ui_font_size = TextSize::Default.rems(cx);
    let buffer_font_size = TextSize::Small.rems(cx);
    let mut text_style = window.text_style();
    let line_height = buffer_font_size * 1.75;

    text_style.refine(&TextStyleRefinement {
        font_family: Some(theme_settings.ui_font.family.clone()),
        font_fallbacks: theme_settings.ui_font.fallbacks.clone(),
        font_features: Some(theme_settings.ui_font.features.clone()),
        font_size: Some(ui_font_size.into()),
        line_height: Some(line_height.into()),
        color: Some(cx.theme().colors().text),
        ..Default::default()
    });

    MarkdownStyle {
        base_text_style: text_style.clone(),
        syntax: cx.theme().syntax().clone(),
        selection_background_color: cx.theme().colors().element_selection_background,
        code_block_overflow_x_scroll: true,
        table_overflow_x_scroll: true,
        heading_level_styles: Some(HeadingLevelStyles {
            h1: Some(TextStyleRefinement {
                font_size: Some(rems(1.15).into()),
                ..Default::default()
            }),
            h2: Some(TextStyleRefinement {
                font_size: Some(rems(1.1).into()),
                ..Default::default()
            }),
            h3: Some(TextStyleRefinement {
                font_size: Some(rems(1.05).into()),
                ..Default::default()
            }),
            h4: Some(TextStyleRefinement {
                font_size: Some(rems(1.).into()),
                ..Default::default()
            }),
            h5: Some(TextStyleRefinement {
                font_size: Some(rems(0.95).into()),
                ..Default::default()
            }),
            h6: Some(TextStyleRefinement {
                font_size: Some(rems(0.875).into()),
                ..Default::default()
            }),
        }),
        code_block: StyleRefinement {
            padding: EdgesRefinement {
                top: Some(DefiniteLength::Absolute(AbsoluteLength::Pixels(Pixels(8.)))),
                left: Some(DefiniteLength::Absolute(AbsoluteLength::Pixels(Pixels(8.)))),
                right: Some(DefiniteLength::Absolute(AbsoluteLength::Pixels(Pixels(8.)))),
                bottom: Some(DefiniteLength::Absolute(AbsoluteLength::Pixels(Pixels(8.)))),
            },
            background: Some(colors.editor_background.into()),
            text: Some(TextStyleRefinement {
                font_family: Some(theme_settings.buffer_font.family.clone()),
                font_fallbacks: theme_settings.buffer_font.fallbacks.clone(),
                font_features: Some(theme_settings.buffer_font.features.clone()),
                font_size: Some(buffer_font_size.into()),
                ..Default::default()
            }),
            ..Default::default()
        },
        inline_code: TextStyleRefinement {
            font_family: Some(theme_settings.buffer_font.family.clone()),
            font_fallbacks: theme_settings.buffer_font.fallbacks.clone(),
            font_features: Some(theme_settings.buffer_font.features.clone()),
            font_size: Some(buffer_font_size.into()),
            background_color: Some(colors.editor_foreground.opacity(0.08)),
            ..Default::default()
        },
        link: TextStyleRefinement {
            background_color: Some(colors.editor_foreground.opacity(0.025)),
            underline: Some(UnderlineStyle {
                color: Some(colors.text_accent.opacity(0.5)),
                thickness: px(1.),
                ..Default::default()
            }),
            ..Default::default()
        },
        link_callback: Some(Rc::new(move |url, cx| {
            if MentionLink::is_valid(url) {
                let colors = cx.theme().colors();
                Some(TextStyleRefinement {
                    background_color: Some(colors.element_background),
                    ..Default::default()
                })
            } else {
                None
            }
        })),
        ..Default::default()
    }
}

fn tool_use_markdown_style(window: &Window, cx: &mut App) -> MarkdownStyle {
    let theme_settings = ThemeSettings::get_global(cx);
    let colors = cx.theme().colors();
    let ui_font_size = TextSize::Default.rems(cx);
    let buffer_font_size = TextSize::Small.rems(cx);
    let mut text_style = window.text_style();

    text_style.refine(&TextStyleRefinement {
        font_family: Some(theme_settings.ui_font.family.clone()),
        font_fallbacks: theme_settings.ui_font.fallbacks.clone(),
        font_features: Some(theme_settings.ui_font.features.clone()),
        font_size: Some(ui_font_size.into()),
        color: Some(cx.theme().colors().text),
        ..Default::default()
    });

    MarkdownStyle {
        base_text_style: text_style,
        syntax: cx.theme().syntax().clone(),
        selection_background_color: cx.theme().colors().element_selection_background,
        code_block_overflow_x_scroll: false,
        code_block: StyleRefinement {
            margin: EdgesRefinement::default(),
            padding: EdgesRefinement::default(),
            background: Some(colors.editor_background.into()),
            border_color: None,
            border_widths: EdgesRefinement::default(),
            text: Some(TextStyleRefinement {
                font_family: Some(theme_settings.buffer_font.family.clone()),
                font_fallbacks: theme_settings.buffer_font.fallbacks.clone(),
                font_features: Some(theme_settings.buffer_font.features.clone()),
                font_size: Some(buffer_font_size.into()),
                ..Default::default()
            }),
            ..Default::default()
        },
        inline_code: TextStyleRefinement {
            font_family: Some(theme_settings.buffer_font.family.clone()),
            font_fallbacks: theme_settings.buffer_font.fallbacks.clone(),
            font_features: Some(theme_settings.buffer_font.features.clone()),
            font_size: Some(TextSize::XSmall.rems(cx).into()),
            ..Default::default()
        },
        heading: StyleRefinement {
            text: Some(TextStyleRefinement {
                font_size: Some(ui_font_size.into()),
                ..Default::default()
            }),
            ..Default::default()
        },
        ..Default::default()
    }
}

fn render_markdown_code_block(
    message_id: MessageId,
    ix: usize,
    kind: &CodeBlockKind,
    parsed_markdown: &ParsedMarkdown,
    metadata: CodeBlockMetadata,
    active_thread: Entity<ActiveThread>,
    workspace: WeakEntity<Workspace>,
    _window: &Window,
    cx: &App,
) -> Div {
    let label_size = rems(0.8125);

    let label = match kind {
        CodeBlockKind::Indented => None,
        CodeBlockKind::Fenced => Some(
            h_flex()
                .px_1()
                .gap_1()
                .child(
                    Icon::new(IconName::Code)
                        .color(Color::Muted)
                        .size(IconSize::XSmall),
                )
                .child(div().text_size(label_size).child("Plain Text"))
                .into_any_element(),
        ),
        CodeBlockKind::FencedLang(raw_language_name) => Some(render_code_language(
            parsed_markdown.languages_by_name.get(raw_language_name),
            raw_language_name.clone(),
            cx,
        )),
        CodeBlockKind::FencedSrc(path_range) => path_range.path.file_name().map(|file_name| {
            // We tell the model to use /dev/null for the path instead of using ```language
            // because otherwise it consistently fails to use code citations.
            if path_range.path.starts_with("/dev/null") {
                let ext = path_range
                    .path
                    .extension()
                    .and_then(OsStr::to_str)
                    .map(|str| SharedString::new(str.to_string()))
                    .unwrap_or_default();

                render_code_language(
                    parsed_markdown
                        .languages_by_path
                        .get(&path_range.path)
                        .or_else(|| parsed_markdown.languages_by_name.get(&ext)),
                    ext,
                    cx,
                )
            } else {
                let content = if let Some(parent) = path_range.path.parent() {
                    let file_name = file_name.to_string_lossy().to_string();
                    let path = parent.to_string_lossy().to_string();
                    let path_and_file = format!("{}/{}", path, file_name);

                    h_flex()
                        .id(("code-block-header-label", ix))
                        .ml_1()
                        .gap_1()
                        .child(div().text_size(label_size).child(file_name))
                        .child(Label::new(path).color(Color::Muted).size(LabelSize::Small))
                        .tooltip(move |window, cx| {
                            Tooltip::with_meta(
                                "Jump to File",
                                None,
                                path_and_file.clone(),
                                window,
                                cx,
                            )
                        })
                        .into_any_element()
                } else {
                    div()
                        .ml_1()
                        .text_size(label_size)
                        .child(path_range.path.to_string_lossy().to_string())
                        .into_any_element()
                };

                h_flex()
                    .id(("code-block-header-button", ix))
                    .w_full()
                    .max_w_full()
                    .px_1()
                    .gap_0p5()
                    .cursor_pointer()
                    .rounded_sm()
                    .hover(|item| item.bg(cx.theme().colors().element_hover.opacity(0.5)))
                    .child(
                        h_flex()
                            .gap_0p5()
                            .children(
                                file_icons::FileIcons::get_icon(&path_range.path, cx)
                                    .map(Icon::from_path)
                                    .map(|icon| icon.color(Color::Muted).size(IconSize::XSmall)),
                            )
                            .child(content)
                            .child(
                                Icon::new(IconName::ArrowUpRight)
                                    .size(IconSize::Small)
                                    .color(Color::Ignored),
                            ),
                    )
                    .on_click({
                        let path_range = path_range.clone();
                        move |_, window, cx| {
                            workspace
                                .update(cx, |workspace, cx| {
                                    open_path(&path_range, window, workspace, cx)
                                })
                                .ok();
                        }
                    })
                    .into_any_element()
            }
        }),
    };

    let codeblock_was_copied = active_thread
        .read(cx)
        .copied_code_block_ids
        .contains(&(message_id, ix));

    let is_expanded = active_thread.read(cx).is_codeblock_expanded(message_id, ix);

    let codeblock_header_bg = cx
        .theme()
        .colors()
        .element_background
        .blend(cx.theme().colors().editor_foreground.opacity(0.025));

    let control_buttons = h_flex()
        .visible_on_hover(CODEBLOCK_CONTAINER_GROUP)
        .absolute()
        .top_0()
        .right_0()
        .h_full()
        .bg(codeblock_header_bg)
        .rounded_tr_md()
        .px_1()
        .gap_1()
        .child(
            IconButton::new(
                ("copy-markdown-code", ix),
                if codeblock_was_copied {
                    IconName::Check
                } else {
                    IconName::Copy
                },
            )
            .icon_color(Color::Muted)
            .shape(ui::IconButtonShape::Square)
            .tooltip(Tooltip::text("Copy Code"))
            .on_click({
                let active_thread = active_thread.clone();
                let parsed_markdown = parsed_markdown.clone();
                let code_block_range = metadata.content_range.clone();
                move |_event, _window, cx| {
                    active_thread.update(cx, |this, cx| {
                        this.copied_code_block_ids.insert((message_id, ix));

                        let code = parsed_markdown.source()[code_block_range.clone()].to_string();
                        cx.write_to_clipboard(ClipboardItem::new_string(code));

                        cx.spawn(async move |this, cx| {
                            cx.background_executor().timer(Duration::from_secs(2)).await;

                            cx.update(|cx| {
                                this.update(cx, |this, cx| {
                                    this.copied_code_block_ids.remove(&(message_id, ix));
                                    cx.notify();
                                })
                            })
                            .ok();
                        })
                        .detach();
                    });
                }
            }),
        )
        .child(
            IconButton::new(
                ("expand-collapse-code", ix),
                if is_expanded {
                    IconName::ChevronUp
                } else {
                    IconName::ChevronDown
                },
            )
            .icon_color(Color::Muted)
            .shape(ui::IconButtonShape::Square)
            .tooltip(Tooltip::text(if is_expanded {
                "Collapse Code"
            } else {
                "Expand Code"
            }))
            .on_click({
                let active_thread = active_thread.clone();
                move |_event, _window, cx| {
                    active_thread.update(cx, |this, cx| {
                        this.toggle_codeblock_expanded(message_id, ix);
                        cx.notify();
                    });
                }
            }),
        );

    let codeblock_header = h_flex()
        .relative()
        .p_1()
        .gap_1()
        .justify_between()
        .bg(codeblock_header_bg)
        .map(|this| {
            if !is_expanded {
                this.rounded_md()
            } else {
                this.rounded_t_md()
                    .border_b_1()
                    .border_color(cx.theme().colors().border.opacity(0.6))
            }
        })
        .children(label)
        .child(control_buttons);

    v_flex()
        .group(CODEBLOCK_CONTAINER_GROUP)
        .my_2()
        .overflow_hidden()
        .rounded_md()
        .border_1()
        .border_color(cx.theme().colors().border.opacity(0.6))
        .bg(cx.theme().colors().editor_background)
        .child(codeblock_header)
        .when(!is_expanded, |this| this.h(rems_from_px(31.)))
}

fn open_path(
    path_range: &PathWithRange,
    window: &mut Window,
    workspace: &mut Workspace,
    cx: &mut Context<'_, Workspace>,
) {
    let Some(project_path) = workspace
        .project()
        .read(cx)
        .find_project_path(&path_range.path, cx)
    else {
        return; // TODO instead of just bailing out, open that path in a buffer.
    };

    let Some(target) = path_range.range.as_ref().map(|range| {
        Point::new(
            // Line number is 1-based
            range.start.line.saturating_sub(1),
            range.start.col.unwrap_or(0),
        )
    }) else {
        return;
    };
    let open_task = workspace.open_path(project_path, None, true, window, cx);
    window
        .spawn(cx, async move |cx| {
            let item = open_task.await?;
            if let Some(active_editor) = item.downcast::<Editor>() {
                active_editor
                    .update_in(cx, |editor, window, cx| {
                        editor.go_to_singleton_buffer_point(target, window, cx);
                    })
                    .ok();
            }
            anyhow::Ok(())
        })
        .detach_and_log_err(cx);
}

fn render_code_language(
    language: Option<&Arc<Language>>,
    name_fallback: SharedString,
    cx: &App,
) -> AnyElement {
    let icon_path = language.and_then(|language| {
        language
            .config()
            .matcher
            .path_suffixes
            .iter()
            .find_map(|extension| file_icons::FileIcons::get_icon(Path::new(extension), cx))
            .map(Icon::from_path)
    });

    let language_label = language
        .map(|language| language.name().into())
        .unwrap_or(name_fallback);

    let label_size = rems(0.8125);

    h_flex()
        .px_1()
        .gap_1p5()
        .children(icon_path.map(|icon| icon.color(Color::Muted).size(IconSize::XSmall)))
        .child(div().text_size(label_size).child(language_label))
        .into_any_element()
}

fn open_markdown_link(
    text: SharedString,
    workspace: WeakEntity<Workspace>,
    window: &mut Window,
    cx: &mut App,
) {
    let Some(workspace) = workspace.upgrade() else {
        cx.open_url(&text);
        return;
    };

    match MentionLink::try_parse(&text, &workspace, cx) {
        Some(MentionLink::File(path, entry)) => workspace.update(cx, |workspace, cx| {
            if entry.is_dir() {
                workspace.project().update(cx, |_, cx| {
                    cx.emit(project::Event::RevealInProjectPanel(entry.id));
                })
            } else {
                workspace
                    .open_path(path, None, true, window, cx)
                    .detach_and_log_err(cx);
            }
        }),
        Some(MentionLink::Symbol(path, symbol_name)) => {
            let open_task = workspace.update(cx, |workspace, cx| {
                workspace.open_path(path, None, true, window, cx)
            });
            window
                .spawn(cx, async move |cx| {
                    let active_editor = open_task
                        .await?
                        .downcast::<Editor>()
                        .context("Item is not an editor")?;
                    active_editor.update_in(cx, |editor, window, cx| {
                        let symbol_range = editor
                            .buffer()
                            .read(cx)
                            .snapshot(cx)
                            .outline(None)
                            .and_then(|outline| {
                                outline
                                    .find_most_similar(&symbol_name)
                                    .map(|(_, item)| item.range.clone())
                            })
                            .context("Could not find matching symbol")?;

                        editor.change_selections(
                            SelectionEffects::scroll(Autoscroll::center()),
                            window,
                            cx,
                            |s| s.select_anchor_ranges([symbol_range.start..symbol_range.start]),
                        );
                        anyhow::Ok(())
                    })
                })
                .detach_and_log_err(cx);
        }
        Some(MentionLink::Selection(path, line_range)) => {
            let open_task = workspace.update(cx, |workspace, cx| {
                workspace.open_path(path, None, true, window, cx)
            });
            window
                .spawn(cx, async move |cx| {
                    let active_editor = open_task
                        .await?
                        .downcast::<Editor>()
                        .context("Item is not an editor")?;
                    active_editor.update_in(cx, |editor, window, cx| {
                        editor.change_selections(
                            SelectionEffects::scroll(Autoscroll::center()),
                            window,
                            cx,
                            |s| {
                                s.select_ranges([Point::new(line_range.start as u32, 0)
                                    ..Point::new(line_range.start as u32, 0)])
                            },
                        );
                        anyhow::Ok(())
                    })
                })
                .detach_and_log_err(cx);
        }
        Some(MentionLink::Thread(thread_id)) => workspace.update(cx, |workspace, cx| {
            if let Some(panel) = workspace.panel::<AgentPanel>(cx) {
                panel.update(cx, |panel, cx| {
                    panel
                        .open_thread_by_id(&thread_id, window, cx)
                        .detach_and_log_err(cx)
                });
            }
        }),
        Some(MentionLink::TextThread(path)) => workspace.update(cx, |workspace, cx| {
            if let Some(panel) = workspace.panel::<AgentPanel>(cx) {
                panel.update(cx, |panel, cx| {
                    panel
                        .open_saved_prompt_editor(path, window, cx)
                        .detach_and_log_err(cx);
                });
            }
        }),
        Some(MentionLink::Fetch(url)) => cx.open_url(&url),
        Some(MentionLink::Rule(prompt_id)) => window.dispatch_action(
            Box::new(OpenRulesLibrary {
                prompt_to_select: Some(prompt_id.0),
            }),
            cx,
        ),
        None => cx.open_url(&text),
    }
}

struct EditingMessageState {
    editor: Entity<Editor>,
    context_strip: Entity<ContextStrip>,
    context_picker_menu_handle: PopoverMenuHandle<ContextPicker>,
    last_estimated_token_count: Option<u64>,
    _subscriptions: [Subscription; 2],
    _update_token_count_task: Option<Task<()>>,
}

impl ActiveThread {
    pub fn new(
        thread: Entity<Thread>,
        thread_store: Entity<ThreadStore>,
        text_thread_store: Entity<TextThreadStore>,
        context_store: Entity<ContextStore>,
        language_registry: Arc<LanguageRegistry>,
        workspace: WeakEntity<Workspace>,
        window: &mut Window,
        cx: &mut Context<Self>,
    ) -> Self {
        let subscriptions = vec![
            cx.observe(&thread, |_, _, cx| cx.notify()),
            cx.subscribe_in(&thread, window, Self::handle_thread_event),
            cx.subscribe(&thread_store, Self::handle_rules_loading_error),
            cx.observe_global::<SettingsStore>(|_, cx| cx.notify()),
        ];

        let list_state = ListState::new(0, ListAlignment::Bottom, px(2048.));

        let workspace_subscription = if let Some(workspace) = workspace.upgrade() {
            Some(cx.observe_release(&workspace, |this, _, cx| {
                this.dismiss_notifications(cx);
            }))
        } else {
            None
        };

        let mut this = Self {
            language_registry,
            thread_store,
            text_thread_store,
            context_store,
            thread: thread.clone(),
            workspace,
            save_thread_task: None,
            messages: Vec::new(),
            rendered_messages_by_id: HashMap::default(),
            rendered_tool_uses: HashMap::default(),
            expanded_tool_uses: HashMap::default(),
            expanded_thinking_segments: HashMap::default(),
            expanded_code_blocks: HashMap::default(),
            list_state: list_state.clone(),
            scrollbar_state: ScrollbarState::new(list_state).parent_entity(&cx.entity()),
            editing_message: None,
            last_error: None,
            copied_code_block_ids: HashSet::default(),
            notifications: Vec::new(),
            _subscriptions: subscriptions,
            notification_subscriptions: HashMap::default(),
            _load_edited_message_context_task: None,
        };

        for message in thread.read(cx).messages().cloned().collect::<Vec<_>>() {
            let rendered_message = RenderedMessage::from_segments(
                &message.segments,
                this.language_registry.clone(),
                cx,
            );
            this.push_rendered_message(message.id, rendered_message);

            for tool_use in thread.read(cx).tool_uses_for_message(message.id, cx) {
                this.render_tool_use_markdown(
                    tool_use.id.clone(),
                    tool_use.ui_text.clone(),
                    &serde_json::to_string_pretty(&tool_use.input).unwrap_or_default(),
                    tool_use.status.text(),
                    cx,
                );
            }
        }

        if let Some(subscription) = workspace_subscription {
            this._subscriptions.push(subscription);
        }

        this
    }

    pub fn thread(&self) -> &Entity<Thread> {
        &self.thread
    }

    pub fn is_empty(&self) -> bool {
        self.messages.is_empty()
    }

    pub fn summary<'a>(&'a self, cx: &'a App) -> &'a ThreadSummary {
        self.thread.read(cx).summary()
    }

    pub fn regenerate_summary(&self, cx: &mut App) {
        self.thread.update(cx, |thread, cx| thread.summarize(cx))
    }

    pub fn cancel_last_completion(&mut self, window: &mut Window, cx: &mut App) -> bool {
        self.last_error.take();
        self.thread.update(cx, |thread, cx| {
            thread.cancel_last_completion(Some(window.window_handle()), cx)
        })
    }

    pub fn last_error(&self) -> Option<ThreadError> {
        self.last_error.clone()
    }

    pub fn clear_last_error(&mut self) {
        self.last_error.take();
    }

    /// Returns the editing message id and the estimated token count in the content
    pub fn editing_message_id(&self) -> Option<(MessageId, u64)> {
        self.editing_message
            .as_ref()
            .map(|(id, state)| (*id, state.last_estimated_token_count.unwrap_or(0)))
    }

    pub fn context_store(&self) -> &Entity<ContextStore> {
        &self.context_store
    }

    pub fn thread_store(&self) -> &Entity<ThreadStore> {
        &self.thread_store
    }

    pub fn text_thread_store(&self) -> &Entity<TextThreadStore> {
        &self.text_thread_store
    }

    fn push_rendered_message(&mut self, id: MessageId, rendered_message: RenderedMessage) {
        let old_len = self.messages.len();
        self.messages.push(id);
        self.list_state.splice(old_len..old_len, 1);
        self.rendered_messages_by_id.insert(id, rendered_message);
    }

    fn deleted_message(&mut self, id: &MessageId) {
        let Some(index) = self.messages.iter().position(|message_id| message_id == id) else {
            return;
        };
        self.messages.remove(index);
        self.list_state.splice(index..index + 1, 0);
        self.rendered_messages_by_id.remove(id);
    }

    fn render_tool_use_markdown(
        &mut self,
        tool_use_id: LanguageModelToolUseId,
        tool_label: impl Into<SharedString>,
        tool_input: &str,
        tool_output: SharedString,
        cx: &mut Context<Self>,
    ) {
        let rendered = self
            .rendered_tool_uses
            .entry(tool_use_id.clone())
            .or_insert_with(|| RenderedToolUse {
                label: cx.new(|cx| {
                    Markdown::new("".into(), Some(self.language_registry.clone()), None, cx)
                }),
                input: cx.new(|cx| {
                    Markdown::new("".into(), Some(self.language_registry.clone()), None, cx)
                }),
                output: cx.new(|cx| {
                    Markdown::new("".into(), Some(self.language_registry.clone()), None, cx)
                }),
            });

        rendered.label.update(cx, |this, cx| {
            this.replace(tool_label, cx);
        });
        rendered.input.update(cx, |this, cx| {
            this.replace(
                MarkdownCodeBlock {
                    tag: "json",
                    text: tool_input,
                }
                .to_string(),
                cx,
            );
        });
        rendered.output.update(cx, |this, cx| {
            this.replace(tool_output, cx);
        });
    }

    fn handle_thread_event(
        &mut self,
        _thread: &Entity<Thread>,
        event: &ThreadEvent,
        window: &mut Window,
        cx: &mut Context<Self>,
    ) {
        match event {
            ThreadEvent::CancelEditing => {
                if self.editing_message.is_some() {
                    self.cancel_editing_message(&menu::Cancel, window, cx);
                }
            }
            ThreadEvent::ShowError(error) => {
                self.last_error = Some(error.clone());
            }
            ThreadEvent::NewRequest => {
                cx.notify();
            }
            ThreadEvent::CompletionCanceled => {
                self.thread.update(cx, |thread, cx| {
                    thread.project().update(cx, |project, cx| {
                        project.set_agent_location(None, cx);
                    })
                });
                self.workspace
                    .update(cx, |workspace, cx| {
                        if workspace.is_being_followed(CollaboratorId::Agent) {
                            workspace.unfollow(CollaboratorId::Agent, window, cx);
                        }
                    })
                    .ok();
                cx.notify();
            }
            ThreadEvent::StreamedCompletion
            | ThreadEvent::SummaryGenerated
            | ThreadEvent::SummaryChanged => {
                self.save_thread(cx);
            }
            ThreadEvent::Stopped(reason) => {
                match reason {
                    Ok(StopReason::EndTurn | StopReason::MaxTokens) => {
                        let used_tools = self.thread.read(cx).used_tools_since_last_user_message();
                        self.notify_with_sound(
                            if used_tools {
                                "Finished running tools"
                            } else {
                                "New message"
                            },
                            IconName::ZedAssistant,
                            window,
                            cx,
                        );
                    }
                    Ok(StopReason::ToolUse) => {
                        // Don't notify for intermediate tool use
                    }
                    Ok(StopReason::Refusal) => {
                        self.notify_with_sound(
                            "Language model refused to respond",
                            IconName::Warning,
                            window,
                            cx,
                        );
                    }
                    Err(error) => {
                        self.notify_with_sound(
                            "Agent stopped due to an error",
                            IconName::Warning,
                            window,
                            cx,
                        );

                        let error_message = error
                            .chain()
                            .map(|err| err.to_string())
                            .collect::<Vec<_>>()
                            .join("\n");
                        self.last_error = Some(ThreadError::Message {
                            header: "Error".into(),
                            message: error_message.into(),
                        });
                    }
                }
            }
            ThreadEvent::ToolConfirmationNeeded => {
                self.notify_with_sound("Waiting for tool confirmation", IconName::Info, window, cx);
            }
            ThreadEvent::ToolUseLimitReached => {
                self.notify_with_sound(
                    "Consecutive tool use limit reached.",
                    IconName::Warning,
                    window,
                    cx,
                );
            }
            ThreadEvent::StreamedAssistantText(message_id, text) => {
                if let Some(rendered_message) = self.rendered_messages_by_id.get_mut(&message_id) {
                    rendered_message.append_text(text, cx);
                }
            }
            ThreadEvent::StreamedAssistantThinking(message_id, text) => {
                if let Some(rendered_message) = self.rendered_messages_by_id.get_mut(&message_id) {
                    rendered_message.append_thinking(text, cx);
                }
            }
            ThreadEvent::MessageAdded(message_id) => {
                self.clear_last_error();
                if let Some(rendered_message) = self.thread.update(cx, |thread, cx| {
                    thread.message(*message_id).map(|message| {
                        RenderedMessage::from_segments(
                            &message.segments,
                            self.language_registry.clone(),
                            cx,
                        )
                    })
                }) {
                    self.push_rendered_message(*message_id, rendered_message);
                }

                self.save_thread(cx);
                cx.notify();
            }
            ThreadEvent::MessageEdited(message_id) => {
                self.clear_last_error();
                if let Some(index) = self.messages.iter().position(|id| id == message_id) {
                    if let Some(rendered_message) = self.thread.update(cx, |thread, cx| {
                        thread.message(*message_id).map(|message| {
                            let mut rendered_message = RenderedMessage {
                                language_registry: self.language_registry.clone(),
                                segments: Vec::with_capacity(message.segments.len()),
                            };
                            for segment in &message.segments {
                                rendered_message.push_segment(segment, cx);
                            }
                            rendered_message
                        })
                    }) {
                        self.list_state.splice(index..index + 1, 1);
                        self.rendered_messages_by_id
                            .insert(*message_id, rendered_message);
                        self.scroll_to_bottom(cx);
                        self.save_thread(cx);
                        cx.notify();
                    }
                }
            }
            ThreadEvent::MessageDeleted(message_id) => {
                self.deleted_message(message_id);
                self.save_thread(cx);
                cx.notify();
            }
            ThreadEvent::UsePendingTools { tool_uses } => {
                for tool_use in tool_uses {
                    self.render_tool_use_markdown(
                        tool_use.id.clone(),
                        tool_use.ui_text.clone(),
                        &serde_json::to_string_pretty(&tool_use.input).unwrap_or_default(),
                        "".into(),
                        cx,
                    );
                }
            }
            ThreadEvent::StreamedToolUse {
                tool_use_id,
                ui_text,
                input,
            } => {
                self.render_tool_use_markdown(
                    tool_use_id.clone(),
                    ui_text.clone(),
                    &serde_json::to_string_pretty(&input).unwrap_or_default(),
                    "".into(),
                    cx,
                );
            }
            ThreadEvent::ToolFinished {
                pending_tool_use, ..
            } => {
                if let Some(tool_use) = pending_tool_use {
                    self.render_tool_use_markdown(
                        tool_use.id.clone(),
                        tool_use.ui_text.clone(),
                        &serde_json::to_string_pretty(&tool_use.input).unwrap_or_default(),
                        self.thread
                            .read(cx)
                            .output_for_tool(&tool_use.id)
                            .map(|output| output.clone().into())
                            .unwrap_or("".into()),
                        cx,
                    );
                }
            }
            ThreadEvent::CheckpointChanged => cx.notify(),
            ThreadEvent::ReceivedTextChunk => {}
            ThreadEvent::InvalidToolInput {
                tool_use_id,
                ui_text,
                invalid_input_json,
            } => {
                self.render_tool_use_markdown(
                    tool_use_id.clone(),
                    ui_text,
                    invalid_input_json,
                    self.thread
                        .read(cx)
                        .output_for_tool(tool_use_id)
                        .map(|output| output.clone().into())
                        .unwrap_or("".into()),
                    cx,
                );
            }
            ThreadEvent::MissingToolUse {
                tool_use_id,
                ui_text,
            } => {
                self.render_tool_use_markdown(
                    tool_use_id.clone(),
                    ui_text,
                    "",
                    self.thread
                        .read(cx)
                        .output_for_tool(tool_use_id)
                        .map(|output| output.clone().into())
                        .unwrap_or("".into()),
                    cx,
                );
            }
            ThreadEvent::ProfileChanged => {
                self.save_thread(cx);
                cx.notify();
            }
        }
    }

    fn handle_rules_loading_error(
        &mut self,
        _thread_store: Entity<ThreadStore>,
        error: &RulesLoadingError,
        cx: &mut Context<Self>,
    ) {
        self.last_error = Some(ThreadError::Message {
            header: "Error loading rules file".into(),
            message: error.message.clone(),
        });
        cx.notify();
    }

    fn play_notification_sound(&self, window: &Window, cx: &mut App) {
        let settings = AgentSettings::get_global(cx);
        if settings.play_sound_when_agent_done && !window.is_window_active() {
            Audio::play_sound(Sound::AgentDone, cx);
        }
    }

    fn show_notification(
        &mut self,
        caption: impl Into<SharedString>,
        icon: IconName,
        window: &mut Window,
        cx: &mut Context<ActiveThread>,
    ) {
        if window.is_window_active() || !self.notifications.is_empty() {
            return;
        }

        let title = self.thread.read(cx).summary().unwrap_or("Agent Panel");

        match AgentSettings::get_global(cx).notify_when_agent_waiting {
            NotifyWhenAgentWaiting::PrimaryScreen => {
                if let Some(primary) = cx.primary_display() {
                    self.pop_up(icon, caption.into(), title.clone(), window, primary, cx);
                }
            }
            NotifyWhenAgentWaiting::AllScreens => {
                let caption = caption.into();
                for screen in cx.displays() {
                    self.pop_up(icon, caption.clone(), title.clone(), window, screen, cx);
                }
            }
            NotifyWhenAgentWaiting::Never => {
                // Don't show anything
            }
        }
    }

    fn notify_with_sound(
        &mut self,
        caption: impl Into<SharedString>,
        icon: IconName,
        window: &mut Window,
        cx: &mut Context<ActiveThread>,
    ) {
        self.play_notification_sound(window, cx);
        self.show_notification(caption, icon, window, cx);
    }

    fn pop_up(
        &mut self,
        icon: IconName,
        caption: SharedString,
        title: SharedString,
        window: &mut Window,
        screen: Rc<dyn PlatformDisplay>,
        cx: &mut Context<'_, ActiveThread>,
    ) {
        let options = AgentNotification::window_options(screen, cx);

        let project_name = self.workspace.upgrade().and_then(|workspace| {
            workspace
                .read(cx)
                .project()
                .read(cx)
                .visible_worktrees(cx)
                .next()
                .map(|worktree| worktree.read(cx).root_name().to_string())
        });

        if let Some(screen_window) = cx
            .open_window(options, |_, cx| {
                cx.new(|_| {
                    AgentNotification::new(title.clone(), caption.clone(), icon, project_name)
                })
            })
            .log_err()
        {
            if let Some(pop_up) = screen_window.entity(cx).log_err() {
                self.notification_subscriptions
                    .entry(screen_window)
                    .or_insert_with(Vec::new)
                    .push(cx.subscribe_in(&pop_up, window, {
                        |this, _, event, window, cx| match event {
                            AgentNotificationEvent::Accepted => {
                                let handle = window.window_handle();
                                cx.activate(true);

                                let workspace_handle = this.workspace.clone();

                                // If there are multiple Zed windows, activate the correct one.
                                cx.defer(move |cx| {
                                    handle
                                        .update(cx, |_view, window, _cx| {
                                            window.activate_window();

                                            if let Some(workspace) = workspace_handle.upgrade() {
                                                workspace.update(_cx, |workspace, cx| {
                                                    workspace.focus_panel::<AgentPanel>(window, cx);
                                                });
                                            }
                                        })
                                        .log_err();
                                });

                                this.dismiss_notifications(cx);
                            }
                            AgentNotificationEvent::Dismissed => {
                                this.dismiss_notifications(cx);
                            }
                        }
                    }));

                self.notifications.push(screen_window);

                // If the user manually refocuses the original window, dismiss the popup.
                self.notification_subscriptions
                    .entry(screen_window)
                    .or_insert_with(Vec::new)
                    .push({
                        let pop_up_weak = pop_up.downgrade();

                        cx.observe_window_activation(window, move |_, window, cx| {
                            if window.is_window_active() {
                                if let Some(pop_up) = pop_up_weak.upgrade() {
                                    pop_up.update(cx, |_, cx| {
                                        cx.emit(AgentNotificationEvent::Dismissed);
                                    });
                                }
                            }
                        })
                    });
            }
        }
    }

    /// Spawns a task to save the active thread.
    ///
    /// Only one task to save the thread will be in flight at a time.
    fn save_thread(&mut self, cx: &mut Context<Self>) {
        let thread = self.thread.clone();
        self.save_thread_task = Some(cx.spawn(async move |this, cx| {
            let task = this
                .update(cx, |this, cx| {
                    this.thread_store
                        .update(cx, |thread_store, cx| thread_store.save_thread(&thread, cx))
                })
                .ok();

            if let Some(task) = task {
                task.await.log_err();
            }
        }));
    }

    fn start_editing_message(
        &mut self,
        message_id: MessageId,
        message_text: impl Into<Arc<str>>,
        message_creases: &[MessageCrease],
        window: &mut Window,
        cx: &mut Context<Self>,
    ) {
        let editor = crate::message_editor::create_editor(
            self.workspace.clone(),
            self.context_store.downgrade(),
            self.thread_store.downgrade(),
            self.text_thread_store.downgrade(),
            EDIT_PREVIOUS_MESSAGE_MIN_LINES,
            None,
            window,
            cx,
        );
        editor.update(cx, |editor, cx| {
            editor.set_text(message_text, window, cx);
            insert_message_creases(editor, message_creases, &self.context_store, window, cx);
            editor.focus_handle(cx).focus(window);
            editor.move_to_end(&editor::actions::MoveToEnd, window, cx);
        });
        let buffer_edited_subscription = cx.subscribe(&editor, |this, _, event, cx| match event {
            EditorEvent::BufferEdited => {
                this.update_editing_message_token_count(true, cx);
            }
            _ => {}
        });

        let context_picker_menu_handle = PopoverMenuHandle::default();
        let context_strip = cx.new(|cx| {
            ContextStrip::new(
                self.context_store.clone(),
                self.workspace.clone(),
                Some(self.thread_store.downgrade()),
                Some(self.text_thread_store.downgrade()),
                context_picker_menu_handle.clone(),
                SuggestContextKind::File,
                ModelUsageContext::Thread(self.thread.clone()),
                window,
                cx,
            )
        });

        let context_strip_subscription =
            cx.subscribe_in(&context_strip, window, Self::handle_context_strip_event);

        self.editing_message = Some((
            message_id,
            EditingMessageState {
                editor: editor.clone(),
                context_strip,
                context_picker_menu_handle,
                last_estimated_token_count: None,
                _subscriptions: [buffer_edited_subscription, context_strip_subscription],
                _update_token_count_task: None,
            },
        ));
        self.update_editing_message_token_count(false, cx);
        cx.notify();
    }

    fn handle_context_strip_event(
        &mut self,
        _context_strip: &Entity<ContextStrip>,
        event: &ContextStripEvent,
        window: &mut Window,
        cx: &mut Context<Self>,
    ) {
        if let Some((_, state)) = self.editing_message.as_ref() {
            match event {
                ContextStripEvent::PickerDismissed
                | ContextStripEvent::BlurredEmpty
                | ContextStripEvent::BlurredDown => {
                    let editor_focus_handle = state.editor.focus_handle(cx);
                    window.focus(&editor_focus_handle);
                }
                ContextStripEvent::BlurredUp => {}
            }
        }
    }

    fn update_editing_message_token_count(&mut self, debounce: bool, cx: &mut Context<Self>) {
        let Some((message_id, state)) = self.editing_message.as_mut() else {
            return;
        };

        cx.emit(ActiveThreadEvent::EditingMessageTokenCountChanged);
        state._update_token_count_task.take();

        let Some(configured_model) = self.thread.read(cx).configured_model() else {
            state.last_estimated_token_count.take();
            return;
        };

        let editor = state.editor.clone();
        let thread = self.thread.clone();
        let message_id = *message_id;

        state._update_token_count_task = Some(cx.spawn(async move |this, cx| {
            if debounce {
                cx.background_executor()
                    .timer(Duration::from_millis(200))
                    .await;
            }

            let token_count = if let Some(task) = cx
                .update(|cx| {
                    let Some(message) = thread.read(cx).message(message_id) else {
                        log::error!("Message that was being edited no longer exists");
                        return None;
                    };
                    let message_text = editor.read(cx).text(cx);

                    if message_text.is_empty() && message.loaded_context.is_empty() {
                        return None;
                    }

                    let mut request_message = LanguageModelRequestMessage {
                        role: language_model::Role::User,
                        content: Vec::new(),
                        cache: false,
                    };

                    message
                        .loaded_context
                        .add_to_request_message(&mut request_message);

                    if !message_text.is_empty() {
                        request_message
                            .content
                            .push(MessageContent::Text(message_text));
                    }

                    let request = language_model::LanguageModelRequest {
                        thread_id: None,
                        prompt_id: None,
                        intent: None,
                        mode: None,
                        messages: vec![request_message],
                        tools: vec![],
                        tool_choice: None,
                        stop: vec![],
                        temperature: AgentSettings::temperature_for_model(
                            &configured_model.model,
                            cx,
                        ),
                        thinking_allowed: true,
                    };

                    Some(configured_model.model.count_tokens(request, cx))
                })
                .ok()
                .flatten()
            {
                task.await.log_err()
            } else {
                Some(0)
            };

            if let Some(token_count) = token_count {
                this.update(cx, |this, cx| {
                    let Some((_message_id, state)) = this.editing_message.as_mut() else {
                        return;
                    };

                    state.last_estimated_token_count = Some(token_count);
                    cx.emit(ActiveThreadEvent::EditingMessageTokenCountChanged);
                })
                .ok();
            };
        }));
    }

    fn toggle_context_picker(
        &mut self,
        _: &crate::ToggleContextPicker,
        window: &mut Window,
        cx: &mut Context<Self>,
    ) {
        if let Some((_, state)) = self.editing_message.as_mut() {
            let handle = state.context_picker_menu_handle.clone();
            window.defer(cx, move |window, cx| {
                handle.toggle(window, cx);
            });
        }
    }

    fn remove_all_context(
        &mut self,
        _: &crate::RemoveAllContext,
        _window: &mut Window,
        cx: &mut Context<Self>,
    ) {
        self.context_store.update(cx, |store, cx| store.clear(cx));
        cx.notify();
    }

    fn move_up(&mut self, _: &MoveUp, window: &mut Window, cx: &mut Context<Self>) {
        if let Some((_, state)) = self.editing_message.as_mut() {
            if state.context_picker_menu_handle.is_deployed() {
                cx.propagate();
            } else {
                state.context_strip.focus_handle(cx).focus(window);
            }
        }
    }

    fn paste(&mut self, _: &Paste, _window: &mut Window, cx: &mut Context<Self>) {
        attach_pasted_images_as_context(&self.context_store, cx);
    }

    fn cancel_editing_message(
        &mut self,
        _: &menu::Cancel,
        window: &mut Window,
        cx: &mut Context<Self>,
    ) {
        self.editing_message.take();
        cx.notify();

        if let Some(workspace) = self.workspace.upgrade() {
            workspace.update(cx, |workspace, cx| {
                if let Some(panel) = workspace.panel::<AgentPanel>(cx) {
                    panel.focus_handle(cx).focus(window);
                }
            });
        }
    }

    fn confirm_editing_message(
        &mut self,
        _: &menu::Confirm,
        window: &mut Window,
        cx: &mut Context<Self>,
    ) {
        let Some((message_id, state)) = self.editing_message.take() else {
            return;
        };

        let Some(model) = self
            .thread
            .update(cx, |thread, cx| thread.get_or_init_configured_model(cx))
        else {
            return;
        };

        if model.provider.must_accept_terms(cx) {
            cx.notify();
            return;
        }

        let edited_text = state.editor.read(cx).text(cx);

        let creases = state.editor.update(cx, extract_message_creases);

        let new_context = self
            .context_store
            .read(cx)
            .new_context_for_thread(self.thread.read(cx), Some(message_id));

        let project = self.thread.read(cx).project().clone();
        let prompt_store = self.thread_store.read(cx).prompt_store().clone();

        let git_store = project.read(cx).git_store().clone();
        let checkpoint = git_store.update(cx, |git_store, cx| git_store.checkpoint(cx));

        let load_context_task = context::load_context(new_context, &project, &prompt_store, cx);
        self._load_edited_message_context_task =
            Some(cx.spawn_in(window, async move |this, cx| {
                let (context, checkpoint) =
                    futures::future::join(load_context_task, checkpoint).await;
                let _ = this
                    .update_in(cx, |this, window, cx| {
                        this.thread.update(cx, |thread, cx| {
                            thread.edit_message(
                                message_id,
                                Role::User,
                                vec![MessageSegment::Text(edited_text)],
                                creases,
                                Some(context.loaded_context),
                                checkpoint.ok(),
                                cx,
                            );
                            for message_id in this.messages_after(message_id) {
                                thread.delete_message(*message_id, cx);
                            }
                        });

                        this.thread.update(cx, |thread, cx| {
                            thread.advance_prompt_id();
                            thread.cancel_last_completion(Some(window.window_handle()), cx);
                            thread.send_to_model(
                                model.model,
                                CompletionIntent::UserPrompt,
                                Some(window.window_handle()),
                                cx,
                            );
                        });
                        this._load_edited_message_context_task = None;
                        cx.notify();
                    })
                    .log_err();
            }));

        if let Some(workspace) = self.workspace.upgrade() {
            workspace.update(cx, |workspace, cx| {
                if let Some(panel) = workspace.panel::<AgentPanel>(cx) {
                    panel.focus_handle(cx).focus(window);
                }
            });
        }
    }

    fn messages_after(&self, message_id: MessageId) -> &[MessageId] {
        self.messages
            .iter()
            .position(|id| *id == message_id)
            .map(|index| &self.messages[index + 1..])
            .unwrap_or(&[])
    }

    fn handle_cancel_click(&mut self, _: &ClickEvent, window: &mut Window, cx: &mut Context<Self>) {
        self.cancel_editing_message(&menu::Cancel, window, cx);
    }

    fn handle_regenerate_click(
        &mut self,
        _: &ClickEvent,
        window: &mut Window,
        cx: &mut Context<Self>,
    ) {
        self.confirm_editing_message(&menu::Confirm, window, cx);
    }

    fn render_edit_message_editor(
        &self,
        state: &EditingMessageState,
        _window: &mut Window,
        cx: &Context<Self>,
    ) -> impl IntoElement {
        let settings = ThemeSettings::get_global(cx);
        let font_size = TextSize::Small
            .rems(cx)
            .to_pixels(settings.agent_font_size(cx));
        let line_height = font_size * 1.75;

        let colors = cx.theme().colors();

        let text_style = TextStyle {
            color: colors.text,
            font_family: settings.buffer_font.family.clone(),
            font_fallbacks: settings.buffer_font.fallbacks.clone(),
            font_features: settings.buffer_font.features.clone(),
            font_size: font_size.into(),
            line_height: line_height.into(),
            ..Default::default()
        };

        v_flex()
            .key_context("EditMessageEditor")
            .on_action(cx.listener(Self::toggle_context_picker))
            .on_action(cx.listener(Self::remove_all_context))
            .on_action(cx.listener(Self::move_up))
            .on_action(cx.listener(Self::cancel_editing_message))
            .on_action(cx.listener(Self::confirm_editing_message))
            .capture_action(cx.listener(Self::paste))
            .min_h_6()
            .w_full()
            .flex_grow()
            .gap_2()
            .child(state.context_strip.clone())
            .child(div().pt(px(-3.)).px_neg_0p5().child(EditorElement::new(
                &state.editor,
                EditorStyle {
                    background: colors.editor_background,
                    local_player: cx.theme().players().local(),
                    text: text_style,
                    syntax: cx.theme().syntax().clone(),
                    ..Default::default()
                },
            )))
    }

    fn render_message(
        &mut self,
        ix: usize,
        window: &mut Window,
        cx: &mut Context<Self>,
    ) -> AnyElement {
        let message_id = self.messages[ix];
        let workspace = self.workspace.clone();
        let thread = self.thread.read(cx);

        let is_first_message = ix == 0;
        let is_last_message = ix == self.messages.len() - 1;

        let Some(message) = thread.message(message_id) else {
            return Empty.into_any();
        };

        let is_generating = thread.is_generating();
        let is_generating_stale = thread.is_generation_stale().unwrap_or(false);

        let loading_dots = (is_generating && is_last_message).then(|| {
            h_flex()
                .h_8()
                .my_3()
                .mx_5()
                .when(is_generating_stale || message.is_hidden, |this| {
                    this.child(LoadingLabel::new("").size(LabelSize::Small))
                })
        });

        if message.is_hidden {
            return div().children(loading_dots).into_any();
        }

        let Some(rendered_message) = self.rendered_messages_by_id.get(&message_id) else {
            return Empty.into_any();
        };

        // Get all the data we need from thread before we start using it in closures
        let checkpoint = thread.checkpoint_for_message(message_id);
        let configured_model = thread.configured_model().map(|m| m.model);
        let added_context = thread
            .context_for_message(message_id)
            .map(|context| AddedContext::new_attached(context, configured_model.as_ref(), cx))
            .collect::<Vec<_>>();

        let tool_uses = thread.tool_uses_for_message(message_id, cx);
        let has_tool_uses = !tool_uses.is_empty();

        let editing_message_state = self
            .editing_message
            .as_ref()
            .filter(|(id, _)| *id == message_id)
            .map(|(_, state)| state);

        let (editor_bg_color, panel_bg) = {
            let colors = cx.theme().colors();
            (colors.editor_background, colors.panel_background)
        };

<<<<<<< HEAD
        // For all items that should be aligned with the LLM's response.
        const RESPONSE_PADDING_X: Pixels = px(19.);
=======
        let open_as_markdown = IconButton::new(("open-as-markdown", ix), IconName::FileMarkdown)
            .shape(ui::IconButtonShape::Square)
            .icon_size(IconSize::Small)
            .icon_color(Color::Ignored)
            .tooltip(Tooltip::text("Open Thread as Markdown"))
            .on_click({
                let thread = self.thread.clone();
                let workspace = self.workspace.clone();
                move |_, window, cx| {
                    if let Some(workspace) = workspace.upgrade() {
                        open_active_thread_as_markdown(thread.clone(), workspace, window, cx)
                            .detach_and_log_err(cx);
                    }
                }
            });

        let scroll_to_top = IconButton::new(("scroll_to_top", ix), IconName::ArrowUp)
            .shape(ui::IconButtonShape::Square)
            .icon_size(IconSize::Small)
            .icon_color(Color::Ignored)
            .tooltip(Tooltip::text("Scroll To Top"))
            .on_click(cx.listener(move |this, _, _, cx| {
                this.scroll_to_top(cx);
            }));

        let show_feedback = thread.is_turn_end(ix);
        let feedback_container = h_flex()
            .group("feedback_container")
            .mt_1()
            .py_2()
            .px(RESPONSE_PADDING_X)
            .mr_1()
            .gap_1()
            .opacity(0.4)
            .hover(|style| style.opacity(1.))
            .gap_1p5()
            .flex_wrap()
            .justify_end();
        let feedback_items = match self.thread.read(cx).message_feedback(message_id) {
            Some(feedback) => feedback_container
                .child(
                    div().visible_on_hover("feedback_container").child(
                        Label::new(match feedback {
                            ThreadFeedback::Positive => "Thanks for your feedback!",
                            ThreadFeedback::Negative => {
                                "We appreciate your feedback and will use it to improve."
                            }
                        })
                    .color(Color::Muted)
                    .size(LabelSize::XSmall)
                    .truncate())
                )
                .child(
                    h_flex()
                        .child(
                            IconButton::new(("feedback-thumbs-up", ix), IconName::ThumbsUp)
                                .shape(ui::IconButtonShape::Square)
                                .icon_size(IconSize::Small)
                                .icon_color(match feedback {
                                    ThreadFeedback::Positive => Color::Accent,
                                    ThreadFeedback::Negative => Color::Ignored,
                                })
                                .tooltip(Tooltip::text("Helpful Response"))
                                .on_click(cx.listener(move |this, _, window, cx| {
                                    this.handle_feedback_click(
                                        message_id,
                                        ThreadFeedback::Positive,
                                        window,
                                        cx,
                                    );
                                })),
                        )
                        .child(
                            IconButton::new(("feedback-thumbs-down", ix), IconName::ThumbsDown)
                                .shape(ui::IconButtonShape::Square)
                                .icon_size(IconSize::Small)
                                .icon_color(match feedback {
                                    ThreadFeedback::Positive => Color::Ignored,
                                    ThreadFeedback::Negative => Color::Accent,
                                })
                                .tooltip(Tooltip::text("Not Helpful"))
                                .on_click(cx.listener(move |this, _, window, cx| {
                                    this.handle_feedback_click(
                                        message_id,
                                        ThreadFeedback::Negative,
                                        window,
                                        cx,
                                    );
                                })),
                        )
                        .child(open_as_markdown),
                )
                .into_any_element(),
            None if AgentSettings::get_global(cx).enable_feedback =>
                feedback_container
                .child(
                    div().visible_on_hover("feedback_container").child(
                        Label::new(
                            "Rating the thread sends all of your current conversation to the Zed team.",
                        )
                        .color(Color::Muted)
                    .size(LabelSize::XSmall)
                    .truncate())
                )
                .child(
                    h_flex()
                        .child(
                            IconButton::new(("feedback-thumbs-up", ix), IconName::ThumbsUp)
                                .shape(ui::IconButtonShape::Square)
                                .icon_size(IconSize::Small)
                                .icon_color(Color::Ignored)
                                .tooltip(Tooltip::text("Helpful Response"))
                                .on_click(cx.listener(move |this, _, window, cx| {
                                    this.handle_feedback_click(
                                        message_id,
                                        ThreadFeedback::Positive,
                                        window,
                                        cx,
                                    );
                                })),
                        )
                        .child(
                            IconButton::new(("feedback-thumbs-down", ix), IconName::ThumbsDown)
                                .shape(ui::IconButtonShape::Square)
                                .icon_size(IconSize::Small)
                                .icon_color(Color::Ignored)
                                .tooltip(Tooltip::text("Not Helpful"))
                                .on_click(cx.listener(move |this, _, window, cx| {
                                    this.handle_feedback_click(
                                        message_id,
                                        ThreadFeedback::Negative,
                                        window,
                                        cx,
                                    );
                                })),
                        )
                        .child(open_as_markdown)
                        .child(scroll_to_top),
                )
                .into_any_element(),
            None => feedback_container
                .child(h_flex()
                    .child(open_as_markdown))
                    .child(scroll_to_top)
                .into_any_element(),
        };
>>>>>>> 094e878c

        let message_is_empty = message.should_display_content();
        let has_content = !message_is_empty || !added_context.is_empty();

        let message_content = has_content.then(|| {
            if let Some(state) = editing_message_state.as_ref() {
                self.render_edit_message_editor(state, window, cx)
                    .into_any_element()
            } else {
                v_flex()
                    .w_full()
                    .gap_1()
                    .when(!added_context.is_empty(), |parent| {
                        parent.child(h_flex().flex_wrap().gap_1().children(
                            added_context.into_iter().map(|added_context| {
                                let context = added_context.handle.clone();
                                ContextPill::added(added_context, false, false, None).on_click(
                                    Rc::new(cx.listener({
                                        let workspace = workspace.clone();
                                        move |_, _, window, cx| {
                                            if let Some(workspace) = workspace.upgrade() {
                                                open_context(&context, workspace, window, cx);
                                                cx.notify();
                                            }
                                        }
                                    })),
                                )
                            }),
                        ))
                    })
                    .when(!message_is_empty, |parent| {
                        parent.child(div().pt_0p5().min_h_6().child(self.render_message_content(
                            message_id,
                            rendered_message,
                            has_tool_uses,
                            workspace.clone(),
                            window,
                            cx,
                        )))
                    })
                    .into_any_element()
            }
        });

        let styled_message = if message.ui_only {
            self.render_ui_notification(message_content, ix, cx)
        } else {
            match message.role {
                Role::User => {
                    let colors = cx.theme().colors();
                    v_flex()
                        .id(("message-container", ix))
                        .pt_2()
                        .pl_2()
                        .pr_2p5()
                        .pb_4()
                        .child(
                            v_flex()
                                .id(("user-message", ix))
                                .bg(editor_bg_color)
                                .rounded_lg()
                                .shadow_md()
                                .border_1()
                                .border_color(colors.border)
                                .hover(|hover| hover.border_color(colors.text_accent.opacity(0.5)))
                                .child(
                                    v_flex()
                                        .p_2p5()
                                        .gap_1()
                                        .children(message_content)
                                        .when_some(editing_message_state, |this, state| {
                                            let focus_handle = state.editor.focus_handle(cx).clone();

                                            this.child(
                                                h_flex()
                                                    .w_full()
                                                    .gap_1()
                                                    .justify_between()
                                                    .flex_wrap()
                                                    .child(
                                                        h_flex()
                                                            .gap_1p5()
                                                            .child(
                                                                div()
                                                                    .opacity(0.8)
                                                                    .child(
                                                                        Icon::new(IconName::Warning)
                                                                            .size(IconSize::Indicator)
                                                                            .color(Color::Warning)
                                                                    ),
                                                            )
                                                            .child(
                                                                Label::new("Editing will restart the thread from this point.")
                                                                    .color(Color::Muted)
                                                                    .size(LabelSize::XSmall),
                                                            ),
                                                    )
                                                    .child(
                                                        h_flex()
                                                            .gap_0p5()
                                                            .child(
                                                                IconButton::new(
                                                                    "cancel-edit-message",
                                                                    IconName::Close,
                                                                )
                                                                .shape(ui::IconButtonShape::Square)
                                                                .icon_color(Color::Error)
                                                                .icon_size(IconSize::Small)
                                                                .tooltip({
                                                                    let focus_handle = focus_handle.clone();
                                                                    move |window, cx| {
                                                                        Tooltip::for_action_in(
                                                                            "Cancel Edit",
                                                                            &menu::Cancel,
                                                                            &focus_handle,
                                                                            window,
                                                                            cx,
                                                                        )
                                                                    }
                                                                })
                                                                .on_click(cx.listener(Self::handle_cancel_click)),
                                                            )
                                                            .child(
                                                                IconButton::new(
                                                                    "confirm-edit-message",
                                                                    IconName::Return,
                                                                )
                                                                .disabled(state.editor.read(cx).is_empty(cx))
                                                                .shape(ui::IconButtonShape::Square)
                                                                .icon_color(Color::Muted)
                                                                .icon_size(IconSize::Small)
                                                                .tooltip({
                                                                    let focus_handle = focus_handle.clone();
                                                                    move |window, cx| {
                                                                        Tooltip::for_action_in(
                                                                            "Regenerate",
                                                                            &menu::Confirm,
                                                                            &focus_handle,
                                                                            window,
                                                                            cx,
                                                                        )
                                                                    }
                                                                })
                                                                .on_click(
                                                                    cx.listener(Self::handle_regenerate_click),
                                                                ),
                                                            ),
                                                    )
                                            )
                                        }),
                                )
                                .on_click(cx.listener({
                                    let message_creases = message.creases.clone();
                                    move |this, _, window, cx| {
                                        if let Some(message_text) =
                                            this.thread.read(cx).message(message_id).and_then(|message| {
                                                message.segments.first().and_then(|segment| {
                                                    match segment {
                                                        MessageSegment::Text(message_text) => {
                                                            Some(Into::<Arc<str>>::into(message_text.as_str()))
                                                        }
                                                        _ => {
                                                            None
                                                        }
                                                    }
                                                })
                                            })
                                        {
                                            this.start_editing_message(
                                                message_id,
                                                message_text,
                                                &message_creases,
                                                window,
                                                cx,
                                            );
                                        }
                                    }
                                })),
                        )
                }
                Role::Assistant => v_flex()
                    .id(("message-container", ix))
                    .px(RESPONSE_PADDING_X)
                    .gap_2()
                    .children(message_content)
                    .when(has_tool_uses, |parent| {
                        parent.children(tool_uses.into_iter().map(|tool_use| {
                            self.render_tool_use(tool_use, window, workspace.clone(), cx)
                        }))
                    }),
                Role::System => {
                    let colors = cx.theme().colors();
                    div().id(("message-container", ix)).py_1().px_2().child(
                        v_flex()
                            .bg(colors.editor_background)
                            .rounded_sm()
                            .child(div().p_4().children(message_content)),
                    )
                }
            }
        };

        let after_editing_message = self
            .editing_message
            .as_ref()
            .map_or(false, |(editing_message_id, _)| {
                message_id > *editing_message_id
            });

        let backdrop = div()
            .id(("backdrop", ix))
            .size_full()
            .absolute()
            .inset_0()
            .bg(panel_bg)
            .opacity(0.8)
            .block_mouse_except_scroll()
            .on_click(cx.listener(Self::handle_cancel_click));

        v_flex()
            .w_full()
            .map(|parent| {
                if let Some(checkpoint) = checkpoint.filter(|_| !is_generating) {
                    let mut is_pending = false;
                    let mut error = None;
                    if let Some(last_restore_checkpoint) =
                        self.thread.read(cx).last_restore_checkpoint()
                    {
                        if last_restore_checkpoint.message_id() == message_id {
                            match last_restore_checkpoint {
                                LastRestoreCheckpoint::Pending { .. } => is_pending = true,
                                LastRestoreCheckpoint::Error { error: err, .. } => {
                                    error = Some(err.clone());
                                }
                            }
                        }
                    }

                    let restore_checkpoint_button =
                        Button::new(("restore-checkpoint", ix), "Restore Checkpoint")
                            .icon(if error.is_some() {
                                IconName::XCircle
                            } else {
                                IconName::Undo
                            })
                            .icon_size(IconSize::XSmall)
                            .icon_position(IconPosition::Start)
                            .icon_color(if error.is_some() {
                                Some(Color::Error)
                            } else {
                                None
                            })
                            .label_size(LabelSize::XSmall)
                            .disabled(is_pending)
                            .on_click(cx.listener(move |this, _, _window, cx| {
                                this.thread.update(cx, |thread, cx| {
                                    thread
                                        .restore_checkpoint(checkpoint.clone(), cx)
                                        .detach_and_log_err(cx);
                                });
                            }));

                    let restore_checkpoint_button = if is_pending {
                        restore_checkpoint_button
                            .with_animation(
                                ("pulsating-restore-checkpoint-button", ix),
                                Animation::new(Duration::from_secs(2))
                                    .repeat()
                                    .with_easing(pulsating_between(0.6, 1.)),
                                |label, delta| label.alpha(delta),
                            )
                            .into_any_element()
                    } else if let Some(error) = error {
                        restore_checkpoint_button
                            .tooltip(Tooltip::text(error.to_string()))
                            .into_any_element()
                    } else {
                        restore_checkpoint_button.into_any_element()
                    };

                    parent.child(
                        h_flex()
                            .pt_2p5()
                            .px_2p5()
                            .w_full()
                            .gap_1()
                            .child(ui::Divider::horizontal())
                            .child(restore_checkpoint_button)
                            .child(ui::Divider::horizontal()),
                    )
                } else {
                    parent
                }
            })
            .when(is_first_message, |parent| {
                parent.child(self.render_rules_item(cx))
            })
            .child(styled_message)
            .children(loading_dots)
            .when(after_editing_message, |parent| {
                // Backdrop to dim out the whole thread below the editing user message
                parent.relative().child(backdrop)
            })
            .into_any()
    }

    fn render_message_content(
        &self,
        message_id: MessageId,
        rendered_message: &RenderedMessage,
        has_tool_uses: bool,
        workspace: WeakEntity<Workspace>,
        window: &Window,
        cx: &Context<Self>,
    ) -> impl IntoElement {
        let is_last_message = self.messages.last() == Some(&message_id);
        let is_generating = self.thread.read(cx).is_generating();
        let pending_thinking_segment_index = if is_generating && is_last_message && !has_tool_uses {
            rendered_message
                .segments
                .iter()
                .enumerate()
                .next_back()
                .filter(|(_, segment)| matches!(segment, RenderedMessageSegment::Thinking { .. }))
                .map(|(index, _)| index)
        } else {
            None
        };

        let message_role = self
            .thread
            .read(cx)
            .message(message_id)
            .map(|m| m.role)
            .unwrap_or(Role::User);

        let is_assistant_message = message_role == Role::Assistant;
        let is_user_message = message_role == Role::User;

        v_flex()
            .text_ui(cx)
            .gap_2()
            .when(is_user_message, |this| this.text_xs())
            .children(
                rendered_message.segments.iter().enumerate().map(
                    |(index, segment)| match segment {
                        RenderedMessageSegment::Thinking {
                            content,
                            scroll_handle,
                        } => self
                            .render_message_thinking_segment(
                                message_id,
                                index,
                                content.clone(),
                                &scroll_handle,
                                Some(index) == pending_thinking_segment_index,
                                window,
                                cx,
                            )
                            .into_any_element(),
                        RenderedMessageSegment::Text(markdown) => {
                            let markdown_element = MarkdownElement::new(
                                markdown.clone(),
                                if is_user_message {
                                    let mut style = default_markdown_style(window, cx);
                                    let mut text_style = window.text_style();
                                    let theme_settings = ThemeSettings::get_global(cx);

                                    let buffer_font = theme_settings.buffer_font.family.clone();
                                    let buffer_font_size = TextSize::Small.rems(cx);

                                    text_style.refine(&TextStyleRefinement {
                                        font_family: Some(buffer_font),
                                        font_size: Some(buffer_font_size.into()),
                                        ..Default::default()
                                    });

                                    style.base_text_style = text_style;
                                    style
                                } else {
                                    default_markdown_style(window, cx)
                                },
                            );

                            let markdown_element = if is_assistant_message {
                                markdown_element.code_block_renderer(
                                    markdown::CodeBlockRenderer::Custom {
                                        render: Arc::new({
                                            let workspace = workspace.clone();
                                            let active_thread = cx.entity();
                                            move |kind,
                                                  parsed_markdown,
                                                  range,
                                                  metadata,
                                                  window,
                                                  cx| {
                                                render_markdown_code_block(
                                                    message_id,
                                                    range.start,
                                                    kind,
                                                    parsed_markdown,
                                                    metadata,
                                                    active_thread.clone(),
                                                    workspace.clone(),
                                                    window,
                                                    cx,
                                                )
                                            }
                                        }),
                                        transform: Some(Arc::new({
                                            let active_thread = cx.entity();

                                            move |element, range, _, _, cx| {
                                                let is_expanded = active_thread
                                                    .read(cx)
                                                    .is_codeblock_expanded(message_id, range.start);

                                                if is_expanded {
                                                    return element;
                                                }

                                                element
                                            }
                                        })),
                                    },
                                )
                            } else {
                                markdown_element.code_block_renderer(
                                    markdown::CodeBlockRenderer::Default {
                                        copy_button: false,
                                        copy_button_on_hover: false,
                                        border: true,
                                    },
                                )
                            };

                            div()
                                .child(markdown_element.on_url_click({
                                    let workspace = self.workspace.clone();
                                    move |text, window, cx| {
                                        open_markdown_link(text, workspace.clone(), window, cx);
                                    }
                                }))
                                .into_any_element()
                        }
                    },
                ),
            )
    }

    fn tool_card_border_color(&self, cx: &Context<Self>) -> Hsla {
        cx.theme().colors().border.opacity(0.5)
    }

    fn tool_card_header_bg(&self, cx: &Context<Self>) -> Hsla {
        cx.theme()
            .colors()
            .element_background
            .blend(cx.theme().colors().editor_foreground.opacity(0.025))
    }

    fn render_ui_notification(
        &self,
        message_content: impl IntoIterator<Item = impl IntoElement>,
        ix: usize,
        cx: &mut Context<Self>,
    ) -> Stateful<Div> {
        let message = div()
            .flex_1()
            .min_w_0()
            .text_size(TextSize::XSmall.rems(cx))
            .text_color(cx.theme().colors().text_muted)
            .children(message_content);

        div()
            .id(("message-container", ix))
            .py_1()
            .px_2p5()
            .child(Banner::new().severity(ui::Severity::Warning).child(message))
    }

    fn render_message_thinking_segment(
        &self,
        message_id: MessageId,
        ix: usize,
        markdown: Entity<Markdown>,
        scroll_handle: &ScrollHandle,
        pending: bool,
        window: &Window,
        cx: &Context<Self>,
    ) -> impl IntoElement {
        let is_open = self
            .expanded_thinking_segments
            .get(&(message_id, ix))
            .copied()
            .unwrap_or_default();

        let editor_bg = cx.theme().colors().panel_background;

        div().map(|this| {
            if pending {
                this.v_flex()
                    .mt_neg_2()
                    .mb_1p5()
                    .child(
                        h_flex()
                            .group("disclosure-header")
                            .justify_between()
                            .child(
                                h_flex()
                                    .gap_1p5()
                                    .child(
                                        Icon::new(IconName::ToolThink)
                                            .size(IconSize::Small)
                                            .color(Color::Muted),
                                    )
                                    .child(LoadingLabel::new("Thinking").size(LabelSize::Small)),
                            )
                            .child(
                                h_flex()
                                    .gap_1()
                                    .child(
                                        div().visible_on_hover("disclosure-header").child(
                                            Disclosure::new("thinking-disclosure", is_open)
                                                .opened_icon(IconName::ChevronUp)
                                                .closed_icon(IconName::ChevronDown)
                                                .on_click(cx.listener({
                                                    move |this, _event, _window, _cx| {
                                                        let is_open = this
                                                            .expanded_thinking_segments
                                                            .entry((message_id, ix))
                                                            .or_insert(false);

                                                        *is_open = !*is_open;
                                                    }
                                                })),
                                        ),
                                    )
                                    .child({
                                        Icon::new(IconName::ArrowCircle)
                                            .color(Color::Accent)
                                            .size(IconSize::Small)
                                            .with_animation(
                                                "arrow-circle",
                                                Animation::new(Duration::from_secs(2)).repeat(),
                                                |icon, delta| {
                                                    icon.transform(Transformation::rotate(
                                                        percentage(delta),
                                                    ))
                                                },
                                            )
                                    }),
                            ),
                    )
                    .when(!is_open, |this| {
                        let gradient_overlay = div()
                            .rounded_b_lg()
                            .h_full()
                            .absolute()
                            .w_full()
                            .bottom_0()
                            .left_0()
                            .bg(linear_gradient(
                                180.,
                                linear_color_stop(editor_bg, 1.),
                                linear_color_stop(editor_bg.opacity(0.2), 0.),
                            ));

                        this.child(
                            div()
                                .relative()
                                .bg(editor_bg)
                                .rounded_b_lg()
                                .mt_2()
                                .pl_4()
                                .child(
                                    div()
                                        .id(("thinking-content", ix))
                                        .max_h_20()
                                        .track_scroll(scroll_handle)
                                        .text_ui_sm(cx)
                                        .overflow_hidden()
                                        .child(
                                            MarkdownElement::new(
                                                markdown.clone(),
                                                default_markdown_style(window, cx),
                                            )
                                            .on_url_click({
                                                let workspace = self.workspace.clone();
                                                move |text, window, cx| {
                                                    open_markdown_link(
                                                        text,
                                                        workspace.clone(),
                                                        window,
                                                        cx,
                                                    );
                                                }
                                            }),
                                        ),
                                )
                                .child(gradient_overlay),
                        )
                    })
                    .when(is_open, |this| {
                        this.child(
                            div()
                                .id(("thinking-content", ix))
                                .h_full()
                                .bg(editor_bg)
                                .text_ui_sm(cx)
                                .child(
                                    MarkdownElement::new(
                                        markdown.clone(),
                                        default_markdown_style(window, cx),
                                    )
                                    .on_url_click({
                                        let workspace = self.workspace.clone();
                                        move |text, window, cx| {
                                            open_markdown_link(text, workspace.clone(), window, cx);
                                        }
                                    }),
                                ),
                        )
                    })
            } else {
                this.v_flex()
                    .mt_neg_2()
                    .child(
                        h_flex()
                            .group("disclosure-header")
                            .pr_1()
                            .justify_between()
                            .opacity(0.8)
                            .hover(|style| style.opacity(1.))
                            .child(
                                h_flex()
                                    .gap_1p5()
                                    .child(
                                        Icon::new(IconName::ToolThink)
                                            .size(IconSize::XSmall)
                                            .color(Color::Muted),
                                    )
                                    .child(Label::new("Thought Process").size(LabelSize::Small)),
                            )
                            .child(
                                div().visible_on_hover("disclosure-header").child(
                                    Disclosure::new("thinking-disclosure", is_open)
                                        .opened_icon(IconName::ChevronUp)
                                        .closed_icon(IconName::ChevronDown)
                                        .on_click(cx.listener({
                                            move |this, _event, _window, _cx| {
                                                let is_open = this
                                                    .expanded_thinking_segments
                                                    .entry((message_id, ix))
                                                    .or_insert(false);

                                                *is_open = !*is_open;
                                            }
                                        })),
                                ),
                            ),
                    )
                    .child(
                        div()
                            .id(("thinking-content", ix))
                            .relative()
                            .mt_1p5()
                            .ml_1p5()
                            .pl_2p5()
                            .border_l_1()
                            .border_color(cx.theme().colors().border_variant)
                            .text_ui_sm(cx)
                            .when(is_open, |this| {
                                this.child(
                                    MarkdownElement::new(
                                        markdown.clone(),
                                        default_markdown_style(window, cx),
                                    )
                                    .on_url_click({
                                        let workspace = self.workspace.clone();
                                        move |text, window, cx| {
                                            open_markdown_link(text, workspace.clone(), window, cx);
                                        }
                                    }),
                                )
                            }),
                    )
            }
        })
    }

    fn render_tool_use(
        &self,
        tool_use: ToolUse,
        window: &mut Window,
        workspace: WeakEntity<Workspace>,
        cx: &mut Context<Self>,
    ) -> impl IntoElement + use<> {
        if let Some(card) = self.thread.read(cx).card_for_tool(&tool_use.id) {
            return card.render(&tool_use.status, window, workspace, cx);
        }

        let is_open = self
            .expanded_tool_uses
            .get(&tool_use.id)
            .copied()
            .unwrap_or_default();

        let is_status_finished = matches!(&tool_use.status, ToolUseStatus::Finished(_));

        let fs = self
            .workspace
            .upgrade()
            .map(|workspace| workspace.read(cx).app_state().fs.clone());
        let needs_confirmation = matches!(&tool_use.status, ToolUseStatus::NeedsConfirmation);
        let needs_confirmation_tools = tool_use.needs_confirmation;

        let status_icons = div().child(match &tool_use.status {
            ToolUseStatus::NeedsConfirmation => {
                let icon = Icon::new(IconName::Warning)
                    .color(Color::Warning)
                    .size(IconSize::Small);
                icon.into_any_element()
            }
            ToolUseStatus::Pending
            | ToolUseStatus::InputStillStreaming
            | ToolUseStatus::Running => {
                let icon = Icon::new(IconName::ArrowCircle)
                    .color(Color::Accent)
                    .size(IconSize::Small);
                icon.with_animation(
                    "arrow-circle",
                    Animation::new(Duration::from_secs(2)).repeat(),
                    |icon, delta| icon.transform(Transformation::rotate(percentage(delta))),
                )
                .into_any_element()
            }
            ToolUseStatus::Finished(_) => div().w_0().into_any_element(),
            ToolUseStatus::Error(_) => {
                let icon = Icon::new(IconName::Close)
                    .color(Color::Error)
                    .size(IconSize::Small);
                icon.into_any_element()
            }
        });

        let rendered_tool_use = self.rendered_tool_uses.get(&tool_use.id).cloned();
        let results_content_container = || v_flex().p_2().gap_0p5();

        let results_content = v_flex()
            .gap_1()
            .child(
                results_content_container()
                    .child(
                        Label::new("Input")
                            .size(LabelSize::XSmall)
                            .color(Color::Muted)
                            .buffer_font(cx),
                    )
                    .child(
                        div()
                            .w_full()
                            .text_ui_sm(cx)
                            .children(rendered_tool_use.as_ref().map(|rendered| {
                                MarkdownElement::new(
                                    rendered.input.clone(),
                                    tool_use_markdown_style(window, cx),
                                )
                                .code_block_renderer(markdown::CodeBlockRenderer::Default {
                                    copy_button: false,
                                    copy_button_on_hover: false,
                                    border: false,
                                })
                                .on_url_click({
                                    let workspace = self.workspace.clone();
                                    move |text, window, cx| {
                                        open_markdown_link(text, workspace.clone(), window, cx);
                                    }
                                })
                            })),
                    ),
            )
            .map(|container| match tool_use.status {
                ToolUseStatus::Finished(_) => container.child(
                    results_content_container()
                        .border_t_1()
                        .border_color(self.tool_card_border_color(cx))
                        .child(
                            Label::new("Result")
                                .size(LabelSize::XSmall)
                                .color(Color::Muted)
                                .buffer_font(cx),
                        )
                        .child(div().w_full().text_ui_sm(cx).children(
                            rendered_tool_use.as_ref().map(|rendered| {
                                MarkdownElement::new(
                                    rendered.output.clone(),
                                    tool_use_markdown_style(window, cx),
                                )
                                .code_block_renderer(markdown::CodeBlockRenderer::Default {
                                    copy_button: false,
                                    copy_button_on_hover: false,
                                    border: false,
                                })
                                .on_url_click({
                                    let workspace = self.workspace.clone();
                                    move |text, window, cx| {
                                        open_markdown_link(text, workspace.clone(), window, cx);
                                    }
                                })
                                .into_any_element()
                            }),
                        )),
                ),
                ToolUseStatus::InputStillStreaming | ToolUseStatus::Running => container.child(
                    results_content_container()
                        .border_t_1()
                        .border_color(self.tool_card_border_color(cx))
                        .child(
                            h_flex()
                                .gap_1()
                                .child(
                                    Icon::new(IconName::ArrowCircle)
                                        .size(IconSize::Small)
                                        .color(Color::Accent)
                                        .with_animation(
                                            "arrow-circle",
                                            Animation::new(Duration::from_secs(2)).repeat(),
                                            |icon, delta| {
                                                icon.transform(Transformation::rotate(percentage(
                                                    delta,
                                                )))
                                            },
                                        ),
                                )
                                .child(
                                    Label::new("Running…")
                                        .size(LabelSize::XSmall)
                                        .color(Color::Muted)
                                        .buffer_font(cx),
                                ),
                        ),
                ),
                ToolUseStatus::Error(_) => container.child(
                    results_content_container()
                        .border_t_1()
                        .border_color(self.tool_card_border_color(cx))
                        .child(
                            Label::new("Error")
                                .size(LabelSize::XSmall)
                                .color(Color::Muted)
                                .buffer_font(cx),
                        )
                        .child(
                            div()
                                .text_ui_sm(cx)
                                .children(rendered_tool_use.as_ref().map(|rendered| {
                                    MarkdownElement::new(
                                        rendered.output.clone(),
                                        tool_use_markdown_style(window, cx),
                                    )
                                    .on_url_click({
                                        let workspace = self.workspace.clone();
                                        move |text, window, cx| {
                                            open_markdown_link(text, workspace.clone(), window, cx);
                                        }
                                    })
                                    .into_any_element()
                                })),
                        ),
                ),
                ToolUseStatus::Pending => container,
                ToolUseStatus::NeedsConfirmation => container.child(
                    results_content_container()
                        .border_t_1()
                        .border_color(self.tool_card_border_color(cx))
                        .child(
                            Label::new("Asking Permission")
                                .size(LabelSize::Small)
                                .color(Color::Muted)
                                .buffer_font(cx),
                        ),
                ),
            });

        let gradient_overlay = |color: Hsla| {
            div()
                .h_full()
                .absolute()
                .w_12()
                .bottom_0()
                .map(|element| {
                    if is_status_finished {
                        element.right_6()
                    } else {
                        element.right(px(44.))
                    }
                })
                .bg(linear_gradient(
                    90.,
                    linear_color_stop(color, 1.),
                    linear_color_stop(color.opacity(0.2), 0.),
                ))
        };

        v_flex().gap_1().mb_2().map(|element| {
            if !needs_confirmation_tools {
                element.child(
                    v_flex()
                        .child(
                            h_flex()
                                .group("disclosure-header")
                                .relative()
                                .gap_1p5()
                                .justify_between()
                                .opacity(0.8)
                                .hover(|style| style.opacity(1.))
                                .when(!is_status_finished, |this| this.pr_2())
                                .child(
                                    h_flex()
                                        .id("tool-label-container")
                                        .gap_1p5()
                                        .max_w_full()
                                        .overflow_x_scroll()
                                        .child(
                                            Icon::new(tool_use.icon)
                                                .size(IconSize::Small)
                                                .color(Color::Muted),
                                        )
                                        .child(
                                            h_flex().pr_8().text_size(rems(0.8125)).children(
                                                rendered_tool_use.map(|rendered| MarkdownElement::new(rendered.label, tool_use_markdown_style(window, cx)).on_url_click({let workspace = self.workspace.clone(); move |text, window, cx| {
                                                    open_markdown_link(text, workspace.clone(), window, cx);
                                                }}))
                                            ),
                                        ),
                                )
                                .child(
                                    h_flex()
                                        .gap_1()
                                        .child(
                                            div().visible_on_hover("disclosure-header").child(
                                                Disclosure::new("tool-use-disclosure", is_open)
                                                    .opened_icon(IconName::ChevronUp)
                                                    .closed_icon(IconName::ChevronDown)
                                                    .on_click(cx.listener({
                                                        let tool_use_id = tool_use.id.clone();
                                                        move |this, _event, _window, _cx| {
                                                            let is_open = this
                                                                .expanded_tool_uses
                                                                .entry(tool_use_id.clone())
                                                                .or_insert(false);

                                                            *is_open = !*is_open;
                                                        }
                                                    })),
                                            ),
                                        )
                                        .child(status_icons),
                                )
                                .child(gradient_overlay(cx.theme().colors().panel_background)),
                        )
                        .map(|parent| {
                            if !is_open {
                                return parent;
                            }

                            parent.child(
                                v_flex()
                                    .mt_1()
                                    .border_1()
                                    .border_color(self.tool_card_border_color(cx))
                                    .bg(cx.theme().colors().editor_background)
                                    .rounded_lg()
                                    .child(results_content),
                            )
                        }),
                )
            } else {
                v_flex()
                    .mb_2()
                    .rounded_lg()
                    .border_1()
                    .border_color(self.tool_card_border_color(cx))
                    .overflow_hidden()
                    .child(
                        h_flex()
                            .group("disclosure-header")
                            .relative()
                            .justify_between()
                            .py_1()
                            .map(|element| {
                                if is_status_finished {
                                    element.pl_2().pr_0p5()
                                } else {
                                    element.px_2()
                                }
                            })
                            .bg(self.tool_card_header_bg(cx))
                            .map(|element| {
                                if is_open {
                                    element.border_b_1().rounded_t_md()
                                } else if needs_confirmation {
                                    element.rounded_t_md()
                                } else {
                                    element.rounded_md()
                                }
                            })
                            .border_color(self.tool_card_border_color(cx))
                            .child(
                                h_flex()
                                    .id("tool-label-container")
                                    .gap_1p5()
                                    .max_w_full()
                                    .overflow_x_scroll()
                                    .child(
                                        Icon::new(tool_use.icon)
                                            .size(IconSize::XSmall)
                                            .color(Color::Muted),
                                    )
                                    .child(
                                        h_flex().pr_8().text_ui_sm(cx).children(
                                            rendered_tool_use.map(|rendered| MarkdownElement::new(rendered.label, tool_use_markdown_style(window, cx)).on_url_click({let workspace = self.workspace.clone(); move |text, window, cx| {
                                                open_markdown_link(text, workspace.clone(), window, cx);
                                            }}))
                                        ),
                                    ),
                            )
                            .child(
                                h_flex()
                                    .gap_1()
                                    .child(
                                        div().visible_on_hover("disclosure-header").child(
                                            Disclosure::new("tool-use-disclosure", is_open)
                                                .opened_icon(IconName::ChevronUp)
                                                .closed_icon(IconName::ChevronDown)
                                                .on_click(cx.listener({
                                                    let tool_use_id = tool_use.id.clone();
                                                    move |this, _event, _window, _cx| {
                                                        let is_open = this
                                                            .expanded_tool_uses
                                                            .entry(tool_use_id.clone())
                                                            .or_insert(false);

                                                        *is_open = !*is_open;
                                                    }
                                                })),
                                        ),
                                    )
                                    .child(status_icons),
                            )
                            .child(gradient_overlay(self.tool_card_header_bg(cx))),
                    )
                    .map(|parent| {
                        if !is_open {
                            return parent;
                        }

                        parent.child(
                            v_flex()
                                .bg(cx.theme().colors().editor_background)
                                .map(|element| {
                                    if  needs_confirmation {
                                        element.rounded_none()
                                    } else {
                                        element.rounded_b_lg()
                                    }
                                })
                                .child(results_content),
                        )
                    })
                    .when(needs_confirmation, |this| {
                        this.child(
                            h_flex()
                                .py_1()
                                .pl_2()
                                .pr_1()
                                .gap_1()
                                .justify_between()
                                .flex_wrap()
                                .bg(cx.theme().colors().editor_background)
                                .border_t_1()
                                .border_color(self.tool_card_border_color(cx))
                                .rounded_b_lg()
                                .child(
                                    div()
                                        .min_w(rems_from_px(145.))
                                        .child(LoadingLabel::new("Waiting for Confirmation").size(LabelSize::Small)
                                    )
                                )
                                .child(
                                    h_flex()
                                        .gap_0p5()
                                        .child({
                                            let tool_id = tool_use.id.clone();
                                            Button::new(
                                                "always-allow-tool-action",
                                                "Always Allow",
                                            )
                                            .label_size(LabelSize::Small)
                                            .icon(IconName::CheckDouble)
                                            .icon_position(IconPosition::Start)
                                            .icon_size(IconSize::Small)
                                            .icon_color(Color::Success)
                                            .tooltip(move |window, cx|  {
                                                Tooltip::with_meta(
                                                    "Never ask for permission",
                                                    None,
                                                    "Restore the original behavior in your Agent Panel settings",
                                                    window,
                                                    cx,
                                                )
                                            })
                                            .on_click(cx.listener(
                                                move |this, event, window, cx| {
                                                    if let Some(fs) = fs.clone() {
                                                        update_settings_file::<AgentSettings>(
                                                            fs.clone(),
                                                            cx,
                                                            |settings, _| {
                                                                settings.set_always_allow_tool_actions(true);
                                                            },
                                                        );
                                                    }
                                                    this.handle_allow_tool(
                                                        tool_id.clone(),
                                                        event,
                                                        window,
                                                        cx,
                                                    )
                                                },
                                            ))
                                        })
                                        .child({
                                            let tool_id = tool_use.id.clone();
                                            Button::new("allow-tool-action", "Allow")
                                                .label_size(LabelSize::Small)
                                                .icon(IconName::Check)
                                                .icon_position(IconPosition::Start)
                                                .icon_size(IconSize::Small)
                                                .icon_color(Color::Success)
                                                .on_click(cx.listener(
                                                    move |this, event, window, cx| {
                                                        this.handle_allow_tool(
                                                            tool_id.clone(),
                                                            event,
                                                            window,
                                                            cx,
                                                        )
                                                    },
                                                ))
                                        })
                                        .child({
                                            let tool_id = tool_use.id.clone();
                                            let tool_name: Arc<str> = tool_use.name.into();
                                            Button::new("deny-tool", "Deny")
                                                .label_size(LabelSize::Small)
                                                .icon(IconName::Close)
                                                .icon_position(IconPosition::Start)
                                                .icon_size(IconSize::Small)
                                                .icon_color(Color::Error)
                                                .on_click(cx.listener(
                                                    move |this, event, window, cx| {
                                                        this.handle_deny_tool(
                                                            tool_id.clone(),
                                                            tool_name.clone(),
                                                            event,
                                                            window,
                                                            cx,
                                                        )
                                                    },
                                                ))
                                        }),
                                ),
                        )
                    })
            }
        }).into_any_element()
    }

    fn render_rules_item(&self, cx: &Context<Self>) -> AnyElement {
        let project_context = self.thread.read(cx).project_context();
        let project_context = project_context.borrow();
        let Some(project_context) = project_context.as_ref() else {
            return div().into_any();
        };

        let user_rules_text = if project_context.user_rules.is_empty() {
            None
        } else if project_context.user_rules.len() == 1 {
            let user_rules = &project_context.user_rules[0];

            match user_rules.title.as_ref() {
                Some(title) => Some(format!("Using \"{title}\" user rule")),
                None => Some("Using user rule".into()),
            }
        } else {
            Some(format!(
                "Using {} user rules",
                project_context.user_rules.len()
            ))
        };

        let first_user_rules_id = project_context
            .user_rules
            .first()
            .map(|user_rules| user_rules.uuid.0);

        let rules_files = project_context
            .worktrees
            .iter()
            .filter_map(|worktree| worktree.rules_file.as_ref())
            .collect::<Vec<_>>();

        let rules_file_text = match rules_files.as_slice() {
            &[] => None,
            &[rules_file] => Some(format!(
                "Using project {:?} file",
                rules_file.path_in_worktree
            )),
            rules_files => Some(format!("Using {} project rules files", rules_files.len())),
        };

        if user_rules_text.is_none() && rules_file_text.is_none() {
            return div().into_any();
        }

        v_flex()
            .pt_2()
            .px_2p5()
            .gap_1()
            .when_some(user_rules_text, |parent, user_rules_text| {
                parent.child(
                    h_flex()
                        .w_full()
                        .child(
                            Icon::new(RULES_ICON)
                                .size(IconSize::XSmall)
                                .color(Color::Disabled),
                        )
                        .child(
                            Label::new(user_rules_text)
                                .size(LabelSize::XSmall)
                                .color(Color::Muted)
                                .truncate()
                                .buffer_font(cx)
                                .ml_1p5()
                                .mr_0p5(),
                        )
                        .child(
                            IconButton::new("open-prompt-library", IconName::ArrowUpRight)
                                .shape(ui::IconButtonShape::Square)
                                .icon_size(IconSize::XSmall)
                                .icon_color(Color::Ignored)
                                // TODO: Figure out a way to pass focus handle here so we can display the `OpenRulesLibrary`  keybinding
                                .tooltip(Tooltip::text("View User Rules"))
                                .on_click(move |_event, window, cx| {
                                    window.dispatch_action(
                                        Box::new(OpenRulesLibrary {
                                            prompt_to_select: first_user_rules_id,
                                        }),
                                        cx,
                                    )
                                }),
                        ),
                )
            })
            .when_some(rules_file_text, |parent, rules_file_text| {
                parent.child(
                    h_flex()
                        .w_full()
                        .child(
                            Icon::new(IconName::File)
                                .size(IconSize::XSmall)
                                .color(Color::Disabled),
                        )
                        .child(
                            Label::new(rules_file_text)
                                .size(LabelSize::XSmall)
                                .color(Color::Muted)
                                .buffer_font(cx)
                                .ml_1p5()
                                .mr_0p5(),
                        )
                        .child(
                            IconButton::new("open-rule", IconName::ArrowUpRight)
                                .shape(ui::IconButtonShape::Square)
                                .icon_size(IconSize::XSmall)
                                .icon_color(Color::Ignored)
                                .on_click(cx.listener(Self::handle_open_rules))
                                .tooltip(Tooltip::text("View Rules")),
                        ),
                )
            })
            .into_any()
    }

    fn handle_allow_tool(
        &mut self,
        tool_use_id: LanguageModelToolUseId,
        _: &ClickEvent,
        window: &mut Window,
        cx: &mut Context<Self>,
    ) {
        if let Some(PendingToolUseStatus::NeedsConfirmation(c)) = self
            .thread
            .read(cx)
            .pending_tool(&tool_use_id)
            .map(|tool_use| tool_use.status.clone())
        {
            self.thread.update(cx, |thread, cx| {
                if let Some(configured) = thread.get_or_init_configured_model(cx) {
                    thread.run_tool(
                        c.tool_use_id.clone(),
                        c.ui_text.clone(),
                        c.input.clone(),
                        c.request.clone(),
                        c.tool.clone(),
                        configured.model,
                        Some(window.window_handle()),
                        cx,
                    );
                }
            });
        }
    }

    fn handle_deny_tool(
        &mut self,
        tool_use_id: LanguageModelToolUseId,
        tool_name: Arc<str>,
        _: &ClickEvent,
        window: &mut Window,
        cx: &mut Context<Self>,
    ) {
        let window_handle = window.window_handle();
        self.thread.update(cx, |thread, cx| {
            thread.deny_tool_use(tool_use_id, tool_name, Some(window_handle), cx);
        });
    }

    fn handle_open_rules(&mut self, _: &ClickEvent, window: &mut Window, cx: &mut Context<Self>) {
        let project_context = self.thread.read(cx).project_context();
        let project_context = project_context.borrow();
        let Some(project_context) = project_context.as_ref() else {
            return;
        };

        let project_entry_ids = project_context
            .worktrees
            .iter()
            .flat_map(|worktree| worktree.rules_file.as_ref())
            .map(|rules_file| ProjectEntryId::from_usize(rules_file.project_entry_id))
            .collect::<Vec<_>>();

        self.workspace
            .update(cx, move |workspace, cx| {
                // TODO: Open a multibuffer instead? In some cases this doesn't make the set of rules
                // files clear. For example, if rules file 1 is already open but rules file 2 is not,
                // this would open and focus rules file 2 in a tab that is not next to rules file 1.
                let project = workspace.project().read(cx);
                let project_paths = project_entry_ids
                    .into_iter()
                    .flat_map(|entry_id| project.path_for_entry(entry_id, cx))
                    .collect::<Vec<_>>();
                for project_path in project_paths {
                    workspace
                        .open_path(project_path, None, true, window, cx)
                        .detach_and_log_err(cx);
                }
            })
            .ok();
    }

    fn dismiss_notifications(&mut self, cx: &mut Context<ActiveThread>) {
        for window in self.notifications.drain(..) {
            window
                .update(cx, |_, window, _| {
                    window.remove_window();
                })
                .ok();

            self.notification_subscriptions.remove(&window);
        }
    }

    fn render_vertical_scrollbar(&self, cx: &mut Context<Self>) -> Stateful<Div> {
        div()
            .occlude()
            .id("active-thread-scrollbar")
            .on_mouse_move(cx.listener(|_, _, _, cx| {
                cx.notify();
                cx.stop_propagation()
            }))
            .on_hover(|_, _, cx| {
                cx.stop_propagation();
            })
            .on_any_mouse_down(|_, _, cx| {
                cx.stop_propagation();
            })
            .on_mouse_up(
                MouseButton::Left,
                cx.listener(|_, _, _, cx| {
                    cx.stop_propagation();
                }),
            )
            .on_scroll_wheel(cx.listener(|_, _, _, cx| {
                cx.notify();
            }))
            .h_full()
            .absolute()
            .right_1()
            .top_1()
            .bottom_0()
            .w(px(12.))
            .cursor_default()
            .children(Scrollbar::vertical(self.scrollbar_state.clone()).map(|s| s.auto_hide(cx)))
    }

    pub fn is_codeblock_expanded(&self, message_id: MessageId, ix: usize) -> bool {
        self.expanded_code_blocks
            .get(&(message_id, ix))
            .copied()
            .unwrap_or(true)
    }

    pub fn toggle_codeblock_expanded(&mut self, message_id: MessageId, ix: usize) {
        let is_expanded = self
            .expanded_code_blocks
            .entry((message_id, ix))
            .or_insert(true);
        *is_expanded = !*is_expanded;
    }

    pub fn scroll_to_top(&mut self, cx: &mut Context<Self>) {
        self.list_state.scroll_to(ListOffset::default());
        cx.notify();
    }

    pub fn scroll_to_bottom(&mut self, cx: &mut Context<Self>) {
        self.list_state.reset(self.messages.len());
        cx.notify();
    }
}

pub enum ActiveThreadEvent {
    EditingMessageTokenCountChanged,
}

impl EventEmitter<ActiveThreadEvent> for ActiveThread {}

impl Render for ActiveThread {
    fn render(&mut self, _window: &mut Window, cx: &mut Context<Self>) -> impl IntoElement {
        v_flex()
            .size_full()
            .relative()
            .bg(cx.theme().colors().panel_background)
            .child(list(self.list_state.clone(), cx.processor(Self::render_message)).flex_grow())
            .child(self.render_vertical_scrollbar(cx))
    }
}

pub(crate) fn open_active_thread_as_markdown(
    thread: Entity<Thread>,
    workspace: Entity<Workspace>,
    window: &mut Window,
    cx: &mut App,
) -> Task<anyhow::Result<()>> {
    let markdown_language_task = workspace
        .read(cx)
        .app_state()
        .languages
        .language_for_name("Markdown");

    window.spawn(cx, async move |cx| {
        let markdown_language = markdown_language_task.await?;

        workspace.update_in(cx, |workspace, window, cx| {
            let thread = thread.read(cx);
            let markdown = thread.to_markdown(cx)?;
            let thread_summary = thread.summary().or_default().to_string();

            let project = workspace.project().clone();

            if !project.read(cx).is_local() {
                anyhow::bail!("failed to open active thread as markdown in remote project");
            }

            let buffer = project.update(cx, |project, cx| {
                project.create_local_buffer(&markdown, Some(markdown_language), cx)
            });
            let buffer =
                cx.new(|cx| MultiBuffer::singleton(buffer, cx).with_title(thread_summary.clone()));

            workspace.add_item_to_active_pane(
                Box::new(cx.new(|cx| {
                    let mut editor =
                        Editor::for_multibuffer(buffer, Some(project.clone()), window, cx);
                    editor.set_breadcrumb_header(thread_summary);
                    editor
                })),
                None,
                true,
                window,
                cx,
            );

            anyhow::Ok(())
        })??;
        anyhow::Ok(())
    })
}

pub(crate) fn open_context(
    context: &AgentContextHandle,
    workspace: Entity<Workspace>,
    window: &mut Window,
    cx: &mut App,
) {
    match context {
        AgentContextHandle::File(file_context) => {
            if let Some(project_path) = file_context.project_path(cx) {
                workspace.update(cx, |workspace, cx| {
                    workspace
                        .open_path(project_path, None, true, window, cx)
                        .detach_and_log_err(cx);
                });
            }
        }

        AgentContextHandle::Directory(directory_context) => {
            let entry_id = directory_context.entry_id;
            workspace.update(cx, |workspace, cx| {
                workspace.project().update(cx, |_project, cx| {
                    cx.emit(project::Event::RevealInProjectPanel(entry_id));
                })
            })
        }

        AgentContextHandle::Symbol(symbol_context) => {
            let buffer = symbol_context.buffer.read(cx);
            if let Some(project_path) = buffer.project_path(cx) {
                let snapshot = buffer.snapshot();
                let target_position = symbol_context.range.start.to_point(&snapshot);
                open_editor_at_position(project_path, target_position, &workspace, window, cx)
                    .detach();
            }
        }

        AgentContextHandle::Selection(selection_context) => {
            let buffer = selection_context.buffer.read(cx);
            if let Some(project_path) = buffer.project_path(cx) {
                let snapshot = buffer.snapshot();
                let target_position = selection_context.range.start.to_point(&snapshot);

                open_editor_at_position(project_path, target_position, &workspace, window, cx)
                    .detach();
            }
        }

        AgentContextHandle::FetchedUrl(fetched_url_context) => {
            cx.open_url(&fetched_url_context.url);
        }

        AgentContextHandle::Thread(thread_context) => workspace.update(cx, |workspace, cx| {
            if let Some(panel) = workspace.panel::<AgentPanel>(cx) {
                let thread = thread_context.thread.clone();
                window.defer(cx, move |window, cx| {
                    panel.update(cx, |panel, cx| {
                        panel.open_thread(thread, window, cx);
                    });
                });
            }
        }),

        AgentContextHandle::TextThread(text_thread_context) => {
            workspace.update(cx, |workspace, cx| {
                if let Some(panel) = workspace.panel::<AgentPanel>(cx) {
                    let context = text_thread_context.context.clone();
                    window.defer(cx, move |window, cx| {
                        panel.update(cx, |panel, cx| {
                            panel.open_prompt_editor(context, window, cx)
                        });
                    });
                }
            })
        }

        AgentContextHandle::Rules(rules_context) => window.dispatch_action(
            Box::new(OpenRulesLibrary {
                prompt_to_select: Some(rules_context.prompt_id.0),
            }),
            cx,
        ),

        AgentContextHandle::Image(_) => {}
    }
}

pub(crate) fn attach_pasted_images_as_context(
    context_store: &Entity<ContextStore>,
    cx: &mut App,
) -> bool {
    let images = cx
        .read_from_clipboard()
        .map(|item| {
            item.into_entries()
                .filter_map(|entry| {
                    if let ClipboardEntry::Image(image) = entry {
                        Some(image)
                    } else {
                        None
                    }
                })
                .collect::<Vec<_>>()
        })
        .unwrap_or_default();

    if images.is_empty() {
        return false;
    }
    cx.stop_propagation();

    context_store.update(cx, |store, cx| {
        for image in images {
            store.add_image_instance(Arc::new(image), cx);
        }
    });
    true
}

fn open_editor_at_position(
    project_path: project::ProjectPath,
    target_position: Point,
    workspace: &Entity<Workspace>,
    window: &mut Window,
    cx: &mut App,
) -> Task<()> {
    let open_task = workspace.update(cx, |workspace, cx| {
        workspace.open_path(project_path, None, true, window, cx)
    });
    window.spawn(cx, async move |cx| {
        if let Some(active_editor) = open_task
            .await
            .log_err()
            .and_then(|item| item.downcast::<Editor>())
        {
            active_editor
                .downgrade()
                .update_in(cx, |editor, window, cx| {
                    editor.go_to_singleton_buffer_point(target_position, window, cx);
                })
                .log_err();
        }
    })
}

#[cfg(test)]
mod tests {
    use super::*;
    use agent::{MessageSegment, context::ContextLoadResult, thread_store};
    use assistant_tool::{ToolRegistry, ToolWorkingSet};
    use editor::EditorSettings;
    use fs::FakeFs;
    use gpui::{AppContext, TestAppContext, VisualTestContext};
    use language_model::{
        ConfiguredModel, LanguageModel, LanguageModelRegistry,
        fake_provider::{FakeLanguageModel, FakeLanguageModelProvider},
    };
    use project::Project;
    use prompt_store::PromptBuilder;
    use serde_json::json;
    use settings::SettingsStore;
    use util::path;
    use workspace::CollaboratorId;

    #[gpui::test]
    async fn test_agent_is_unfollowed_after_cancelling_completion(cx: &mut TestAppContext) {
        init_test_settings(cx);

        let project = create_test_project(
            cx,
            json!({"code.rs": "fn main() {\n    println!(\"Hello, world!\");\n}"}),
        )
        .await;

        let (cx, _active_thread, workspace, thread, model) =
            setup_test_environment(cx, project.clone()).await;

        // Insert user message without any context (empty context vector)
        thread.update(cx, |thread, cx| {
            thread.insert_user_message(
                "What is the best way to learn Rust?",
                ContextLoadResult::default(),
                None,
                vec![],
                cx,
            );
        });

        // Stream response to user message
        thread.update(cx, |thread, cx| {
            let intent = CompletionIntent::UserPrompt;
            let request = thread.to_completion_request(model.clone(), intent, cx);
            thread.stream_completion(request, model, intent, cx.active_window(), cx)
        });
        // Follow the agent
        cx.update(|window, cx| {
            workspace.update(cx, |workspace, cx| {
                workspace.follow(CollaboratorId::Agent, window, cx);
            })
        });
        assert!(cx.read(|cx| workspace.read(cx).is_being_followed(CollaboratorId::Agent)));

        // Cancel the current completion
        thread.update(cx, |thread, cx| {
            thread.cancel_last_completion(cx.active_window(), cx)
        });

        cx.executor().run_until_parked();

        // No longer following the agent
        assert!(!cx.read(|cx| workspace.read(cx).is_being_followed(CollaboratorId::Agent)));
    }

    #[gpui::test]
    async fn test_reinserting_creases_for_edited_message(cx: &mut TestAppContext) {
        init_test_settings(cx);

        let project = create_test_project(cx, json!({})).await;

        let (cx, active_thread, _, thread, model) =
            setup_test_environment(cx, project.clone()).await;
        cx.update(|_, cx| {
            LanguageModelRegistry::global(cx).update(cx, |registry, cx| {
                registry.set_default_model(
                    Some(ConfiguredModel {
                        provider: Arc::new(FakeLanguageModelProvider::default()),
                        model,
                    }),
                    cx,
                );
            });
        });

        let creases = vec![MessageCrease {
            range: 14..22,
            icon_path: "icon".into(),
            label: "foo.txt".into(),
            context: None,
        }];

        let message = thread.update(cx, |thread, cx| {
            let message_id = thread.insert_user_message(
                "Tell me about @foo.txt",
                ContextLoadResult::default(),
                None,
                creases,
                cx,
            );
            thread.message(message_id).cloned().unwrap()
        });

        active_thread.update_in(cx, |active_thread, window, cx| {
            if let Some(message_text) = message.segments.first().and_then(MessageSegment::text) {
                active_thread.start_editing_message(
                    message.id,
                    message_text,
                    message.creases.as_slice(),
                    window,
                    cx,
                );
            }
            let editor = active_thread
                .editing_message
                .as_ref()
                .unwrap()
                .1
                .editor
                .clone();
            editor.update(cx, |editor, cx| editor.edit([(0..13, "modified")], cx));
            active_thread.confirm_editing_message(&Default::default(), window, cx);
        });
        cx.run_until_parked();

        let message = thread.update(cx, |thread, _| thread.message(message.id).cloned().unwrap());
        active_thread.update_in(cx, |active_thread, window, cx| {
            if let Some(message_text) = message.segments.first().and_then(MessageSegment::text) {
                active_thread.start_editing_message(
                    message.id,
                    message_text,
                    message.creases.as_slice(),
                    window,
                    cx,
                );
            }
            let editor = active_thread
                .editing_message
                .as_ref()
                .unwrap()
                .1
                .editor
                .clone();
            let text = editor.update(cx, |editor, cx| editor.text(cx));
            assert_eq!(text, "modified @foo.txt");
        });
    }

    #[gpui::test]
    async fn test_editing_message_cancels_previous_completion(cx: &mut TestAppContext) {
        init_test_settings(cx);

        let project = create_test_project(cx, json!({})).await;

        let (cx, active_thread, _, thread, model) =
            setup_test_environment(cx, project.clone()).await;

        cx.update(|_, cx| {
            LanguageModelRegistry::global(cx).update(cx, |registry, cx| {
                registry.set_default_model(
                    Some(ConfiguredModel {
                        provider: Arc::new(FakeLanguageModelProvider::default()),
                        model: model.clone(),
                    }),
                    cx,
                );
            });
        });

        // Track thread events to verify cancellation
        let cancellation_events = Arc::new(std::sync::Mutex::new(Vec::new()));
        let new_request_events = Arc::new(std::sync::Mutex::new(Vec::new()));

        let _subscription = cx.update(|_, cx| {
            let cancellation_events = cancellation_events.clone();
            let new_request_events = new_request_events.clone();
            cx.subscribe(
                &thread,
                move |_thread, event: &ThreadEvent, _cx| match event {
                    ThreadEvent::CompletionCanceled => {
                        cancellation_events.lock().unwrap().push(());
                    }
                    ThreadEvent::NewRequest => {
                        new_request_events.lock().unwrap().push(());
                    }
                    _ => {}
                },
            )
        });

        // Insert a user message and start streaming a response
        let message = thread.update(cx, |thread, cx| {
            let message_id = thread.insert_user_message(
                "Hello, how are you?",
                ContextLoadResult::default(),
                None,
                vec![],
                cx,
            );
            thread.advance_prompt_id();
            thread.send_to_model(
                model.clone(),
                CompletionIntent::UserPrompt,
                cx.active_window(),
                cx,
            );
            thread.message(message_id).cloned().unwrap()
        });

        cx.run_until_parked();

        // Verify that a completion is in progress
        assert!(cx.read(|cx| thread.read(cx).is_generating()));
        assert_eq!(new_request_events.lock().unwrap().len(), 1);

        // Edit the message while the completion is still running
        active_thread.update_in(cx, |active_thread, window, cx| {
            if let Some(message_text) = message.segments.first().and_then(MessageSegment::text) {
                active_thread.start_editing_message(
                    message.id,
                    message_text,
                    message.creases.as_slice(),
                    window,
                    cx,
                );
            }
            let editor = active_thread
                .editing_message
                .as_ref()
                .unwrap()
                .1
                .editor
                .clone();
            editor.update(cx, |editor, cx| {
                editor.set_text("What is the weather like?", window, cx);
            });
            active_thread.confirm_editing_message(&Default::default(), window, cx);
        });

        cx.run_until_parked();

        // Verify that the previous completion was cancelled
        assert_eq!(cancellation_events.lock().unwrap().len(), 1);

        // Verify that a new request was started after cancellation
        assert_eq!(new_request_events.lock().unwrap().len(), 2);

        // Verify that the edited message contains the new text
        let edited_message =
            thread.update(cx, |thread, _| thread.message(message.id).cloned().unwrap());
        match &edited_message.segments[0] {
            MessageSegment::Text(text) => {
                assert_eq!(text, "What is the weather like?");
            }
            _ => panic!("Expected text segment"),
        }
    }

    fn init_test_settings(cx: &mut TestAppContext) {
        cx.update(|cx| {
            let settings_store = SettingsStore::test(cx);
            cx.set_global(settings_store);
            language::init(cx);
            Project::init_settings(cx);
            AgentSettings::register(cx);
            prompt_store::init(cx);
            thread_store::init(cx);
            workspace::init_settings(cx);
            language_model::init_settings(cx);
            ThemeSettings::register(cx);
            EditorSettings::register(cx);
            ToolRegistry::default_global(cx);
        });
    }

    // Helper to create a test project with test files
    async fn create_test_project(
        cx: &mut TestAppContext,
        files: serde_json::Value,
    ) -> Entity<Project> {
        let fs = FakeFs::new(cx.executor());
        fs.insert_tree(path!("/test"), files).await;
        Project::test(fs, [path!("/test").as_ref()], cx).await
    }

    async fn setup_test_environment(
        cx: &mut TestAppContext,
        project: Entity<Project>,
    ) -> (
        &mut VisualTestContext,
        Entity<ActiveThread>,
        Entity<Workspace>,
        Entity<Thread>,
        Arc<dyn LanguageModel>,
    ) {
        let (workspace, cx) =
            cx.add_window_view(|window, cx| Workspace::test_new(project.clone(), window, cx));

        let thread_store = cx
            .update(|_, cx| {
                ThreadStore::load(
                    project.clone(),
                    cx.new(|_| ToolWorkingSet::default()),
                    None,
                    Arc::new(PromptBuilder::new(None).unwrap()),
                    cx,
                )
            })
            .await
            .unwrap();

        let text_thread_store = cx
            .update(|_, cx| {
                TextThreadStore::new(
                    project.clone(),
                    Arc::new(PromptBuilder::new(None).unwrap()),
                    Default::default(),
                    cx,
                )
            })
            .await
            .unwrap();

        let thread = thread_store.update(cx, |store, cx| store.create_thread(cx));
        let context_store =
            cx.new(|_cx| ContextStore::new(project.downgrade(), Some(thread_store.downgrade())));

        let model = FakeLanguageModel::default();
        let model: Arc<dyn LanguageModel> = Arc::new(model);

        let language_registry = LanguageRegistry::new(cx.executor());
        let language_registry = Arc::new(language_registry);

        let active_thread = cx.update(|window, cx| {
            cx.new(|cx| {
                ActiveThread::new(
                    thread.clone(),
                    thread_store.clone(),
                    text_thread_store,
                    context_store.clone(),
                    language_registry.clone(),
                    workspace.downgrade(),
                    window,
                    cx,
                )
            })
        });

        (cx, active_thread, workspace, thread, model)
    }
}<|MERGE_RESOLUTION|>--- conflicted
+++ resolved
@@ -14,7 +14,6 @@
 use anyhow::Context as _;
 use assistant_tool::ToolUseStatus;
 use audio::{Audio, Sound};
-use cloud_llm_client::CompletionIntent;
 use collections::{HashMap, HashSet};
 use editor::actions::{MoveUp, Paste};
 use editor::scroll::Autoscroll;
@@ -29,7 +28,7 @@
 };
 use language::{Language, LanguageRegistry};
 use language_model::{
-    LanguageModelRequestMessage, LanguageModelToolUseId, MessageContent, Role, StopReason,
+    CompletionIntent, LanguageModelRequestMessage, LanguageModelToolUseId, MessageContent, Role, StopReason
 };
 use markdown::parser::{CodeBlockKind, CodeBlockMetadata};
 use markdown::{
@@ -1794,157 +1793,8 @@
             (colors.editor_background, colors.panel_background)
         };
 
-<<<<<<< HEAD
         // For all items that should be aligned with the LLM's response.
         const RESPONSE_PADDING_X: Pixels = px(19.);
-=======
-        let open_as_markdown = IconButton::new(("open-as-markdown", ix), IconName::FileMarkdown)
-            .shape(ui::IconButtonShape::Square)
-            .icon_size(IconSize::Small)
-            .icon_color(Color::Ignored)
-            .tooltip(Tooltip::text("Open Thread as Markdown"))
-            .on_click({
-                let thread = self.thread.clone();
-                let workspace = self.workspace.clone();
-                move |_, window, cx| {
-                    if let Some(workspace) = workspace.upgrade() {
-                        open_active_thread_as_markdown(thread.clone(), workspace, window, cx)
-                            .detach_and_log_err(cx);
-                    }
-                }
-            });
-
-        let scroll_to_top = IconButton::new(("scroll_to_top", ix), IconName::ArrowUp)
-            .shape(ui::IconButtonShape::Square)
-            .icon_size(IconSize::Small)
-            .icon_color(Color::Ignored)
-            .tooltip(Tooltip::text("Scroll To Top"))
-            .on_click(cx.listener(move |this, _, _, cx| {
-                this.scroll_to_top(cx);
-            }));
-
-        let show_feedback = thread.is_turn_end(ix);
-        let feedback_container = h_flex()
-            .group("feedback_container")
-            .mt_1()
-            .py_2()
-            .px(RESPONSE_PADDING_X)
-            .mr_1()
-            .gap_1()
-            .opacity(0.4)
-            .hover(|style| style.opacity(1.))
-            .gap_1p5()
-            .flex_wrap()
-            .justify_end();
-        let feedback_items = match self.thread.read(cx).message_feedback(message_id) {
-            Some(feedback) => feedback_container
-                .child(
-                    div().visible_on_hover("feedback_container").child(
-                        Label::new(match feedback {
-                            ThreadFeedback::Positive => "Thanks for your feedback!",
-                            ThreadFeedback::Negative => {
-                                "We appreciate your feedback and will use it to improve."
-                            }
-                        })
-                    .color(Color::Muted)
-                    .size(LabelSize::XSmall)
-                    .truncate())
-                )
-                .child(
-                    h_flex()
-                        .child(
-                            IconButton::new(("feedback-thumbs-up", ix), IconName::ThumbsUp)
-                                .shape(ui::IconButtonShape::Square)
-                                .icon_size(IconSize::Small)
-                                .icon_color(match feedback {
-                                    ThreadFeedback::Positive => Color::Accent,
-                                    ThreadFeedback::Negative => Color::Ignored,
-                                })
-                                .tooltip(Tooltip::text("Helpful Response"))
-                                .on_click(cx.listener(move |this, _, window, cx| {
-                                    this.handle_feedback_click(
-                                        message_id,
-                                        ThreadFeedback::Positive,
-                                        window,
-                                        cx,
-                                    );
-                                })),
-                        )
-                        .child(
-                            IconButton::new(("feedback-thumbs-down", ix), IconName::ThumbsDown)
-                                .shape(ui::IconButtonShape::Square)
-                                .icon_size(IconSize::Small)
-                                .icon_color(match feedback {
-                                    ThreadFeedback::Positive => Color::Ignored,
-                                    ThreadFeedback::Negative => Color::Accent,
-                                })
-                                .tooltip(Tooltip::text("Not Helpful"))
-                                .on_click(cx.listener(move |this, _, window, cx| {
-                                    this.handle_feedback_click(
-                                        message_id,
-                                        ThreadFeedback::Negative,
-                                        window,
-                                        cx,
-                                    );
-                                })),
-                        )
-                        .child(open_as_markdown),
-                )
-                .into_any_element(),
-            None if AgentSettings::get_global(cx).enable_feedback =>
-                feedback_container
-                .child(
-                    div().visible_on_hover("feedback_container").child(
-                        Label::new(
-                            "Rating the thread sends all of your current conversation to the Zed team.",
-                        )
-                        .color(Color::Muted)
-                    .size(LabelSize::XSmall)
-                    .truncate())
-                )
-                .child(
-                    h_flex()
-                        .child(
-                            IconButton::new(("feedback-thumbs-up", ix), IconName::ThumbsUp)
-                                .shape(ui::IconButtonShape::Square)
-                                .icon_size(IconSize::Small)
-                                .icon_color(Color::Ignored)
-                                .tooltip(Tooltip::text("Helpful Response"))
-                                .on_click(cx.listener(move |this, _, window, cx| {
-                                    this.handle_feedback_click(
-                                        message_id,
-                                        ThreadFeedback::Positive,
-                                        window,
-                                        cx,
-                                    );
-                                })),
-                        )
-                        .child(
-                            IconButton::new(("feedback-thumbs-down", ix), IconName::ThumbsDown)
-                                .shape(ui::IconButtonShape::Square)
-                                .icon_size(IconSize::Small)
-                                .icon_color(Color::Ignored)
-                                .tooltip(Tooltip::text("Not Helpful"))
-                                .on_click(cx.listener(move |this, _, window, cx| {
-                                    this.handle_feedback_click(
-                                        message_id,
-                                        ThreadFeedback::Negative,
-                                        window,
-                                        cx,
-                                    );
-                                })),
-                        )
-                        .child(open_as_markdown)
-                        .child(scroll_to_top),
-                )
-                .into_any_element(),
-            None => feedback_container
-                .child(h_flex()
-                    .child(open_as_markdown))
-                    .child(scroll_to_top)
-                .into_any_element(),
-        };
->>>>>>> 094e878c
 
         let message_is_empty = message.should_display_content();
         let has_content = !message_is_empty || !added_context.is_empty();
