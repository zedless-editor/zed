--- conflicted
+++ resolved
@@ -22,7 +22,6 @@
 chrono = { workspace = true, features = ["serde"] }
 clock.workspace = true
 cloud_api_client.workspace = true
-cloud_llm_client.workspace = true
 collections.workspace = true
 credentials_provider.workspace = true
 derive_more.workspace = true
@@ -47,11 +46,6 @@
 settings.workspace = true
 sha2.workspace = true
 smol.workspace = true
-<<<<<<< HEAD
-=======
-telemetry.workspace = true
-telemetry_events.workspace = true
->>>>>>> 094e878c
 text.workspace = true
 thiserror.workspace = true
 time.workspace = true
@@ -60,11 +54,6 @@
 tokio.workspace = true
 url.workspace = true
 util.workspace = true
-<<<<<<< HEAD
-worktree.workspace = true
-tokio.workspace = true
-=======
->>>>>>> 094e878c
 workspace-hack.workspace = true
 worktree.workspace = true
 
