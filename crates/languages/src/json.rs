--- conflicted
+++ resolved
@@ -369,44 +369,6 @@
         Self::SERVER_NAME.clone()
     }
 
-<<<<<<< HEAD
-=======
-    async fn fetch_latest_server_version(
-        &self,
-        delegate: &dyn LspAdapterDelegate,
-    ) -> Result<Box<dyn 'static + Send + Any>> {
-        let release = latest_github_release(
-            "zed-industries/package-version-server",
-            true,
-            false,
-            delegate.http_client(),
-        )
-        .await?;
-        let os = match consts::OS {
-            "macos" => "apple-darwin",
-            "linux" => "unknown-linux-gnu",
-            "windows" => "pc-windows-msvc",
-            other => bail!("Running on unsupported os: {other}"),
-        };
-        let suffix = if consts::OS == "windows" {
-            ".zip"
-        } else {
-            ".tar.gz"
-        };
-        let asset_name = format!("{}-{}-{os}{suffix}", Self::SERVER_NAME, consts::ARCH);
-        let asset = release
-            .assets
-            .iter()
-            .find(|asset| asset.name == asset_name)
-            .with_context(|| format!("no asset found matching `{asset_name:?}`"))?;
-        Ok(Box::new(GitHubLspBinaryVersion {
-            name: release.tag_name,
-            url: asset.browser_download_url.clone(),
-            digest: asset.digest.clone(),
-        }))
-    }
-
->>>>>>> 094e878c
     async fn check_if_user_installed(
         &self,
         delegate: &dyn LspAdapterDelegate,
