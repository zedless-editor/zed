[package]
name = "agent"
version = "0.1.0"
edition.workspace = true
publish.workspace = true
license = "GPL-3.0-or-later"

[lints]
workspace = true

[lib]
path = "src/agent.rs"
doctest = false

[features]
test-support = [
    "gpui/test-support",
    "language/test-support",
]

[dependencies]
agent_settings.workspace = true
anyhow.workspace = true
assistant_context.workspace = true
assistant_tool.workspace = true
chrono.workspace = true
client.workspace = true
collections.workspace = true
component.workspace = true
context_server.workspace = true
convert_case.workspace = true
feature_flags.workspace = true
fs.workspace = true
futures.workspace = true
git.workspace = true
gpui.workspace = true
heed.workspace = true
icons.workspace = true
indoc.workspace = true
http_client.workspace = true
itertools.workspace = true
language.workspace = true
language_model.workspace = true
log.workspace = true
paths.workspace = true
postage.workspace = true
project.workspace = true
prompt_store.workspace = true
proto.workspace = true
ref-cast.workspace = true
rope.workspace = true
schemars.workspace = true
serde.workspace = true
serde_json.workspace = true
settings.workspace = true
smol.workspace = true
sqlez.workspace = true
<<<<<<< HEAD
streaming_diff.workspace = true
terminal.workspace = true
terminal_view.workspace = true
=======
telemetry.workspace = true
>>>>>>> 290f84a9
text.workspace = true
theme.workspace = true
thiserror.workspace = true
time.workspace = true
util.workspace = true
uuid.workspace = true
workspace-hack.workspace = true
zed_llm_client.workspace = true
zstd.workspace = true

[dev-dependencies]
assistant_tools.workspace = true
gpui = { workspace = true, "features" = ["test-support"] }
indoc.workspace = true
language = { workspace = true, "features" = ["test-support"] }
language_model = { workspace = true, "features" = ["test-support"] }
parking_lot.workspace = true
pretty_assertions.workspace = true
project = { workspace = true, features = ["test-support"] }
workspace = { workspace = true, features = ["test-support"] }
rand.workspace = true<|MERGE_RESOLUTION|>--- conflicted
+++ resolved
@@ -55,13 +55,6 @@
 settings.workspace = true
 smol.workspace = true
 sqlez.workspace = true
-<<<<<<< HEAD
-streaming_diff.workspace = true
-terminal.workspace = true
-terminal_view.workspace = true
-=======
-telemetry.workspace = true
->>>>>>> 290f84a9
 text.workspace = true
 theme.workspace = true
 thiserror.workspace = true
