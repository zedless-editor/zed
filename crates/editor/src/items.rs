use crate::{
    Anchor, Autoscroll, Editor, EditorEvent, EditorSettings, ExcerptId, ExcerptRange, FormatTarget,
    MultiBuffer, MultiBufferSnapshot, NavigationData, SearchWithinRange, SelectionEffects,
    ToPoint as _,
    display_map::HighlightKey,
    editor_settings::SeedQuerySetting,
    persistence::{DB, SerializedEditor},
    scroll::ScrollAnchor,
};
use anyhow::{Context as _, Result, anyhow};
use collections::{HashMap, HashSet};
use file_icons::FileIcons;
use futures::future::try_join_all;
use git::status::GitSummary;
use gpui::{
    AnyElement, App, AsyncWindowContext, Context, Entity, EntityId, EventEmitter, IntoElement,
    ParentElement, Pixels, SharedString, Styled, Task, WeakEntity, Window, point,
};
use language::{
    Bias, Buffer, BufferRow, CharKind, DiskState, LocalFile, Point, SelectionGoal,
    proto::serialize_anchor as serialize_text_anchor,
};
use lsp::DiagnosticSeverity;
use project::{
    Project, ProjectItem as _, ProjectPath, lsp_store::FormatTrigger,
    project_settings::ProjectSettings, search::SearchQuery,
};
use rpc::proto::{self, update_view};
use settings::Settings;
use std::{
    any::TypeId,
    borrow::Cow,
    cmp::{self, Ordering},
    iter,
    ops::Range,
    path::{Path, PathBuf},
    sync::Arc,
};
use text::{BufferId, BufferSnapshot, Selection};
use theme::{Theme, ThemeSettings};
use ui::{IconDecorationKind, prelude::*};
use util::{ResultExt, TryFutureExt, paths::PathExt};
use workspace::{
    CollaboratorId, ItemId, ItemNavHistory, ToolbarItemLocation, ViewId, Workspace, WorkspaceId,
    item::{FollowableItem, Item, ItemEvent, ProjectItem, SaveOptions},
    searchable::{Direction, SearchEvent, SearchableItem, SearchableItemHandle},
};
use workspace::{
    OpenOptions,
    item::{Dedup, ItemSettings, SerializableItem, TabContentParams},
};
use workspace::{
    OpenVisible, Pane, WorkspaceSettings,
    item::{BreadcrumbText, FollowEvent, ProjectItemKind},
    searchable::SearchOptions,
};

pub const MAX_TAB_TITLE_LEN: usize = 24;

impl FollowableItem for Editor {
    fn remote_id(&self) -> Option<ViewId> {
        self.remote_id
    }

    fn from_state_proto(
        workspace: Entity<Workspace>,
        remote_id: ViewId,
        state: &mut Option<proto::view::Variant>,
        window: &mut Window,
        cx: &mut App,
    ) -> Option<Task<Result<Entity<Self>>>> {
        let project = workspace.read(cx).project().to_owned();
        let Some(proto::view::Variant::Editor(_)) = state else {
            return None;
        };
        let Some(proto::view::Variant::Editor(state)) = state.take() else {
            unreachable!()
        };

        let buffer_ids = state
            .excerpts
            .iter()
            .map(|excerpt| excerpt.buffer_id)
            .collect::<HashSet<_>>();
        let buffers = project.update(cx, |project, cx| {
            buffer_ids
                .iter()
                .map(|id| BufferId::new(*id).map(|id| project.open_buffer_by_id(id, cx)))
                .collect::<Result<Vec<_>>>()
        });

        Some(window.spawn(cx, async move |cx| {
            let mut buffers = futures::future::try_join_all(buffers?)
                .await
                .debug_assert_ok("leaders don't share views for unshared buffers")?;

            let editor = cx.update(|window, cx| {
                let multibuffer = cx.new(|cx| {
                    let mut multibuffer;
                    if state.singleton && buffers.len() == 1 {
                        multibuffer = MultiBuffer::singleton(buffers.pop().unwrap(), cx)
                    } else {
                        multibuffer = MultiBuffer::new(project.read(cx).capability());
                        let mut sorted_excerpts = state.excerpts.clone();
                        sorted_excerpts.sort_by_key(|e| e.id);
                        let mut sorted_excerpts = sorted_excerpts.into_iter().peekable();

                        while let Some(excerpt) = sorted_excerpts.next() {
                            let Ok(buffer_id) = BufferId::new(excerpt.buffer_id) else {
                                continue;
                            };

                            let mut insert_position = ExcerptId::min();
                            for e in &state.excerpts {
                                if e.id == excerpt.id {
                                    break;
                                }
                                if e.id < excerpt.id {
                                    insert_position = ExcerptId::from_proto(e.id);
                                }
                            }

                            let buffer =
                                buffers.iter().find(|b| b.read(cx).remote_id() == buffer_id);

                            let Some(excerpt) = deserialize_excerpt_range(excerpt) else {
                                continue;
                            };

                            let Some(buffer) = buffer else { continue };

                            multibuffer.insert_excerpts_with_ids_after(
                                insert_position,
                                buffer.clone(),
                                [excerpt],
                                cx,
                            );
                        }
                    };

                    if let Some(title) = &state.title {
                        multibuffer = multibuffer.with_title(title.clone())
                    }

                    multibuffer
                });

                cx.new(|cx| {
                    let mut editor =
                        Editor::for_multibuffer(multibuffer, Some(project.clone()), window, cx);
                    editor.remote_id = Some(remote_id);
                    editor
                })
            })?;

            update_editor_from_message(
                editor.downgrade(),
                project,
                proto::update_view::Editor {
                    selections: state.selections,
                    pending_selection: state.pending_selection,
                    scroll_top_anchor: state.scroll_top_anchor,
                    scroll_x: state.scroll_x,
                    scroll_y: state.scroll_y,
                    ..Default::default()
                },
                cx,
            )
            .await?;

            Ok(editor)
        }))
    }

    fn set_leader_id(
        &mut self,
        leader_id: Option<CollaboratorId>,
        window: &mut Window,
        cx: &mut Context<Self>,
    ) {
        self.leader_id = leader_id;
        if self.leader_id.is_some() {
            self.buffer.update(cx, |buffer, cx| {
                buffer.remove_active_selections(cx);
            });
        } else if self.focus_handle.is_focused(window) {
            self.buffer.update(cx, |buffer, cx| {
                buffer.set_active_selections(
                    &self.selections.disjoint_anchors(),
                    self.selections.line_mode,
                    self.cursor_shape,
                    cx,
                );
            });
        }
        cx.notify();
    }

    fn to_state_proto(&self, _: &Window, cx: &App) -> Option<proto::view::Variant> {
        let buffer = self.buffer.read(cx);
        if buffer
            .as_singleton()
            .and_then(|buffer| buffer.read(cx).file())
            .map_or(false, |file| file.is_private())
        {
            return None;
        }

        let scroll_anchor = self.scroll_manager.anchor();
        let excerpts = buffer
            .read(cx)
            .excerpts()
            .map(|(id, buffer, range)| proto::Excerpt {
                id: id.to_proto(),
                buffer_id: buffer.remote_id().into(),
                context_start: Some(serialize_text_anchor(&range.context.start)),
                context_end: Some(serialize_text_anchor(&range.context.end)),
                primary_start: Some(serialize_text_anchor(&range.primary.start)),
                primary_end: Some(serialize_text_anchor(&range.primary.end)),
            })
            .collect();
        let snapshot = buffer.snapshot(cx);

        Some(proto::view::Variant::Editor(proto::view::Editor {
            singleton: buffer.is_singleton(),
            title: (!buffer.is_singleton()).then(|| buffer.title(cx).into()),
            excerpts,
            scroll_top_anchor: Some(serialize_anchor(&scroll_anchor.anchor, &snapshot)),
            scroll_x: scroll_anchor.offset.x,
            scroll_y: scroll_anchor.offset.y,
            selections: self
                .selections
                .disjoint_anchors()
                .iter()
                .map(|s| serialize_selection(s, &snapshot))
                .collect(),
            pending_selection: self
                .selections
                .pending_anchor()
                .as_ref()
                .map(|s| serialize_selection(s, &snapshot)),
        }))
    }

    fn to_follow_event(event: &EditorEvent) -> Option<workspace::item::FollowEvent> {
        match event {
            EditorEvent::Edited { .. } => Some(FollowEvent::Unfollow),
            EditorEvent::SelectionsChanged { local }
            | EditorEvent::ScrollPositionChanged { local, .. } => {
                if *local {
                    Some(FollowEvent::Unfollow)
                } else {
                    None
                }
            }
            _ => None,
        }
    }

    fn add_event_to_update_proto(
        &self,
        event: &EditorEvent,
        update: &mut Option<proto::update_view::Variant>,
        _: &Window,
        cx: &App,
    ) -> bool {
        let update =
            update.get_or_insert_with(|| proto::update_view::Variant::Editor(Default::default()));

        match update {
            proto::update_view::Variant::Editor(update) => match event {
                EditorEvent::ExcerptsAdded {
                    buffer,
                    predecessor,
                    excerpts,
                } => {
                    let buffer_id = buffer.read(cx).remote_id();
                    let mut excerpts = excerpts.iter();
                    if let Some((id, range)) = excerpts.next() {
                        update.inserted_excerpts.push(proto::ExcerptInsertion {
                            previous_excerpt_id: Some(predecessor.to_proto()),
                            excerpt: serialize_excerpt(buffer_id, id, range),
                        });
                        update.inserted_excerpts.extend(excerpts.map(|(id, range)| {
                            proto::ExcerptInsertion {
                                previous_excerpt_id: None,
                                excerpt: serialize_excerpt(buffer_id, id, range),
                            }
                        }))
                    }
                    true
                }
                EditorEvent::ExcerptsRemoved { ids, .. } => {
                    update
                        .deleted_excerpts
                        .extend(ids.iter().map(ExcerptId::to_proto));
                    true
                }
                EditorEvent::ScrollPositionChanged { autoscroll, .. } if !autoscroll => {
                    let snapshot = self.buffer.read(cx).snapshot(cx);
                    let scroll_anchor = self.scroll_manager.anchor();
                    update.scroll_top_anchor =
                        Some(serialize_anchor(&scroll_anchor.anchor, &snapshot));
                    update.scroll_x = scroll_anchor.offset.x;
                    update.scroll_y = scroll_anchor.offset.y;
                    true
                }
                EditorEvent::SelectionsChanged { .. } => {
                    let snapshot = self.buffer.read(cx).snapshot(cx);
                    update.selections = self
                        .selections
                        .disjoint_anchors()
                        .iter()
                        .map(|s| serialize_selection(s, &snapshot))
                        .collect();
                    update.pending_selection = self
                        .selections
                        .pending_anchor()
                        .as_ref()
                        .map(|s| serialize_selection(s, &snapshot));
                    true
                }
                _ => false,
            },
        }
    }

    fn apply_update_proto(
        &mut self,
        project: &Entity<Project>,
        message: update_view::Variant,
        window: &mut Window,
        cx: &mut Context<Self>,
    ) -> Task<Result<()>> {
        let update_view::Variant::Editor(message) = message;
        let project = project.clone();
        cx.spawn_in(window, async move |this, cx| {
            update_editor_from_message(this, project, message, cx).await
        })
    }

    fn is_project_item(&self, _window: &Window, _cx: &App) -> bool {
        true
    }

    fn dedup(&self, existing: &Self, _: &Window, cx: &App) -> Option<Dedup> {
        let self_singleton = self.buffer.read(cx).as_singleton()?;
        let other_singleton = existing.buffer.read(cx).as_singleton()?;
        if self_singleton == other_singleton {
            Some(Dedup::KeepExisting)
        } else {
            None
        }
    }

    fn update_agent_location(
        &mut self,
        location: language::Anchor,
        window: &mut Window,
        cx: &mut Context<Self>,
    ) {
        let buffer = self.buffer.read(cx);
        let buffer = buffer.read(cx);
        let Some((excerpt_id, _, _)) = buffer.as_singleton() else {
            return;
        };
        let position = buffer.anchor_in_excerpt(*excerpt_id, location).unwrap();
        let selection = Selection {
            id: 0,
            reversed: false,
            start: position,
            end: position,
            goal: SelectionGoal::None,
        };
        drop(buffer);
        self.set_selections_from_remote(vec![selection], None, window, cx);
        self.request_autoscroll_remotely(Autoscroll::fit(), cx);
    }
}

async fn update_editor_from_message(
    this: WeakEntity<Editor>,
    project: Entity<Project>,
    message: proto::update_view::Editor,
    cx: &mut AsyncWindowContext,
) -> Result<()> {
    // Open all of the buffers of which excerpts were added to the editor.
    let inserted_excerpt_buffer_ids = message
        .inserted_excerpts
        .iter()
        .filter_map(|insertion| Some(insertion.excerpt.as_ref()?.buffer_id))
        .collect::<HashSet<_>>();
    let inserted_excerpt_buffers = project.update(cx, |project, cx| {
        inserted_excerpt_buffer_ids
            .into_iter()
            .map(|id| BufferId::new(id).map(|id| project.open_buffer_by_id(id, cx)))
            .collect::<Result<Vec<_>>>()
    })??;
    let _inserted_excerpt_buffers = try_join_all(inserted_excerpt_buffers).await?;

    // Update the editor's excerpts.
    this.update(cx, |editor, cx| {
        editor.buffer.update(cx, |multibuffer, cx| {
            let mut removed_excerpt_ids = message
                .deleted_excerpts
                .into_iter()
                .map(ExcerptId::from_proto)
                .collect::<Vec<_>>();
            removed_excerpt_ids.sort_by({
                let multibuffer = multibuffer.read(cx);
                move |a, b| a.cmp(b, &multibuffer)
            });

            let mut insertions = message.inserted_excerpts.into_iter().peekable();
            while let Some(insertion) = insertions.next() {
                let Some(excerpt) = insertion.excerpt else {
                    continue;
                };
                let Some(previous_excerpt_id) = insertion.previous_excerpt_id else {
                    continue;
                };
                let buffer_id = BufferId::new(excerpt.buffer_id)?;
                let Some(buffer) = project.read(cx).buffer_for_id(buffer_id, cx) else {
                    continue;
                };

                let adjacent_excerpts = iter::from_fn(|| {
                    let insertion = insertions.peek()?;
                    if insertion.previous_excerpt_id.is_none()
                        && insertion.excerpt.as_ref()?.buffer_id == u64::from(buffer_id)
                    {
                        insertions.next()?.excerpt
                    } else {
                        None
                    }
                });

                multibuffer.insert_excerpts_with_ids_after(
                    ExcerptId::from_proto(previous_excerpt_id),
                    buffer,
                    [excerpt]
                        .into_iter()
                        .chain(adjacent_excerpts)
                        .filter_map(deserialize_excerpt_range),
                    cx,
                );
            }

            multibuffer.remove_excerpts(removed_excerpt_ids, cx);
            anyhow::Ok(())
        })
    })??;

    // Deserialize the editor state.
    let (selections, pending_selection, scroll_top_anchor) = this.update(cx, |editor, cx| {
        let buffer = editor.buffer.read(cx).read(cx);
        let selections = message
            .selections
            .into_iter()
            .filter_map(|selection| deserialize_selection(&buffer, selection))
            .collect::<Vec<_>>();
        let pending_selection = message
            .pending_selection
            .and_then(|selection| deserialize_selection(&buffer, selection));
        let scroll_top_anchor = message
            .scroll_top_anchor
            .and_then(|anchor| deserialize_anchor(&buffer, anchor));
        anyhow::Ok((selections, pending_selection, scroll_top_anchor))
    })??;

    // Wait until the buffer has received all of the operations referenced by
    // the editor's new state.
    this.update(cx, |editor, cx| {
        editor.buffer.update(cx, |buffer, cx| {
            buffer.wait_for_anchors(
                selections
                    .iter()
                    .chain(pending_selection.as_ref())
                    .flat_map(|selection| [selection.start, selection.end])
                    .chain(scroll_top_anchor),
                cx,
            )
        })
    })?
    .await?;

    // Update the editor's state.
    this.update_in(cx, |editor, window, cx| {
        if !selections.is_empty() || pending_selection.is_some() {
            editor.set_selections_from_remote(selections, pending_selection, window, cx);
            editor.request_autoscroll_remotely(Autoscroll::newest(), cx);
        } else if let Some(scroll_top_anchor) = scroll_top_anchor {
            editor.set_scroll_anchor_remote(
                ScrollAnchor {
                    anchor: scroll_top_anchor,
                    offset: point(message.scroll_x, message.scroll_y),
                },
                window,
                cx,
            );
        }
    })?;
    Ok(())
}

fn serialize_excerpt(
    buffer_id: BufferId,
    id: &ExcerptId,
    range: &ExcerptRange<language::Anchor>,
) -> Option<proto::Excerpt> {
    Some(proto::Excerpt {
        id: id.to_proto(),
        buffer_id: buffer_id.into(),
        context_start: Some(serialize_text_anchor(&range.context.start)),
        context_end: Some(serialize_text_anchor(&range.context.end)),
        primary_start: Some(serialize_text_anchor(&range.primary.start)),
        primary_end: Some(serialize_text_anchor(&range.primary.end)),
    })
}

fn serialize_selection(
    selection: &Selection<Anchor>,
    buffer: &MultiBufferSnapshot,
) -> proto::Selection {
    proto::Selection {
        id: selection.id as u64,
        start: Some(serialize_anchor(&selection.start, &buffer)),
        end: Some(serialize_anchor(&selection.end, &buffer)),
        reversed: selection.reversed,
    }
}

fn serialize_anchor(anchor: &Anchor, buffer: &MultiBufferSnapshot) -> proto::EditorAnchor {
    proto::EditorAnchor {
        excerpt_id: buffer.latest_excerpt_id(anchor.excerpt_id).to_proto(),
        anchor: Some(serialize_text_anchor(&anchor.text_anchor)),
    }
}

fn deserialize_excerpt_range(
    excerpt: proto::Excerpt,
) -> Option<(ExcerptId, ExcerptRange<language::Anchor>)> {
    let context = {
        let start = language::proto::deserialize_anchor(excerpt.context_start?)?;
        let end = language::proto::deserialize_anchor(excerpt.context_end?)?;
        start..end
    };
    let primary = excerpt
        .primary_start
        .zip(excerpt.primary_end)
        .and_then(|(start, end)| {
            let start = language::proto::deserialize_anchor(start)?;
            let end = language::proto::deserialize_anchor(end)?;
            Some(start..end)
        })
        .unwrap_or_else(|| context.clone());
    Some((
        ExcerptId::from_proto(excerpt.id),
        ExcerptRange { context, primary },
    ))
}

fn deserialize_selection(
    buffer: &MultiBufferSnapshot,
    selection: proto::Selection,
) -> Option<Selection<Anchor>> {
    Some(Selection {
        id: selection.id as usize,
        start: deserialize_anchor(buffer, selection.start?)?,
        end: deserialize_anchor(buffer, selection.end?)?,
        reversed: selection.reversed,
        goal: SelectionGoal::None,
    })
}

fn deserialize_anchor(buffer: &MultiBufferSnapshot, anchor: proto::EditorAnchor) -> Option<Anchor> {
    let excerpt_id = ExcerptId::from_proto(anchor.excerpt_id);
    Some(Anchor {
        excerpt_id,
        text_anchor: language::proto::deserialize_anchor(anchor.anchor?)?,
        buffer_id: buffer.buffer_id_for_excerpt(excerpt_id),
        diff_base_anchor: None,
    })
}

impl Item for Editor {
    type Event = EditorEvent;

    fn navigate(
        &mut self,
        data: Box<dyn std::any::Any>,
        window: &mut Window,
        cx: &mut Context<Self>,
    ) -> bool {
        if let Ok(data) = data.downcast::<NavigationData>() {
            let newest_selection = self.selections.newest::<Point>(cx);
            let buffer = self.buffer.read(cx).read(cx);
            let offset = if buffer.can_resolve(&data.cursor_anchor) {
                data.cursor_anchor.to_point(&buffer)
            } else {
                buffer.clip_point(data.cursor_position, Bias::Left)
            };

            let mut scroll_anchor = data.scroll_anchor;
            if !buffer.can_resolve(&scroll_anchor.anchor) {
                scroll_anchor.anchor = buffer.anchor_before(
                    buffer.clip_point(Point::new(data.scroll_top_row, 0), Bias::Left),
                );
            }

            drop(buffer);

            if newest_selection.head() == offset {
                false
            } else {
                self.set_scroll_anchor(scroll_anchor, window, cx);
                self.change_selections(
                    SelectionEffects::default().nav_history(false),
                    window,
                    cx,
                    |s| s.select_ranges([offset..offset]),
                );
                true
            }
        } else {
            false
        }
    }

    fn tab_tooltip_text(&self, cx: &App) -> Option<SharedString> {
        let file_path = self
            .buffer()
            .read(cx)
            .as_singleton()?
            .read(cx)
            .file()
            .and_then(|f| f.as_local())?
            .abs_path(cx);

        let file_path = file_path.compact().to_string_lossy().to_string();

        Some(file_path.into())
    }

    fn telemetry_event_text(&self) -> Option<&'static str> {
        None
    }

    fn tab_content_text(&self, detail: usize, cx: &App) -> SharedString {
        if let Some(path) = path_for_buffer(&self.buffer, detail, true, cx) {
            path.to_string_lossy().to_string().into()
        } else {
            "untitled".into()
        }
    }

    fn tab_icon(&self, _: &Window, cx: &App) -> Option<Icon> {
        ItemSettings::get_global(cx)
            .file_icons
            .then(|| {
                path_for_buffer(&self.buffer, 0, true, cx)
                    .and_then(|path| FileIcons::get_icon(path.as_ref(), cx))
            })
            .flatten()
            .map(Icon::from_path)
    }

    fn tab_content(&self, params: TabContentParams, _: &Window, cx: &App) -> AnyElement {
        let label_color = if ItemSettings::get_global(cx).git_status {
            self.buffer()
                .read(cx)
                .as_singleton()
                .and_then(|buffer| {
                    let buffer = buffer.read(cx);
                    let path = buffer.project_path(cx)?;
                    let buffer_id = buffer.remote_id();
                    let project = self.project.as_ref()?.read(cx);
                    let entry = project.entry_for_path(&path, cx)?;
                    let (repo, repo_path) = project
                        .git_store()
                        .read(cx)
                        .repository_and_path_for_buffer_id(buffer_id, cx)?;
                    let status = repo.read(cx).status_for_path(&repo_path)?.status;

                    Some(entry_git_aware_label_color(
                        status.summary(),
                        entry.is_ignored,
                        params.selected,
                    ))
                })
                .unwrap_or_else(|| entry_label_color(params.selected))
        } else {
            entry_label_color(params.selected)
        };

        let description = params.detail.and_then(|detail| {
            let path = path_for_buffer(&self.buffer, detail, false, cx)?;
            let description = path.to_string_lossy();
            let description = description.trim();

            if description.is_empty() {
                return None;
            }

            Some(util::truncate_and_trailoff(description, MAX_TAB_TITLE_LEN))
        });

        // Whether the file was saved in the past but is now deleted.
        let was_deleted: bool = self
            .buffer()
            .read(cx)
            .as_singleton()
            .and_then(|buffer| buffer.read(cx).file())
            .map_or(false, |file| file.disk_state() == DiskState::Deleted);

        h_flex()
            .gap_2()
            .child(
                Label::new(self.title(cx).to_string())
                    .color(label_color)
                    .when(params.preview, |this| this.italic())
                    .when(was_deleted, |this| this.strikethrough()),
            )
            .when_some(description, |this, description| {
                this.child(
                    Label::new(description)
                        .size(LabelSize::XSmall)
                        .color(Color::Muted),
                )
            })
            .into_any_element()
    }

    fn for_each_project_item(
        &self,
        cx: &App,
        f: &mut dyn FnMut(EntityId, &dyn project::ProjectItem),
    ) {
        self.buffer
            .read(cx)
            .for_each_buffer(|buffer| f(buffer.entity_id(), buffer.read(cx)));
    }

    fn is_singleton(&self, cx: &App) -> bool {
        self.buffer.read(cx).is_singleton()
    }

    fn can_save_as(&self, cx: &App) -> bool {
        self.buffer.read(cx).is_singleton()
    }

    fn clone_on_split(
        &self,
        _workspace_id: Option<WorkspaceId>,
        window: &mut Window,
        cx: &mut Context<Self>,
    ) -> Option<Entity<Editor>>
    where
        Self: Sized,
    {
        Some(cx.new(|cx| self.clone(window, cx)))
    }

    fn set_nav_history(
        &mut self,
        history: ItemNavHistory,
        _window: &mut Window,
        _: &mut Context<Self>,
    ) {
        self.nav_history = Some(history);
    }

    fn discarded(&self, _project: Entity<Project>, _: &mut Window, cx: &mut Context<Self>) {
        for buffer in self.buffer().clone().read(cx).all_buffers() {
            buffer.update(cx, |buffer, cx| buffer.discarded(cx))
        }
    }

    fn deactivated(&mut self, _: &mut Window, cx: &mut Context<Self>) {
        let selection = self.selections.newest_anchor();
        self.push_to_nav_history(selection.head(), None, true, false, cx);
    }

    fn workspace_deactivated(&mut self, _: &mut Window, cx: &mut Context<Self>) {
        self.hide_hovered_link(cx);
    }

    fn is_dirty(&self, cx: &App) -> bool {
        self.buffer().read(cx).read(cx).is_dirty()
    }

    fn has_deleted_file(&self, cx: &App) -> bool {
        self.buffer().read(cx).read(cx).has_deleted_file()
    }

    fn has_conflict(&self, cx: &App) -> bool {
        self.buffer().read(cx).read(cx).has_conflict()
    }

    fn can_save(&self, cx: &App) -> bool {
        let buffer = &self.buffer().read(cx);
        if let Some(buffer) = buffer.as_singleton() {
            buffer.read(cx).project_path(cx).is_some()
        } else {
            true
        }
    }

    fn save(
        &mut self,
        options: SaveOptions,
        project: Entity<Project>,
        window: &mut Window,
        cx: &mut Context<Self>,
    ) -> Task<Result<()>> {
<<<<<<< HEAD
=======
        // Add meta data tracking # of auto saves
        if options.autosave {
            self.report_editor_event("Editor Autosaved", None, cx);
        } else {
            self.report_editor_event("Editor Saved", None, cx);
        }

>>>>>>> 290f84a9
        let buffers = self.buffer().clone().read(cx).all_buffers();
        let buffers = buffers
            .into_iter()
            .map(|handle| handle.read(cx).base_buffer().unwrap_or(handle.clone()))
            .collect::<HashSet<_>>();

        // let mut buffers_to_save =
        let buffers_to_save = if self.buffer.read(cx).is_singleton() && !options.autosave {
            buffers.clone()
        } else {
            buffers
                .iter()
                .filter(|buffer| buffer.read(cx).is_dirty())
                .cloned()
                .collect()
        };

        cx.spawn_in(window, async move |this, cx| {
            if options.format {
                this.update_in(cx, |editor, window, cx| {
                    editor.perform_format(
                        project.clone(),
                        FormatTrigger::Save,
                        FormatTarget::Buffers(buffers_to_save.clone()),
                        window,
                        cx,
                    )
                })?
                .await?;
            }

            if !buffers_to_save.is_empty() {
                project
                    .update(cx, |project, cx| {
                        project.save_buffers(buffers_to_save.clone(), cx)
                    })?
                    .await?;
            }

            // Notify about clean buffers for language server events
            let buffers_that_were_not_saved: Vec<_> = buffers
                .into_iter()
                .filter(|b| !buffers_to_save.contains(b))
                .collect();

            for buffer in buffers_that_were_not_saved {
                buffer
                    .update(cx, |buffer, cx| {
                        let version = buffer.saved_version().clone();
                        let mtime = buffer.saved_mtime();
                        buffer.did_save(version, mtime, cx);
                    })
                    .ok();
            }

            Ok(())
        })
    }

    fn save_as(
        &mut self,
        project: Entity<Project>,
        path: ProjectPath,
        _: &mut Window,
        cx: &mut Context<Self>,
    ) -> Task<Result<()>> {
        let buffer = self
            .buffer()
            .read(cx)
            .as_singleton()
            .expect("cannot call save_as on an excerpt list");

        project.update(cx, |project, cx| project.save_buffer_as(buffer, path, cx))
    }

    fn reload(
        &mut self,
        project: Entity<Project>,
        window: &mut Window,
        cx: &mut Context<Self>,
    ) -> Task<Result<()>> {
        let buffer = self.buffer().clone();
        let buffers = self.buffer.read(cx).all_buffers();
        let reload_buffers =
            project.update(cx, |project, cx| project.reload_buffers(buffers, true, cx));
        cx.spawn_in(window, async move |this, cx| {
            let transaction = reload_buffers.log_err().await;
            this.update(cx, |editor, cx| {
                editor.request_autoscroll(Autoscroll::fit(), cx)
            })?;
            buffer
                .update(cx, |buffer, cx| {
                    if let Some(transaction) = transaction {
                        if !buffer.is_singleton() {
                            buffer.push_transaction(&transaction.0, cx);
                        }
                    }
                })
                .ok();
            Ok(())
        })
    }

    fn as_searchable(&self, handle: &Entity<Self>) -> Option<Box<dyn SearchableItemHandle>> {
        Some(Box::new(handle.clone()))
    }

    fn pixel_position_of_cursor(&self, _: &App) -> Option<gpui::Point<Pixels>> {
        self.pixel_position_of_newest_cursor
    }

    fn breadcrumb_location(&self, _: &App) -> ToolbarItemLocation {
        if self.show_breadcrumbs {
            ToolbarItemLocation::PrimaryLeft
        } else {
            ToolbarItemLocation::Hidden
        }
    }

    fn breadcrumbs(&self, variant: &Theme, cx: &App) -> Option<Vec<BreadcrumbText>> {
        let cursor = self.selections.newest_anchor().head();
        let multibuffer = &self.buffer().read(cx);
        let (buffer_id, symbols) =
            multibuffer.symbols_containing(cursor, Some(variant.syntax()), cx)?;
        let buffer = multibuffer.buffer(buffer_id)?;

        let buffer = buffer.read(cx);
        let text = self.breadcrumb_header.clone().unwrap_or_else(|| {
            buffer
                .snapshot()
                .resolve_file_path(
                    cx,
                    self.project
                        .as_ref()
                        .map(|project| project.read(cx).visible_worktrees(cx).count() > 1)
                        .unwrap_or_default(),
                )
                .map(|path| path.to_string_lossy().to_string())
                .unwrap_or_else(|| {
                    if multibuffer.is_singleton() {
                        multibuffer.title(cx).to_string()
                    } else {
                        "untitled".to_string()
                    }
                })
        });

        let settings = ThemeSettings::get_global(cx);

        let mut breadcrumbs = vec![BreadcrumbText {
            text,
            highlights: None,
            font: Some(settings.buffer_font.clone()),
        }];

        breadcrumbs.extend(symbols.into_iter().map(|symbol| BreadcrumbText {
            text: symbol.text,
            highlights: Some(symbol.highlight_ranges),
            font: Some(settings.buffer_font.clone()),
        }));
        Some(breadcrumbs)
    }

    fn added_to_workspace(
        &mut self,
        workspace: &mut Workspace,
        _window: &mut Window,
        cx: &mut Context<Self>,
    ) {
        self.workspace = Some((workspace.weak_handle(), workspace.database_id()));
        if let Some(workspace) = &workspace.weak_handle().upgrade() {
            cx.subscribe(&workspace, |editor, _, event: &workspace::Event, _cx| {
                if matches!(event, workspace::Event::ModalOpened) {
                    editor.mouse_context_menu.take();
                    editor.inline_blame_popover.take();
                }
            })
            .detach();
        }
    }

    fn to_item_events(event: &EditorEvent, mut f: impl FnMut(ItemEvent)) {
        match event {
            EditorEvent::Closed => f(ItemEvent::CloseItem),

            EditorEvent::Saved | EditorEvent::TitleChanged => {
                f(ItemEvent::UpdateTab);
                f(ItemEvent::UpdateBreadcrumbs);
            }

            EditorEvent::Reparsed(_) => {
                f(ItemEvent::UpdateBreadcrumbs);
            }

            EditorEvent::SelectionsChanged { local } if *local => {
                f(ItemEvent::UpdateBreadcrumbs);
            }

            EditorEvent::DirtyChanged => {
                f(ItemEvent::UpdateTab);
            }

            EditorEvent::BufferEdited => {
                f(ItemEvent::Edit);
                f(ItemEvent::UpdateBreadcrumbs);
            }

            EditorEvent::ExcerptsAdded { .. } | EditorEvent::ExcerptsRemoved { .. } => {
                f(ItemEvent::Edit);
            }

            _ => {}
        }
    }

    fn preserve_preview(&self, cx: &App) -> bool {
        self.buffer.read(cx).preserve_preview(cx)
    }
}

impl SerializableItem for Editor {
    fn serialized_item_kind() -> &'static str {
        "Editor"
    }

    fn cleanup(
        workspace_id: WorkspaceId,
        alive_items: Vec<ItemId>,
        _window: &mut Window,
        cx: &mut App,
    ) -> Task<Result<()>> {
        workspace::delete_unloaded_items(alive_items, workspace_id, "editors", &DB, cx)
    }

    fn deserialize(
        project: Entity<Project>,
        workspace: WeakEntity<Workspace>,
        workspace_id: workspace::WorkspaceId,
        item_id: ItemId,
        window: &mut Window,
        cx: &mut App,
    ) -> Task<Result<Entity<Self>>> {
        let serialized_editor = match DB
            .get_serialized_editor(item_id, workspace_id)
            .context("Failed to query editor state")
        {
            Ok(Some(serialized_editor)) => {
                if ProjectSettings::get_global(cx)
                    .session
                    .restore_unsaved_buffers
                {
                    serialized_editor
                } else {
                    SerializedEditor {
                        abs_path: serialized_editor.abs_path,
                        contents: None,
                        language: None,
                        mtime: None,
                    }
                }
            }
            Ok(None) => {
                return Task::ready(Err(anyhow!("No path or contents found for buffer")));
            }
            Err(error) => {
                return Task::ready(Err(error));
            }
        };

        match serialized_editor {
            SerializedEditor {
                abs_path: None,
                contents: Some(contents),
                language,
                ..
            } => window.spawn(cx, {
                let project = project.clone();
                async move |cx| {
                    let language_registry =
                        project.read_with(cx, |project, _| project.languages().clone())?;

                    let language = if let Some(language_name) = language {
                        // We don't fail here, because we'd rather not set the language if the name changed
                        // than fail to restore the buffer.
                        language_registry
                            .language_for_name(&language_name)
                            .await
                            .ok()
                    } else {
                        None
                    };

                    // First create the empty buffer
                    let buffer = project
                        .update(cx, |project, cx| project.create_buffer(cx))?
                        .await?;

                    // Then set the text so that the dirty bit is set correctly
                    buffer.update(cx, |buffer, cx| {
                        buffer.set_language_registry(language_registry);
                        if let Some(language) = language {
                            buffer.set_language(Some(language), cx);
                        }
                        buffer.set_text(contents, cx);
                        if let Some(entry) = buffer.peek_undo_stack() {
                            buffer.forget_transaction(entry.transaction_id());
                        }
                    })?;

                    cx.update(|window, cx| {
                        cx.new(|cx| {
                            let mut editor = Editor::for_buffer(buffer, Some(project), window, cx);

                            editor.read_metadata_from_db(item_id, workspace_id, window, cx);
                            editor
                        })
                    })
                }
            }),
            SerializedEditor {
                abs_path: Some(abs_path),
                contents,
                mtime,
                ..
            } => {
                let opened_buffer = project.update(cx, |project, cx| {
                    let (worktree, path) = project.find_worktree(&abs_path, cx)?;
                    let project_path = ProjectPath {
                        worktree_id: worktree.read(cx).id(),
                        path: path.into(),
                    };
                    Some(project.open_path(project_path, cx))
                });

                match opened_buffer {
                    Some(opened_buffer) => {
                        window.spawn(cx, async move |cx| {
                            let (_, buffer) = opened_buffer.await?;

                            // This is a bit wasteful: we're loading the whole buffer from
                            // disk and then overwrite the content.
                            // But for now, it keeps the implementation of the content serialization
                            // simple, because we don't have to persist all of the metadata that we get
                            // by loading the file (git diff base, ...).
                            if let Some(buffer_text) = contents {
                                buffer.update(cx, |buffer, cx| {
                                    // If we did restore an mtime, we want to store it on the buffer
                                    // so that the next edit will mark the buffer as dirty/conflicted.
                                    if mtime.is_some() {
                                        buffer.did_reload(
                                            buffer.version(),
                                            buffer.line_ending(),
                                            mtime,
                                            cx,
                                        );
                                    }
                                    buffer.set_text(buffer_text, cx);
                                    if let Some(entry) = buffer.peek_undo_stack() {
                                        buffer.forget_transaction(entry.transaction_id());
                                    }
                                })?;
                            }

                            cx.update(|window, cx| {
                                cx.new(|cx| {
                                    let mut editor =
                                        Editor::for_buffer(buffer, Some(project), window, cx);

                                    editor.read_metadata_from_db(item_id, workspace_id, window, cx);
                                    editor
                                })
                            })
                        })
                    }
                    None => {
                        let open_by_abs_path = workspace.update(cx, |workspace, cx| {
                            workspace.open_abs_path(
                                abs_path.clone(),
                                OpenOptions {
                                    visible: Some(OpenVisible::None),
                                    ..Default::default()
                                },
                                window,
                                cx,
                            )
                        });
                        window.spawn(cx, async move |cx| {
                            let editor = open_by_abs_path?.await?.downcast::<Editor>().with_context(|| format!("Failed to downcast to Editor after opening abs path {abs_path:?}"))?;
                            editor.update_in(cx, |editor, window, cx| {
                                editor.read_metadata_from_db(item_id, workspace_id, window, cx);
                            })?;
                            Ok(editor)
                        })
                    }
                }
            }
            SerializedEditor {
                abs_path: None,
                contents: None,
                ..
            } => window.spawn(cx, async move |cx| {
                let buffer = project
                    .update(cx, |project, cx| project.create_buffer(cx))?
                    .await?;

                cx.update(|window, cx| {
                    cx.new(|cx| {
                        let mut editor = Editor::for_buffer(buffer, Some(project), window, cx);

                        editor.read_metadata_from_db(item_id, workspace_id, window, cx);
                        editor
                    })
                })
            }),
        }
    }

    fn serialize(
        &mut self,
        workspace: &mut Workspace,
        item_id: ItemId,
        closing: bool,
        window: &mut Window,
        cx: &mut Context<Self>,
    ) -> Option<Task<Result<()>>> {
        if self.mode.is_minimap() {
            return None;
        }
        let mut serialize_dirty_buffers = self.serialize_dirty_buffers;

        let project = self.project.clone()?;
        if project.read(cx).visible_worktrees(cx).next().is_none() {
            // If we don't have a worktree, we don't serialize, because
            // projects without worktrees aren't deserialized.
            serialize_dirty_buffers = false;
        }

        if closing && !serialize_dirty_buffers {
            return None;
        }

        let workspace_id = workspace.database_id()?;

        let buffer = self.buffer().read(cx).as_singleton()?;

        let abs_path = buffer.read(cx).file().and_then(|file| {
            let worktree_id = file.worktree_id(cx);
            project
                .read(cx)
                .worktree_for_id(worktree_id, cx)
                .and_then(|worktree| worktree.read(cx).absolutize(&file.path()).ok())
                .or_else(|| {
                    let full_path = file.full_path(cx);
                    let project_path = project.read(cx).find_project_path(&full_path, cx)?;
                    project.read(cx).absolute_path(&project_path, cx)
                })
        });

        let is_dirty = buffer.read(cx).is_dirty();
        let mtime = buffer.read(cx).saved_mtime();

        let snapshot = buffer.read(cx).snapshot();

        Some(cx.spawn_in(window, async move |_this, cx| {
            cx.background_spawn(async move {
                let (contents, language) = if serialize_dirty_buffers && is_dirty {
                    let contents = snapshot.text();
                    let language = snapshot.language().map(|lang| lang.name().to_string());
                    (Some(contents), language)
                } else {
                    (None, None)
                };

                let editor = SerializedEditor {
                    abs_path,
                    contents,
                    language,
                    mtime,
                };
                log::debug!("Serializing editor {item_id:?} in workspace {workspace_id:?}");
                DB.save_serialized_editor(item_id, workspace_id, editor)
                    .await
                    .context("failed to save serialized editor")
            })
            .await
            .context("failed to save contents of buffer")?;

            Ok(())
        }))
    }

    fn should_serialize(&self, event: &Self::Event) -> bool {
        matches!(
            event,
            EditorEvent::Saved | EditorEvent::DirtyChanged | EditorEvent::BufferEdited
        )
    }
}

#[derive(Debug, Default)]
struct EditorRestorationData {
    entries: HashMap<PathBuf, RestorationData>,
}

#[derive(Default, Debug)]
pub struct RestorationData {
    pub scroll_position: (BufferRow, gpui::Point<f32>),
    pub folds: Vec<Range<Point>>,
    pub selections: Vec<Range<Point>>,
}

impl ProjectItem for Editor {
    type Item = Buffer;

    fn project_item_kind() -> Option<ProjectItemKind> {
        Some(ProjectItemKind("Editor"))
    }

    fn for_project_item(
        project: Entity<Project>,
        pane: Option<&Pane>,
        buffer: Entity<Buffer>,
        window: &mut Window,
        cx: &mut Context<Self>,
    ) -> Self {
        let mut editor = Self::for_buffer(buffer.clone(), Some(project), window, cx);
        if let Some((excerpt_id, buffer_id, snapshot)) =
            editor.buffer().read(cx).snapshot(cx).as_singleton()
        {
            if WorkspaceSettings::get(None, cx).restore_on_file_reopen {
                if let Some(restoration_data) = Self::project_item_kind()
                    .and_then(|kind| pane.as_ref()?.project_item_restoration_data.get(&kind))
                    .and_then(|data| data.downcast_ref::<EditorRestorationData>())
                    .and_then(|data| {
                        let file = project::File::from_dyn(buffer.read(cx).file())?;
                        data.entries.get(&file.abs_path(cx))
                    })
                {
                    editor.fold_ranges(
                        clip_ranges(&restoration_data.folds, &snapshot),
                        false,
                        window,
                        cx,
                    );
                    if !restoration_data.selections.is_empty() {
                        editor.change_selections(SelectionEffects::no_scroll(), window, cx, |s| {
                            s.select_ranges(clip_ranges(&restoration_data.selections, &snapshot));
                        });
                    }
                    let (top_row, offset) = restoration_data.scroll_position;
                    let anchor = Anchor::in_buffer(
                        *excerpt_id,
                        buffer_id,
                        snapshot.anchor_before(Point::new(top_row, 0)),
                    );
                    editor.set_scroll_anchor(ScrollAnchor { anchor, offset }, window, cx);
                }
            }
        }

        editor
    }
}

fn clip_ranges<'a>(
    original: impl IntoIterator<Item = &'a Range<Point>> + 'a,
    snapshot: &'a BufferSnapshot,
) -> Vec<Range<Point>> {
    original
        .into_iter()
        .map(|range| {
            snapshot.clip_point(range.start, Bias::Left)
                ..snapshot.clip_point(range.end, Bias::Right)
        })
        .collect()
}

impl EventEmitter<SearchEvent> for Editor {}

impl Editor {
    pub fn update_restoration_data(
        &self,
        cx: &mut Context<Self>,
        write: impl for<'a> FnOnce(&'a mut RestorationData) + 'static,
    ) {
        if self.mode.is_minimap() || !WorkspaceSettings::get(None, cx).restore_on_file_reopen {
            return;
        }

        let editor = cx.entity();
        cx.defer(move |cx| {
            editor.update(cx, |editor, cx| {
                let kind = Editor::project_item_kind()?;
                let pane = editor.workspace()?.read(cx).pane_for(&cx.entity())?;
                let buffer = editor.buffer().read(cx).as_singleton()?;
                let file_abs_path = project::File::from_dyn(buffer.read(cx).file())?.abs_path(cx);
                pane.update(cx, |pane, _| {
                    let data = pane
                        .project_item_restoration_data
                        .entry(kind)
                        .or_insert_with(|| Box::new(EditorRestorationData::default()) as Box<_>);
                    let data = match data.downcast_mut::<EditorRestorationData>() {
                        Some(data) => data,
                        None => {
                            *data = Box::new(EditorRestorationData::default());
                            data.downcast_mut::<EditorRestorationData>()
                                .expect("just written the type downcasted to")
                        }
                    };

                    let data = data.entries.entry(file_abs_path).or_default();
                    write(data);
                    Some(())
                })
            });
        });
    }
}

pub(crate) enum BufferSearchHighlights {}
impl SearchableItem for Editor {
    type Match = Range<Anchor>;

    fn get_matches(&self, _window: &mut Window, _: &mut App) -> Vec<Range<Anchor>> {
        self.background_highlights
            .get(&HighlightKey::Type(TypeId::of::<BufferSearchHighlights>()))
            .map_or(Vec::new(), |(_color, ranges)| {
                ranges.iter().cloned().collect()
            })
    }

    fn clear_matches(&mut self, _: &mut Window, cx: &mut Context<Self>) {
        if self
            .clear_background_highlights::<BufferSearchHighlights>(cx)
            .is_some()
        {
            cx.emit(SearchEvent::MatchesInvalidated);
        }
    }

    fn update_matches(
        &mut self,
        matches: &[Range<Anchor>],
        _: &mut Window,
        cx: &mut Context<Self>,
    ) {
        let existing_range = self
            .background_highlights
            .get(&HighlightKey::Type(TypeId::of::<BufferSearchHighlights>()))
            .map(|(_, range)| range.as_ref());
        let updated = existing_range != Some(matches);
        self.highlight_background::<BufferSearchHighlights>(
            matches,
            |theme| theme.colors().search_match_background,
            cx,
        );
        if updated {
            cx.emit(SearchEvent::MatchesInvalidated);
        }
    }

    fn has_filtered_search_ranges(&mut self) -> bool {
        self.has_background_highlights::<SearchWithinRange>()
    }

    fn toggle_filtered_search_ranges(
        &mut self,
        enabled: bool,
        _: &mut Window,
        cx: &mut Context<Self>,
    ) {
        if self.has_filtered_search_ranges() {
            self.previous_search_ranges = self
                .clear_background_highlights::<SearchWithinRange>(cx)
                .map(|(_, ranges)| ranges)
        }

        if !enabled {
            return;
        }

        let ranges = self.selections.disjoint_anchor_ranges().collect::<Vec<_>>();
        if ranges.iter().any(|s| s.start != s.end) {
            self.set_search_within_ranges(&ranges, cx);
        } else if let Some(previous_search_ranges) = self.previous_search_ranges.take() {
            self.set_search_within_ranges(&previous_search_ranges, cx)
        }
    }

    fn supported_options(&self) -> SearchOptions {
        if self.in_project_search {
            SearchOptions {
                case: true,
                word: true,
                regex: true,
                replacement: false,
                selection: false,
                find_in_results: true,
            }
        } else {
            SearchOptions {
                case: true,
                word: true,
                regex: true,
                replacement: true,
                selection: true,
                find_in_results: false,
            }
        }
    }

    fn query_suggestion(&mut self, window: &mut Window, cx: &mut Context<Self>) -> String {
        let setting = EditorSettings::get_global(cx).seed_search_query_from_cursor;
        let snapshot = &self.snapshot(window, cx).buffer_snapshot;
        let selection = self.selections.newest_adjusted(cx);

        match setting {
            SeedQuerySetting::Never => String::new(),
            SeedQuerySetting::Selection | SeedQuerySetting::Always if !selection.is_empty() => {
                let text: String = snapshot
                    .text_for_range(selection.start..selection.end)
                    .collect();
                if text.contains('\n') {
                    String::new()
                } else {
                    text
                }
            }
            SeedQuerySetting::Selection => String::new(),
            SeedQuerySetting::Always => {
                let (range, kind) = snapshot.surrounding_word(selection.start, true);
                if kind == Some(CharKind::Word) {
                    let text: String = snapshot.text_for_range(range).collect();
                    if !text.trim().is_empty() {
                        return text;
                    }
                }
                String::new()
            }
        }
    }

    fn activate_match(
        &mut self,
        index: usize,
        matches: &[Range<Anchor>],
        window: &mut Window,
        cx: &mut Context<Self>,
    ) {
        self.unfold_ranges(&[matches[index].clone()], false, true, cx);
        let range = self.range_for_match(&matches[index]);
        self.change_selections(Default::default(), window, cx, |s| {
            s.select_ranges([range]);
        })
    }

    fn select_matches(
        &mut self,
        matches: &[Self::Match],
        window: &mut Window,
        cx: &mut Context<Self>,
    ) {
        self.unfold_ranges(matches, false, false, cx);
        self.change_selections(SelectionEffects::no_scroll(), window, cx, |s| {
            s.select_ranges(matches.iter().cloned())
        });
    }
    fn replace(
        &mut self,
        identifier: &Self::Match,
        query: &SearchQuery,
        window: &mut Window,
        cx: &mut Context<Self>,
    ) {
        let text = self.buffer.read(cx);
        let text = text.snapshot(cx);
        let text = text.text_for_range(identifier.clone()).collect::<Vec<_>>();
        let text: Cow<_> = if text.len() == 1 {
            text.first().cloned().unwrap().into()
        } else {
            let joined_chunks = text.join("");
            joined_chunks.into()
        };

        if let Some(replacement) = query.replacement_for(&text) {
            self.transact(window, cx, |this, _, cx| {
                this.edit([(identifier.clone(), Arc::from(&*replacement))], cx);
            });
        }
    }
    fn replace_all(
        &mut self,
        matches: &mut dyn Iterator<Item = &Self::Match>,
        query: &SearchQuery,
        window: &mut Window,
        cx: &mut Context<Self>,
    ) {
        let text = self.buffer.read(cx);
        let text = text.snapshot(cx);
        let mut edits = vec![];

        for m in matches {
            let text = text.text_for_range(m.clone()).collect::<Vec<_>>();

            let text: Cow<_> = if text.len() == 1 {
                text.first().cloned().unwrap().into()
            } else {
                let joined_chunks = text.join("");
                joined_chunks.into()
            };

            if let Some(replacement) = query.replacement_for(&text) {
                edits.push((m.clone(), Arc::from(&*replacement)));
            }
        }

        if !edits.is_empty() {
            self.transact(window, cx, |this, _, cx| {
                this.edit(edits, cx);
            });
        }
    }
    fn match_index_for_direction(
        &mut self,
        matches: &[Range<Anchor>],
        current_index: usize,
        direction: Direction,
        count: usize,
        _: &mut Window,
        cx: &mut Context<Self>,
    ) -> usize {
        let buffer = self.buffer().read(cx).snapshot(cx);
        let current_index_position = if self.selections.disjoint_anchors().len() == 1 {
            self.selections.newest_anchor().head()
        } else {
            matches[current_index].start
        };

        let mut count = count % matches.len();
        if count == 0 {
            return current_index;
        }
        match direction {
            Direction::Next => {
                if matches[current_index]
                    .start
                    .cmp(&current_index_position, &buffer)
                    .is_gt()
                {
                    count -= 1
                }

                (current_index + count) % matches.len()
            }
            Direction::Prev => {
                if matches[current_index]
                    .end
                    .cmp(&current_index_position, &buffer)
                    .is_lt()
                {
                    count -= 1;
                }

                if current_index >= count {
                    current_index - count
                } else {
                    matches.len() - (count - current_index)
                }
            }
        }
    }

    fn find_matches(
        &mut self,
        query: Arc<project::search::SearchQuery>,
        _: &mut Window,
        cx: &mut Context<Self>,
    ) -> Task<Vec<Range<Anchor>>> {
        let buffer = self.buffer().read(cx).snapshot(cx);
        let search_within_ranges = self
            .background_highlights
            .get(&HighlightKey::Type(TypeId::of::<SearchWithinRange>()))
            .map_or(vec![], |(_color, ranges)| {
                ranges.iter().cloned().collect::<Vec<_>>()
            });

        cx.background_spawn(async move {
            let mut ranges = Vec::new();

            let search_within_ranges = if search_within_ranges.is_empty() {
                vec![buffer.anchor_before(0)..buffer.anchor_after(buffer.len())]
            } else {
                search_within_ranges
            };

            for range in search_within_ranges {
                for (search_buffer, search_range, excerpt_id, deleted_hunk_anchor) in
                    buffer.range_to_buffer_ranges_with_deleted_hunks(range)
                {
                    ranges.extend(
                        query
                            .search(search_buffer, Some(search_range.clone()))
                            .await
                            .into_iter()
                            .map(|match_range| {
                                if let Some(deleted_hunk_anchor) = deleted_hunk_anchor {
                                    let start = search_buffer
                                        .anchor_after(search_range.start + match_range.start);
                                    let end = search_buffer
                                        .anchor_before(search_range.start + match_range.end);
                                    Anchor {
                                        diff_base_anchor: Some(start),
                                        ..deleted_hunk_anchor
                                    }..Anchor {
                                        diff_base_anchor: Some(end),
                                        ..deleted_hunk_anchor
                                    }
                                } else {
                                    let start = search_buffer
                                        .anchor_after(search_range.start + match_range.start);
                                    let end = search_buffer
                                        .anchor_before(search_range.start + match_range.end);
                                    Anchor::range_in_buffer(
                                        excerpt_id,
                                        search_buffer.remote_id(),
                                        start..end,
                                    )
                                }
                            }),
                    );
                }
            }

            ranges
        })
    }

    fn active_match_index(
        &mut self,
        direction: Direction,
        matches: &[Range<Anchor>],
        _: &mut Window,
        cx: &mut Context<Self>,
    ) -> Option<usize> {
        active_match_index(
            direction,
            matches,
            &self.selections.newest_anchor().head(),
            &self.buffer().read(cx).snapshot(cx),
        )
    }

    fn search_bar_visibility_changed(&mut self, _: bool, _: &mut Window, _: &mut Context<Self>) {
        self.expect_bounds_change = self.last_bounds;
    }
}

pub fn active_match_index(
    direction: Direction,
    ranges: &[Range<Anchor>],
    cursor: &Anchor,
    buffer: &MultiBufferSnapshot,
) -> Option<usize> {
    if ranges.is_empty() {
        None
    } else {
        let r = ranges.binary_search_by(|probe| {
            if probe.end.cmp(cursor, buffer).is_lt() {
                Ordering::Less
            } else if probe.start.cmp(cursor, buffer).is_gt() {
                Ordering::Greater
            } else {
                Ordering::Equal
            }
        });
        match direction {
            Direction::Prev => match r {
                Ok(i) => Some(i),
                Err(i) => Some(i.saturating_sub(1)),
            },
            Direction::Next => match r {
                Ok(i) | Err(i) => Some(cmp::min(i, ranges.len() - 1)),
            },
        }
    }
}

pub fn entry_label_color(selected: bool) -> Color {
    if selected {
        Color::Default
    } else {
        Color::Muted
    }
}

pub fn entry_diagnostic_aware_icon_name_and_color(
    diagnostic_severity: Option<DiagnosticSeverity>,
) -> Option<(IconName, Color)> {
    match diagnostic_severity {
        Some(DiagnosticSeverity::ERROR) => Some((IconName::X, Color::Error)),
        Some(DiagnosticSeverity::WARNING) => Some((IconName::Triangle, Color::Warning)),
        _ => None,
    }
}

pub fn entry_diagnostic_aware_icon_decoration_and_color(
    diagnostic_severity: Option<DiagnosticSeverity>,
) -> Option<(IconDecorationKind, Color)> {
    match diagnostic_severity {
        Some(DiagnosticSeverity::ERROR) => Some((IconDecorationKind::X, Color::Error)),
        Some(DiagnosticSeverity::WARNING) => Some((IconDecorationKind::Triangle, Color::Warning)),
        _ => None,
    }
}

pub fn entry_git_aware_label_color(git_status: GitSummary, ignored: bool, selected: bool) -> Color {
    let tracked = git_status.index + git_status.worktree;
    if ignored {
        Color::Ignored
    } else if git_status.conflict > 0 {
        Color::Conflict
    } else if tracked.modified > 0 {
        Color::Modified
    } else if tracked.added > 0 || git_status.untracked > 0 {
        Color::Created
    } else {
        entry_label_color(selected)
    }
}

fn path_for_buffer<'a>(
    buffer: &Entity<MultiBuffer>,
    height: usize,
    include_filename: bool,
    cx: &'a App,
) -> Option<Cow<'a, Path>> {
    let file = buffer.read(cx).as_singleton()?.read(cx).file()?;
    path_for_file(file.as_ref(), height, include_filename, cx)
}

fn path_for_file<'a>(
    file: &'a dyn language::File,
    mut height: usize,
    include_filename: bool,
    cx: &'a App,
) -> Option<Cow<'a, Path>> {
    // Ensure we always render at least the filename.
    height += 1;

    let mut prefix = file.path().as_ref();
    while height > 0 {
        if let Some(parent) = prefix.parent() {
            prefix = parent;
            height -= 1;
        } else {
            break;
        }
    }

    // Here we could have just always used `full_path`, but that is very
    // allocation-heavy and so we try to use a `Cow<Path>` if we haven't
    // traversed all the way up to the worktree's root.
    if height > 0 {
        let full_path = file.full_path(cx);
        if include_filename {
            Some(full_path.into())
        } else {
            Some(full_path.parent()?.to_path_buf().into())
        }
    } else {
        let mut path = file.path().strip_prefix(prefix).ok()?;
        if !include_filename {
            path = path.parent()?;
        }
        Some(path.into())
    }
}

#[cfg(test)]
mod tests {
    use crate::editor_tests::init_test;
    use fs::Fs;

    use super::*;
    use fs::MTime;
    use gpui::{App, VisualTestContext};
    use language::{LanguageMatcher, TestFile};
    use project::FakeFs;
    use std::path::{Path, PathBuf};
    use util::path;

    #[gpui::test]
    fn test_path_for_file(cx: &mut App) {
        let file = TestFile {
            path: Path::new("").into(),
            root_name: String::new(),
            local_root: None,
        };
        assert_eq!(path_for_file(&file, 0, false, cx), None);
    }

    async fn deserialize_editor(
        item_id: ItemId,
        workspace_id: WorkspaceId,
        workspace: Entity<Workspace>,
        project: Entity<Project>,
        cx: &mut VisualTestContext,
    ) -> Entity<Editor> {
        workspace
            .update_in(cx, |workspace, window, cx| {
                let pane = workspace.active_pane();
                pane.update(cx, |_, cx| {
                    Editor::deserialize(
                        project.clone(),
                        workspace.weak_handle(),
                        workspace_id,
                        item_id,
                        window,
                        cx,
                    )
                })
            })
            .await
            .unwrap()
    }

    fn rust_language() -> Arc<language::Language> {
        Arc::new(language::Language::new(
            language::LanguageConfig {
                name: "Rust".into(),
                matcher: LanguageMatcher {
                    path_suffixes: vec!["rs".to_string()],
                    ..Default::default()
                },
                ..Default::default()
            },
            Some(tree_sitter_rust::LANGUAGE.into()),
        ))
    }

    #[gpui::test]
    async fn test_deserialize(cx: &mut gpui::TestAppContext) {
        init_test(cx, |_| {});

        let fs = FakeFs::new(cx.executor());
        fs.insert_file(path!("/file.rs"), Default::default()).await;

        // Test case 1: Deserialize with path and contents
        {
            let project = Project::test(fs.clone(), [path!("/file.rs").as_ref()], cx).await;
            let (workspace, cx) =
                cx.add_window_view(|window, cx| Workspace::test_new(project.clone(), window, cx));
            let workspace_id = workspace::WORKSPACE_DB.next_id().await.unwrap();
            let item_id = 1234 as ItemId;
            let mtime = fs
                .metadata(Path::new(path!("/file.rs")))
                .await
                .unwrap()
                .unwrap()
                .mtime;

            let serialized_editor = SerializedEditor {
                abs_path: Some(PathBuf::from(path!("/file.rs"))),
                contents: Some("fn main() {}".to_string()),
                language: Some("Rust".to_string()),
                mtime: Some(mtime),
            };

            DB.save_serialized_editor(item_id, workspace_id, serialized_editor.clone())
                .await
                .unwrap();

            let deserialized =
                deserialize_editor(item_id, workspace_id, workspace, project, cx).await;

            deserialized.update(cx, |editor, cx| {
                assert_eq!(editor.text(cx), "fn main() {}");
                assert!(editor.is_dirty(cx));
                assert!(!editor.has_conflict(cx));
                let buffer = editor.buffer().read(cx).as_singleton().unwrap().read(cx);
                assert!(buffer.file().is_some());
            });
        }

        // Test case 2: Deserialize with only path
        {
            let project = Project::test(fs.clone(), [path!("/file.rs").as_ref()], cx).await;
            let (workspace, cx) =
                cx.add_window_view(|window, cx| Workspace::test_new(project.clone(), window, cx));

            let workspace_id = workspace::WORKSPACE_DB.next_id().await.unwrap();

            let item_id = 5678 as ItemId;
            let serialized_editor = SerializedEditor {
                abs_path: Some(PathBuf::from(path!("/file.rs"))),
                contents: None,
                language: None,
                mtime: None,
            };

            DB.save_serialized_editor(item_id, workspace_id, serialized_editor)
                .await
                .unwrap();

            let deserialized =
                deserialize_editor(item_id, workspace_id, workspace, project, cx).await;

            deserialized.update(cx, |editor, cx| {
                assert_eq!(editor.text(cx), ""); // The file should be empty as per our initial setup
                assert!(!editor.is_dirty(cx));
                assert!(!editor.has_conflict(cx));

                let buffer = editor.buffer().read(cx).as_singleton().unwrap().read(cx);
                assert!(buffer.file().is_some());
            });
        }

        // Test case 3: Deserialize with no path (untitled buffer, with content and language)
        {
            let project = Project::test(fs.clone(), [path!("/file.rs").as_ref()], cx).await;
            // Add Rust to the language, so that we can restore the language of the buffer
            project.read_with(cx, |project, _| project.languages().add(rust_language()));

            let (workspace, cx) =
                cx.add_window_view(|window, cx| Workspace::test_new(project.clone(), window, cx));

            let workspace_id = workspace::WORKSPACE_DB.next_id().await.unwrap();

            let item_id = 9012 as ItemId;
            let serialized_editor = SerializedEditor {
                abs_path: None,
                contents: Some("hello".to_string()),
                language: Some("Rust".to_string()),
                mtime: None,
            };

            DB.save_serialized_editor(item_id, workspace_id, serialized_editor)
                .await
                .unwrap();

            let deserialized =
                deserialize_editor(item_id, workspace_id, workspace, project, cx).await;

            deserialized.update(cx, |editor, cx| {
                assert_eq!(editor.text(cx), "hello");
                assert!(editor.is_dirty(cx)); // The editor should be dirty for an untitled buffer

                let buffer = editor.buffer().read(cx).as_singleton().unwrap().read(cx);
                assert_eq!(
                    buffer.language().map(|lang| lang.name()),
                    Some("Rust".into())
                ); // Language should be set to Rust
                assert!(buffer.file().is_none()); // The buffer should not have an associated file
            });
        }

        // Test case 4: Deserialize with path, content, and old mtime
        {
            let project = Project::test(fs.clone(), [path!("/file.rs").as_ref()], cx).await;
            let (workspace, cx) =
                cx.add_window_view(|window, cx| Workspace::test_new(project.clone(), window, cx));

            let workspace_id = workspace::WORKSPACE_DB.next_id().await.unwrap();

            let item_id = 9345 as ItemId;
            let old_mtime = MTime::from_seconds_and_nanos(0, 50);
            let serialized_editor = SerializedEditor {
                abs_path: Some(PathBuf::from(path!("/file.rs"))),
                contents: Some("fn main() {}".to_string()),
                language: Some("Rust".to_string()),
                mtime: Some(old_mtime),
            };

            DB.save_serialized_editor(item_id, workspace_id, serialized_editor)
                .await
                .unwrap();

            let deserialized =
                deserialize_editor(item_id, workspace_id, workspace, project, cx).await;

            deserialized.update(cx, |editor, cx| {
                assert_eq!(editor.text(cx), "fn main() {}");
                assert!(editor.has_conflict(cx)); // The editor should have a conflict
            });
        }

        // Test case 5: Deserialize with no path, no content, no language, and no old mtime (new, empty, unsaved buffer)
        {
            let project = Project::test(fs.clone(), [path!("/file.rs").as_ref()], cx).await;
            let (workspace, cx) =
                cx.add_window_view(|window, cx| Workspace::test_new(project.clone(), window, cx));

            let workspace_id = workspace::WORKSPACE_DB.next_id().await.unwrap();

            let item_id = 10000 as ItemId;
            let serialized_editor = SerializedEditor {
                abs_path: None,
                contents: None,
                language: None,
                mtime: None,
            };

            DB.save_serialized_editor(item_id, workspace_id, serialized_editor)
                .await
                .unwrap();

            let deserialized =
                deserialize_editor(item_id, workspace_id, workspace, project, cx).await;

            deserialized.update(cx, |editor, cx| {
                assert_eq!(editor.text(cx), "");
                assert!(!editor.is_dirty(cx));
                assert!(!editor.has_conflict(cx));

                let buffer = editor.buffer().read(cx).as_singleton().unwrap().read(cx);
                assert!(buffer.file().is_none());
            });
        }
    }
}<|MERGE_RESOLUTION|>--- conflicted
+++ resolved
@@ -642,9 +642,6 @@
         Some(file_path.into())
     }
 
-    fn telemetry_event_text(&self) -> Option<&'static str> {
-        None
-    }
 
     fn tab_content_text(&self, detail: usize, cx: &App) -> SharedString {
         if let Some(path) = path_for_buffer(&self.buffer, detail, true, cx) {
@@ -813,16 +810,6 @@
         window: &mut Window,
         cx: &mut Context<Self>,
     ) -> Task<Result<()>> {
-<<<<<<< HEAD
-=======
-        // Add meta data tracking # of auto saves
-        if options.autosave {
-            self.report_editor_event("Editor Autosaved", None, cx);
-        } else {
-            self.report_editor_event("Editor Saved", None, cx);
-        }
-
->>>>>>> 290f84a9
         let buffers = self.buffer().clone().read(cx).all_buffers();
         let buffers = buffers
             .into_iter()
