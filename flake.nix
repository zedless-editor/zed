--- conflicted
+++ resolved
@@ -4,7 +4,6 @@
   '';
 
   inputs = {
-<<<<<<< HEAD
     nixpkgs.url = "github:NixOS/nixpkgs?ref=nixos-unstable";
     flake-compat.url = "github:edolstra/flake-compat";
   };
@@ -21,7 +20,7 @@
       "aarch64-darwin"
     ];
 
-    forAllSystems = f: nixpkgs.lib.genAttrs systems (system: f (nixpkgs.legacyPackages.${system}));
+    forAllSystems = f: nixpkgs.lib.genAttrs systems (system: f nixpkgs.legacyPackages.${system});
   in {
     packages = forAllSystems (pkgs: {
       zed-editor = pkgs.callPackage ./nix/package.nix {};
@@ -33,67 +32,5 @@
     });
 
     formatter = forAllSystems (pkgs: pkgs.nixfmt-rfc-style);
-=======
-    nixpkgs.url = "https://channels.nixos.org/nixpkgs-unstable/nixexprs.tar.xz";
-    rust-overlay = {
-      url = "github:oxalica/rust-overlay";
-      inputs.nixpkgs.follows = "nixpkgs";
-    };
-    crane.url = "github:ipetkov/crane";
-    flake-compat.url = "github:edolstra/flake-compat";
-  };
-
-  outputs =
-    {
-      nixpkgs,
-      rust-overlay,
-      crane,
-      ...
-    }:
-    let
-      systems = [
-        "x86_64-linux"
-        "x86_64-darwin"
-        "aarch64-linux"
-        "aarch64-darwin"
-      ];
-
-      forAllSystems = f: nixpkgs.lib.genAttrs systems (system: f nixpkgs.legacyPackages.${system});
-      mkZed =
-        pkgs:
-        let
-          rustBin = rust-overlay.lib.mkRustBin { } pkgs;
-        in
-        pkgs.callPackage ./nix/build.nix {
-          crane = crane.mkLib pkgs;
-          rustToolchain = rustBin.fromRustupToolchainFile ./rust-toolchain.toml;
-        };
-    in
-    rec {
-      packages = forAllSystems (pkgs: rec {
-        default = mkZed pkgs;
-        debug = default.override { profile = "dev"; };
-      });
-      devShells = forAllSystems (pkgs: {
-        default = pkgs.callPackage ./nix/shell.nix {
-          zed-editor = packages.${pkgs.hostPlatform.system}.default;
-        };
-      });
-      formatter = forAllSystems (pkgs: pkgs.nixfmt-rfc-style);
-      overlays.default = final: _: {
-        zed-editor = mkZed final;
-      };
-    };
-
-  nixConfig = {
-    extra-substituters = [
-      "https://zed.cachix.org"
-      "https://cache.garnix.io"
-    ];
-    extra-trusted-public-keys = [
-      "zed.cachix.org-1:/pHQ6dpMsAZk2DiP4WCL0p9YDNKWj2Q5FL20bNmw1cU="
-      "cache.garnix.io:CTFPyKSLcx5RMJKfLo5EEPUObbA78b0YQ2DTCJXqr9g="
-    ];
->>>>>>> d280c95d
   };
 }