--- conflicted
+++ resolved
@@ -16,12 +16,6 @@
 collections.workspace = true
 gpui.workspace = true
 language_model.workspace = true
-<<<<<<< HEAD
-log.workspace = true
-ollama = { workspace = true, features = ["schemars"] }
-open_ai = { workspace = true, features = ["schemars"] }
-=======
->>>>>>> 290f84a9
 schemars.workspace = true
 serde.workspace = true
 settings.workspace = true
