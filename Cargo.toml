--- conflicted
+++ resolved
@@ -6,12 +6,7 @@
     "crates/agent_ui",
     "crates/agent",
     "crates/agent_settings",
-<<<<<<< HEAD
-=======
-    "crates/ai_onboarding",
     "crates/agent_servers",
-    "crates/anthropic",
->>>>>>> 290f84a9
     "crates/askpass",
     "crates/assets",
     "crates/assistant_context",
@@ -65,7 +60,6 @@
     "crates/gpui",
     "crates/gpui_macros",
     "crates/gpui_tokio",
-
     "crates/html_to_markdown",
     "crates/http_client",
     "crates/http_client_tls",
@@ -96,12 +90,8 @@
     "crates/svg_preview",
     "crates/migrator",
     "crates/multi_buffer",
-<<<<<<< HEAD
-=======
     "crates/nc",
     "crates/net",
-    "crates/node_runtime",
->>>>>>> 290f84a9
     "crates/notifications",
     "crates/ollama",
     "crates/onboarding",
@@ -164,7 +154,6 @@
     "crates/ui_prompt",
     "crates/util",
     "crates/util_macros",
-    "crates/vercel",
     "crates/vim",
     "crates/vim_mode_setting",
     "crates/watch",
@@ -173,7 +162,6 @@
     "crates/welcome",
     "crates/workspace",
     "crates/worktree",
-    "crates/x_ai",
     "crates/zed",
     "crates/zed_actions",
     "crates/zeta",
@@ -220,11 +208,6 @@
 agent_settings = { path = "crates/agent_settings" }
 agent_servers = { path = "crates/agent_servers" }
 ai = { path = "crates/ai" }
-<<<<<<< HEAD
-=======
-ai_onboarding = { path = "crates/ai_onboarding" }
-anthropic = { path = "crates/anthropic" }
->>>>>>> 290f84a9
 askpass = { path = "crates/askpass" }
 assets = { path = "crates/assets" }
 assistant_context = { path = "crates/assistant_context" }
@@ -305,12 +288,8 @@
 menu = { path = "crates/menu" }
 migrator = { path = "crates/migrator" }
 multi_buffer = { path = "crates/multi_buffer" }
-<<<<<<< HEAD
-=======
 nc = { path = "crates/nc" }
 net = { path = "crates/net" }
-node_runtime = { path = "crates/node_runtime" }
->>>>>>> 290f84a9
 notifications = { path = "crates/notifications" }
 ollama = { path = "crates/ollama" }
 onboarding = { path = "crates/onboarding" }
@@ -373,17 +352,14 @@
 ui_prompt = { path = "crates/ui_prompt" }
 util = { path = "crates/util" }
 util_macros = { path = "crates/util_macros" }
-vercel = { path = "crates/vercel" }
 vim = { path = "crates/vim" }
 vim_mode_setting = { path = "crates/vim_mode_setting" }
-
 watch = { path = "crates/watch" }
 web_search = { path = "crates/web_search" }
 web_search_providers = { path = "crates/web_search_providers" }
 welcome = { path = "crates/welcome" }
 workspace = { path = "crates/workspace" }
 worktree = { path = "crates/worktree" }
-x_ai = { path = "crates/x_ai" }
 zed = { path = "crates/zed" }
 zed_actions = { path = "crates/zed_actions" }
 zeta = { path = "crates/zeta" }
