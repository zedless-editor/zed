#[cfg(any(feature = "inspector", debug_assertions))]
use crate::Inspector;
use crate::{
<<<<<<< HEAD
    point, prelude::*, px, size, transparent_black, Action, AnyDrag, AnyElement, AnyTooltip, AnyView, App, AppContext, Arena, Asset, AsyncWindowContext, AvailableSpace, Background, Bounds, BoxShadow, Context, Corners, CursorStyle, Decorations, DevicePixels, DispatchActionListener, DispatchNodeId, DispatchTree, DisplayId, Edges, Effect, Entity, EntityId, EventEmitter, FileDropEvent, FontId, Global, GlobalElementId, GlyphId, GpuSpecs, Hsla, InputHandler, IsZero, KeyBinding, KeyContext, KeyDownEvent, KeyEvent, Keystroke, KeystrokeEvent, LayoutId, LineLayoutIndex, Modifiers, ModifiersChangedEvent, MonochromeSprite, MouseButton, MouseEvent, MouseMoveEvent, MouseUpEvent, Path, Pixels, PlatformAtlas, PlatformDisplay, PlatformInput, PlatformInputHandler, PlatformWindow, Point, PolychromeSprite, PromptLevel, Quad, Render, RenderGlyphParams, RenderImage, RenderImageParams, RenderSvgParams, Replay, ResizeEdge, ScaledPixels, Scene, Shadow, SharedString, Size, StrikethroughStyle, Style, SubscriberSet, Subscription, TaffyLayoutEngine, Task, TextStyle, TextStyleRefinement, TransformationMatrix, Underline, UnderlineStyle, WindowAppearance, WindowBackgroundAppearance, WindowBounds, WindowControls, WindowDecorations, WindowOptions, WindowParams, WindowStyle, WindowTextSystem, SMOOTH_SVG_SCALE_FACTOR, SUBPIXEL_VARIANTS
=======
    Action, AnyDrag, AnyElement, AnyImageCache, AnyTooltip, AnyView, App, AppContext, Arena, Asset,
    AsyncWindowContext, AvailableSpace, Background, BorderStyle, Bounds, BoxShadow, Context,
    Corners, CursorStyle, Decorations, DevicePixels, DispatchActionListener, DispatchNodeId,
    DispatchTree, DisplayId, Edges, Effect, Entity, EntityId, EventEmitter, FileDropEvent, FontId,
    Global, GlobalElementId, GlyphId, GpuSpecs, Hsla, InputHandler, IsZero, KeyBinding, KeyContext,
    KeyDownEvent, KeyEvent, Keystroke, KeystrokeEvent, LayoutId, LineLayoutIndex, Modifiers,
    ModifiersChangedEvent, MonochromeSprite, MouseButton, MouseEvent, MouseMoveEvent, MouseUpEvent,
    Path, Pixels, PlatformAtlas, PlatformDisplay, PlatformInput, PlatformInputHandler,
    PlatformWindow, Point, PolychromeSprite, PromptButton, PromptLevel, Quad, Render,
    RenderGlyphParams, RenderImage, RenderImageParams, RenderSvgParams, Replay, ResizeEdge,
    SMOOTH_SVG_SCALE_FACTOR, SUBPIXEL_VARIANTS, ScaledPixels, Scene, Shadow, SharedString, Size,
    StrikethroughStyle, Style, SubscriberSet, Subscription, TaffyLayoutEngine, Task, TextStyle,
    TextStyleRefinement, TransformationMatrix, Underline, UnderlineStyle, WindowAppearance,
    WindowBackgroundAppearance, WindowBounds, WindowControls, WindowDecorations, WindowOptions,
    WindowParams, WindowTextSystem, point, prelude::*, px, rems, size, transparent_black,
>>>>>>> d280c95d
};
use anyhow::{Context as _, Result, anyhow};
use collections::{FxHashMap, FxHashSet};
#[cfg(target_os = "macos")]
use core_video::pixel_buffer::CVPixelBuffer;
use derive_more::{Deref, DerefMut};
use futures::FutureExt;
use futures::channel::oneshot;
use itertools::FoldWhile::{Continue, Done};
use itertools::Itertools;
use parking_lot::RwLock;
use raw_window_handle::{HandleError, HasDisplayHandle, HasWindowHandle};
use refineable::Refineable;
use slotmap::SlotMap;
use smallvec::SmallVec;
use std::{
    any::{Any, TypeId},
    borrow::Cow,
    cell::{Cell, RefCell},
    cmp,
    fmt::{Debug, Display},
    hash::{Hash, Hasher},
    marker::PhantomData,
    mem,
    ops::{DerefMut, Range},
    rc::Rc,
    sync::{
        Arc, Weak,
        atomic::{AtomicUsize, Ordering::SeqCst},
    },
    time::{Duration, Instant},
};
use util::post_inc;
use util::{ResultExt, measure};
use uuid::Uuid;

mod prompts;

use crate::util::atomic_incr_if_not_zero;
pub use prompts::*;

pub(crate) const DEFAULT_WINDOW_SIZE: Size<Pixels> = size(px(1024.), px(700.));

/// Represents the two different phases when dispatching events.
#[derive(Default, Copy, Clone, Debug, Eq, PartialEq)]
pub enum DispatchPhase {
    /// After the capture phase comes the bubble phase, in which mouse event listeners are
    /// invoked front to back and keyboard event listeners are invoked from the focused element
    /// to the root of the element tree. This is the phase you'll most commonly want to use when
    /// registering event listeners.
    #[default]
    Bubble,
    /// During the initial capture phase, mouse event listeners are invoked back to front, and keyboard
    /// listeners are invoked from the root of the tree downward toward the focused element. This phase
    /// is used for special purposes such as clearing the "pressed" state for click events. If
    /// you stop event propagation during this phase, you need to know what you're doing. Handlers
    /// outside of the immediate region may rely on detecting non-local events during this phase.
    Capture,
}

impl DispatchPhase {
    /// Returns true if this represents the "bubble" phase.
    pub fn bubble(self) -> bool {
        self == DispatchPhase::Bubble
    }

    /// Returns true if this represents the "capture" phase.
    pub fn capture(self) -> bool {
        self == DispatchPhase::Capture
    }
}

struct WindowInvalidatorInner {
    pub dirty: bool,
    pub draw_phase: DrawPhase,
    pub dirty_views: FxHashSet<EntityId>,
}

#[derive(Clone)]
pub(crate) struct WindowInvalidator {
    inner: Rc<RefCell<WindowInvalidatorInner>>,
}

impl WindowInvalidator {
    pub fn new() -> Self {
        WindowInvalidator {
            inner: Rc::new(RefCell::new(WindowInvalidatorInner {
                dirty: true,
                draw_phase: DrawPhase::None,
                dirty_views: FxHashSet::default(),
            })),
        }
    }

    pub fn invalidate_view(&self, entity: EntityId, cx: &mut App) -> bool {
        let mut inner = self.inner.borrow_mut();
        inner.dirty_views.insert(entity);
        if inner.draw_phase == DrawPhase::None {
            inner.dirty = true;
            cx.push_effect(Effect::Notify { emitter: entity });
            true
        } else {
            false
        }
    }

    pub fn is_dirty(&self) -> bool {
        self.inner.borrow().dirty
    }

    pub fn set_dirty(&self, dirty: bool) {
        self.inner.borrow_mut().dirty = dirty
    }

    pub fn set_phase(&self, phase: DrawPhase) {
        self.inner.borrow_mut().draw_phase = phase
    }

    pub fn take_views(&self) -> FxHashSet<EntityId> {
        mem::take(&mut self.inner.borrow_mut().dirty_views)
    }

    pub fn replace_views(&self, views: FxHashSet<EntityId>) {
        self.inner.borrow_mut().dirty_views = views;
    }

    pub fn not_drawing(&self) -> bool {
        self.inner.borrow().draw_phase == DrawPhase::None
    }

    #[track_caller]
    pub fn debug_assert_paint(&self) {
        debug_assert!(
            matches!(self.inner.borrow().draw_phase, DrawPhase::Paint),
            "this method can only be called during paint"
        );
    }

    #[track_caller]
    pub fn debug_assert_prepaint(&self) {
        debug_assert!(
            matches!(self.inner.borrow().draw_phase, DrawPhase::Prepaint),
            "this method can only be called during request_layout, or prepaint"
        );
    }

    #[track_caller]
    pub fn debug_assert_paint_or_prepaint(&self) {
        debug_assert!(
            matches!(
                self.inner.borrow().draw_phase,
                DrawPhase::Paint | DrawPhase::Prepaint
            ),
            "this method can only be called during request_layout, prepaint, or paint"
        );
    }
}

type AnyObserver = Box<dyn FnMut(&mut Window, &mut App) -> bool + 'static>;

pub(crate) type AnyWindowFocusListener =
    Box<dyn FnMut(&WindowFocusEvent, &mut Window, &mut App) -> bool + 'static>;

pub(crate) struct WindowFocusEvent {
    pub(crate) previous_focus_path: SmallVec<[FocusId; 8]>,
    pub(crate) current_focus_path: SmallVec<[FocusId; 8]>,
}

impl WindowFocusEvent {
    pub fn is_focus_in(&self, focus_id: FocusId) -> bool {
        !self.previous_focus_path.contains(&focus_id) && self.current_focus_path.contains(&focus_id)
    }

    pub fn is_focus_out(&self, focus_id: FocusId) -> bool {
        self.previous_focus_path.contains(&focus_id) && !self.current_focus_path.contains(&focus_id)
    }
}

/// This is provided when subscribing for `Context::on_focus_out` events.
pub struct FocusOutEvent {
    /// A weak focus handle representing what was blurred.
    pub blurred: WeakFocusHandle,
}

slotmap::new_key_type! {
    /// A globally unique identifier for a focusable element.
    pub struct FocusId;
}

thread_local! {
    /// 8MB wasn't quite enough...
    pub(crate) static ELEMENT_ARENA: RefCell<Arena> = RefCell::new(Arena::new(32 * 1024 * 1024));
}

pub(crate) type FocusMap = RwLock<SlotMap<FocusId, AtomicUsize>>;

impl FocusId {
    /// Obtains whether the element associated with this handle is currently focused.
    pub fn is_focused(&self, window: &Window) -> bool {
        window.focus == Some(*self)
    }

    /// Obtains whether the element associated with this handle contains the focused
    /// element or is itself focused.
    pub fn contains_focused(&self, window: &Window, cx: &App) -> bool {
        window
            .focused(cx)
            .map_or(false, |focused| self.contains(focused.id, window))
    }

    /// Obtains whether the element associated with this handle is contained within the
    /// focused element or is itself focused.
    pub fn within_focused(&self, window: &Window, cx: &App) -> bool {
        let focused = window.focused(cx);
        focused.map_or(false, |focused| focused.id.contains(*self, window))
    }

    /// Obtains whether this handle contains the given handle in the most recently rendered frame.
    pub(crate) fn contains(&self, other: Self, window: &Window) -> bool {
        window
            .rendered_frame
            .dispatch_tree
            .focus_contains(*self, other)
    }
}

/// A handle which can be used to track and manipulate the focused element in a window.
pub struct FocusHandle {
    pub(crate) id: FocusId,
    handles: Arc<FocusMap>,
}

impl std::fmt::Debug for FocusHandle {
    fn fmt(&self, f: &mut std::fmt::Formatter<'_>) -> std::fmt::Result {
        f.write_fmt(format_args!("FocusHandle({:?})", self.id))
    }
}

impl FocusHandle {
    pub(crate) fn new(handles: &Arc<FocusMap>) -> Self {
        let id = handles.write().insert(AtomicUsize::new(1));
        Self {
            id,
            handles: handles.clone(),
        }
    }

    pub(crate) fn for_id(id: FocusId, handles: &Arc<FocusMap>) -> Option<Self> {
        let lock = handles.read();
        let ref_count = lock.get(id)?;
        if atomic_incr_if_not_zero(ref_count) == 0 {
            return None;
        }
        Some(Self {
            id,
            handles: handles.clone(),
        })
    }

    /// Converts this focus handle into a weak variant, which does not prevent it from being released.
    pub fn downgrade(&self) -> WeakFocusHandle {
        WeakFocusHandle {
            id: self.id,
            handles: Arc::downgrade(&self.handles),
        }
    }

    /// Moves the focus to the element associated with this handle.
    pub fn focus(&self, window: &mut Window) {
        window.focus(self)
    }

    /// Obtains whether the element associated with this handle is currently focused.
    pub fn is_focused(&self, window: &Window) -> bool {
        self.id.is_focused(window)
    }

    /// Obtains whether the element associated with this handle contains the focused
    /// element or is itself focused.
    pub fn contains_focused(&self, window: &Window, cx: &App) -> bool {
        self.id.contains_focused(window, cx)
    }

    /// Obtains whether the element associated with this handle is contained within the
    /// focused element or is itself focused.
    pub fn within_focused(&self, window: &Window, cx: &mut App) -> bool {
        self.id.within_focused(window, cx)
    }

    /// Obtains whether this handle contains the given handle in the most recently rendered frame.
    pub fn contains(&self, other: &Self, window: &Window) -> bool {
        self.id.contains(other.id, window)
    }

    /// Dispatch an action on the element that rendered this focus handle
    pub fn dispatch_action(&self, action: &dyn Action, window: &mut Window, cx: &mut App) {
        if let Some(node_id) = window
            .rendered_frame
            .dispatch_tree
            .focusable_node_id(self.id)
        {
            window.dispatch_action_on_node(node_id, action, cx)
        }
    }
}

impl Clone for FocusHandle {
    fn clone(&self) -> Self {
        Self::for_id(self.id, &self.handles).unwrap()
    }
}

impl PartialEq for FocusHandle {
    fn eq(&self, other: &Self) -> bool {
        self.id == other.id
    }
}

impl Eq for FocusHandle {}

impl Drop for FocusHandle {
    fn drop(&mut self) {
        self.handles
            .read()
            .get(self.id)
            .unwrap()
            .fetch_sub(1, SeqCst);
    }
}

/// A weak reference to a focus handle.
#[derive(Clone, Debug)]
pub struct WeakFocusHandle {
    pub(crate) id: FocusId,
    pub(crate) handles: Weak<FocusMap>,
}

impl WeakFocusHandle {
    /// Attempts to upgrade the [WeakFocusHandle] to a [FocusHandle].
    pub fn upgrade(&self) -> Option<FocusHandle> {
        let handles = self.handles.upgrade()?;
        FocusHandle::for_id(self.id, &handles)
    }
}

impl PartialEq for WeakFocusHandle {
    fn eq(&self, other: &WeakFocusHandle) -> bool {
        self.id == other.id
    }
}

impl Eq for WeakFocusHandle {}

impl PartialEq<FocusHandle> for WeakFocusHandle {
    fn eq(&self, other: &FocusHandle) -> bool {
        self.id == other.id
    }
}

impl PartialEq<WeakFocusHandle> for FocusHandle {
    fn eq(&self, other: &WeakFocusHandle) -> bool {
        self.id == other.id
    }
}

/// Focusable allows users of your view to easily
/// focus it (using window.focus_view(cx, view))
pub trait Focusable: 'static {
    /// Returns the focus handle associated with this view.
    fn focus_handle(&self, cx: &App) -> FocusHandle;
}

impl<V: Focusable> Focusable for Entity<V> {
    fn focus_handle(&self, cx: &App) -> FocusHandle {
        self.read(cx).focus_handle(cx)
    }
}

/// ManagedView is a view (like a Modal, Popover, Menu, etc.)
/// where the lifecycle of the view is handled by another view.
pub trait ManagedView: Focusable + EventEmitter<DismissEvent> + Render {}

impl<M: Focusable + EventEmitter<DismissEvent> + Render> ManagedView for M {}

/// Emitted by implementers of [`ManagedView`] to indicate the view should be dismissed, such as when a view is presented as a modal.
pub struct DismissEvent;

type FrameCallback = Box<dyn FnOnce(&mut Window, &mut App)>;

pub(crate) type AnyMouseListener =
    Box<dyn FnMut(&dyn Any, DispatchPhase, &mut Window, &mut App) + 'static>;

#[derive(Clone)]
pub(crate) struct CursorStyleRequest {
    pub(crate) hitbox_id: Option<HitboxId>,
    pub(crate) style: CursorStyle,
}

#[derive(Default, Eq, PartialEq)]
pub(crate) struct HitTest {
    pub(crate) ids: SmallVec<[HitboxId; 8]>,
    pub(crate) hover_hitbox_count: usize,
}

/// A type of window control area that corresponds to the platform window.
#[derive(Clone, Copy, Debug, Eq, PartialEq)]
pub enum WindowControlArea {
    /// An area that allows dragging of the platform window.
    Drag,
    /// An area that allows closing of the platform window.
    Close,
    /// An area that allows maximizing of the platform window.
    Max,
    /// An area that allows minimizing of the platform window.
    Min,
}

/// An identifier for a [Hitbox] which also includes [HitboxBehavior].
#[derive(Copy, Clone, Debug, Eq, PartialEq, Hash)]
pub struct HitboxId(u64);

impl HitboxId {
    /// Checks if the hitbox with this ID is currently hovered. Except when handling
    /// `ScrollWheelEvent`, this is typically what you want when determining whether to handle mouse
    /// events or paint hover styles.
    ///
    /// See [`Hitbox::is_hovered`] for details.
    pub fn is_hovered(self, window: &Window) -> bool {
        let hit_test = &window.mouse_hit_test;
        for id in hit_test.ids.iter().take(hit_test.hover_hitbox_count) {
            if self == *id {
                return true;
            }
        }
        return false;
    }

    /// Checks if the hitbox with this ID contains the mouse and should handle scroll events.
    /// Typically this should only be used when handling `ScrollWheelEvent`, and otherwise
    /// `is_hovered` should be used. See the documentation of `Hitbox::is_hovered` for details about
    /// this distinction.
    pub fn should_handle_scroll(self, window: &Window) -> bool {
        window.mouse_hit_test.ids.contains(&self)
    }

    fn next(mut self) -> HitboxId {
        HitboxId(self.0.wrapping_add(1))
    }
}

/// A rectangular region that potentially blocks hitboxes inserted prior.
/// See [Window::insert_hitbox] for more details.
#[derive(Clone, Debug, Deref)]
pub struct Hitbox {
    /// A unique identifier for the hitbox.
    pub id: HitboxId,
    /// The bounds of the hitbox.
    #[deref]
    pub bounds: Bounds<Pixels>,
    /// The content mask when the hitbox was inserted.
    pub content_mask: ContentMask<Pixels>,
    /// Flags that specify hitbox behavior.
    pub behavior: HitboxBehavior,
}

impl Hitbox {
    /// Checks if the hitbox is currently hovered. Except when handling `ScrollWheelEvent`, this is
    /// typically what you want when determining whether to handle mouse events or paint hover
    /// styles.
    ///
    /// This can return `false` even when the hitbox contains the mouse, if a hitbox in front of
    /// this sets `HitboxBehavior::BlockMouse` (`InteractiveElement::occlude`) or
    /// `HitboxBehavior::BlockMouseExceptScroll` (`InteractiveElement::block_mouse_except_scroll`).
    ///
    /// Handling of `ScrollWheelEvent` should typically use `should_handle_scroll` instead.
    /// Concretely, this is due to use-cases like overlays that cause the elements under to be
    /// non-interactive while still allowing scrolling. More abstractly, this is because
    /// `is_hovered` is about element interactions directly under the mouse - mouse moves, clicks,
    /// hover styling, etc. In contrast, scrolling is about finding the current outer scrollable
    /// container.
    pub fn is_hovered(&self, window: &Window) -> bool {
        self.id.is_hovered(window)
    }

    /// Checks if the hitbox contains the mouse and should handle scroll events. Typically this
    /// should only be used when handling `ScrollWheelEvent`, and otherwise `is_hovered` should be
    /// used. See the documentation of `Hitbox::is_hovered` for details about this distinction.
    ///
    /// This can return `false` even when the hitbox contains the mouse, if a hitbox in front of
    /// this sets `HitboxBehavior::BlockMouse` (`InteractiveElement::occlude`).
    pub fn should_handle_scroll(&self, window: &Window) -> bool {
        self.id.should_handle_scroll(window)
    }
}

/// How the hitbox affects mouse behavior.
#[derive(Copy, Clone, Debug, Default, PartialEq, Eq)]
pub enum HitboxBehavior {
    /// Normal hitbox mouse behavior, doesn't affect mouse handling for other hitboxes.
    #[default]
    Normal,

    /// All hitboxes behind this hitbox will be ignored and so will have `hitbox.is_hovered() ==
    /// false` and `hitbox.should_handle_scroll() == false`. Typically for elements this causes
    /// skipping of all mouse events, hover styles, and tooltips. This flag is set by
    /// [`InteractiveElement::occlude`].
    ///
    /// For mouse handlers that check those hitboxes, this behaves the same as registering a
    /// bubble-phase handler for every mouse event type:
    ///
    /// ```
    /// window.on_mouse_event(move |_: &EveryMouseEventTypeHere, phase, window, cx| {
    ///     if phase == DispatchPhase::Capture && hitbox.is_hovered(window) {
    ///         cx.stop_propagation();
    ///     }
    /// }
    /// ```
    ///
    /// This has effects beyond event handling - any use of hitbox checking, such as hover
    /// styles and tooltops. These other behaviors are the main point of this mechanism. An
    /// alternative might be to not affect mouse event handling - but this would allow
    /// inconsistent UI where clicks and moves interact with elements that are not considered to
    /// be hovered.
    BlockMouse,

    /// All hitboxes behind this hitbox will have `hitbox.is_hovered() == false`, even when
    /// `hitbox.should_handle_scroll() == true`. Typically for elements this causes all mouse
    /// interaction except scroll events to be ignored - see the documentation of
    /// [`Hitbox::is_hovered`] for details. This flag is set by
    /// [`InteractiveElement::block_mouse_except_scroll`].
    ///
    /// For mouse handlers that check those hitboxes, this behaves the same as registering a
    /// bubble-phase handler for every mouse event type **except** `ScrollWheelEvent`:
    ///
    /// ```
    /// window.on_mouse_event(move |_: &EveryMouseEventTypeExceptScroll, phase, window, _cx| {
    ///     if phase == DispatchPhase::Bubble && hitbox.should_handle_scroll(window) {
    ///         cx.stop_propagation();
    ///     }
    /// }
    /// ```
    ///
    /// See the documentation of [`Hitbox::is_hovered`] for details of why `ScrollWheelEvent` is
    /// handled differently than other mouse events. If also blocking these scroll events is
    /// desired, then a `cx.stop_propagation()` handler like the one above can be used.
    ///
    /// This has effects beyond event handling - this affects any use of `is_hovered`, such as
    /// hover styles and tooltops. These other behaviors are the main point of this mechanism.
    /// An alternative might be to not affect mouse event handling - but this would allow
    /// inconsistent UI where clicks and moves interact with elements that are not considered to
    /// be hovered.
    BlockMouseExceptScroll,
}

/// An identifier for a tooltip.
#[derive(Copy, Clone, Debug, Default, Eq, PartialEq)]
pub struct TooltipId(usize);

impl TooltipId {
    /// Checks if the tooltip is currently hovered.
    pub fn is_hovered(&self, window: &Window) -> bool {
        window
            .tooltip_bounds
            .as_ref()
            .map_or(false, |tooltip_bounds| {
                tooltip_bounds.id == *self
                    && tooltip_bounds.bounds.contains(&window.mouse_position())
            })
    }
}

pub(crate) struct TooltipBounds {
    id: TooltipId,
    bounds: Bounds<Pixels>,
}

#[derive(Clone)]
pub(crate) struct TooltipRequest {
    id: TooltipId,
    tooltip: AnyTooltip,
}

pub(crate) struct DeferredDraw {
    current_view: EntityId,
    priority: usize,
    parent_node: DispatchNodeId,
    element_id_stack: SmallVec<[ElementId; 32]>,
    text_style_stack: Vec<TextStyleRefinement>,
    element: Option<AnyElement>,
    absolute_offset: Point<Pixels>,
    prepaint_range: Range<PrepaintStateIndex>,
    paint_range: Range<PaintIndex>,
}

pub(crate) struct Frame {
    pub(crate) focus: Option<FocusId>,
    pub(crate) window_active: bool,
    pub(crate) element_states: FxHashMap<(GlobalElementId, TypeId), ElementStateBox>,
    accessed_element_states: Vec<(GlobalElementId, TypeId)>,
    pub(crate) mouse_listeners: Vec<Option<AnyMouseListener>>,
    pub(crate) dispatch_tree: DispatchTree,
    pub(crate) scene: Scene,
    pub(crate) hitboxes: Vec<Hitbox>,
    pub(crate) window_control_hitboxes: Vec<(WindowControlArea, Hitbox)>,
    pub(crate) deferred_draws: Vec<DeferredDraw>,
    pub(crate) input_handlers: Vec<Option<PlatformInputHandler>>,
    pub(crate) tooltip_requests: Vec<Option<TooltipRequest>>,
    pub(crate) cursor_styles: Vec<CursorStyleRequest>,
    #[cfg(any(test, feature = "test-support"))]
    pub(crate) debug_bounds: FxHashMap<String, Bounds<Pixels>>,
    #[cfg(any(feature = "inspector", debug_assertions))]
    pub(crate) next_inspector_instance_ids: FxHashMap<Rc<crate::InspectorElementPath>, usize>,
    #[cfg(any(feature = "inspector", debug_assertions))]
    pub(crate) inspector_hitboxes: FxHashMap<HitboxId, crate::InspectorElementId>,
}

#[derive(Clone, Default)]
pub(crate) struct PrepaintStateIndex {
    hitboxes_index: usize,
    tooltips_index: usize,
    deferred_draws_index: usize,
    dispatch_tree_index: usize,
    accessed_element_states_index: usize,
    line_layout_index: LineLayoutIndex,
}

#[derive(Clone, Default)]
pub(crate) struct PaintIndex {
    scene_index: usize,
    mouse_listeners_index: usize,
    input_handlers_index: usize,
    cursor_styles_index: usize,
    accessed_element_states_index: usize,
    line_layout_index: LineLayoutIndex,
}

impl Frame {
    pub(crate) fn new(dispatch_tree: DispatchTree) -> Self {
        Frame {
            focus: None,
            window_active: false,
            element_states: FxHashMap::default(),
            accessed_element_states: Vec::new(),
            mouse_listeners: Vec::new(),
            dispatch_tree,
            scene: Scene::default(),
            hitboxes: Vec::new(),
            window_control_hitboxes: Vec::new(),
            deferred_draws: Vec::new(),
            input_handlers: Vec::new(),
            tooltip_requests: Vec::new(),
            cursor_styles: Vec::new(),

            #[cfg(any(test, feature = "test-support"))]
            debug_bounds: FxHashMap::default(),

            #[cfg(any(feature = "inspector", debug_assertions))]
            next_inspector_instance_ids: FxHashMap::default(),

            #[cfg(any(feature = "inspector", debug_assertions))]
            inspector_hitboxes: FxHashMap::default(),
        }
    }

    pub(crate) fn clear(&mut self) {
        self.element_states.clear();
        self.accessed_element_states.clear();
        self.mouse_listeners.clear();
        self.dispatch_tree.clear();
        self.scene.clear();
        self.input_handlers.clear();
        self.tooltip_requests.clear();
        self.cursor_styles.clear();
        self.hitboxes.clear();
        self.window_control_hitboxes.clear();
        self.deferred_draws.clear();
        self.focus = None;

        #[cfg(any(feature = "inspector", debug_assertions))]
        {
            self.next_inspector_instance_ids.clear();
            self.inspector_hitboxes.clear();
        }
    }

    pub(crate) fn cursor_style(&self, window: &Window) -> Option<CursorStyle> {
        self.cursor_styles
            .iter()
            .rev()
            .fold_while(None, |style, request| match request.hitbox_id {
                None => Done(Some(request.style)),
                Some(hitbox_id) => Continue(
                    style.or_else(|| hitbox_id.is_hovered(window).then_some(request.style)),
                ),
            })
            .into_inner()
    }

    pub(crate) fn hit_test(&self, position: Point<Pixels>) -> HitTest {
        let mut set_hover_hitbox_count = false;
        let mut hit_test = HitTest::default();
        for hitbox in self.hitboxes.iter().rev() {
            let bounds = hitbox.bounds.intersect(&hitbox.content_mask.bounds);
            if bounds.contains(&position) {
                hit_test.ids.push(hitbox.id);
                if !set_hover_hitbox_count
                    && hitbox.behavior == HitboxBehavior::BlockMouseExceptScroll
                {
                    hit_test.hover_hitbox_count = hit_test.ids.len();
                    set_hover_hitbox_count = true;
                }
                if hitbox.behavior == HitboxBehavior::BlockMouse {
                    break;
                }
            }
        }
        if !set_hover_hitbox_count {
            hit_test.hover_hitbox_count = hit_test.ids.len();
        }
        hit_test
    }

    pub(crate) fn focus_path(&self) -> SmallVec<[FocusId; 8]> {
        self.focus
            .map(|focus_id| self.dispatch_tree.focus_path(focus_id))
            .unwrap_or_default()
    }

    pub(crate) fn finish(&mut self, prev_frame: &mut Self) {
        for element_state_key in &self.accessed_element_states {
            if let Some((element_state_key, element_state)) =
                prev_frame.element_states.remove_entry(element_state_key)
            {
                self.element_states.insert(element_state_key, element_state);
            }
        }

        self.scene.finish();
    }
}

/// Holds the state for a specific window.
pub struct Window {
    pub(crate) handle: AnyWindowHandle,
    pub(crate) invalidator: WindowInvalidator,
    pub(crate) removed: bool,
    pub(crate) platform_window: Box<dyn PlatformWindow>,
    display_id: Option<DisplayId>,
    sprite_atlas: Arc<dyn PlatformAtlas>,
    text_system: Arc<WindowTextSystem>,
    rem_size: Pixels,
    /// The stack of override values for the window's rem size.
    ///
    /// This is used by `with_rem_size` to allow rendering an element tree with
    /// a given rem size.
    rem_size_override_stack: SmallVec<[Pixels; 8]>,
    pub(crate) viewport_size: Size<Pixels>,
    layout_engine: Option<TaffyLayoutEngine>,
    pub(crate) root: Option<AnyView>,
    pub(crate) element_id_stack: SmallVec<[ElementId; 32]>,
    pub(crate) text_style_stack: Vec<TextStyleRefinement>,
    pub(crate) rendered_entity_stack: Vec<EntityId>,
    pub(crate) element_offset_stack: Vec<Point<Pixels>>,
    pub(crate) element_opacity: Option<f32>,
    pub(crate) content_mask_stack: Vec<ContentMask<Pixels>>,
    pub(crate) requested_autoscroll: Option<Bounds<Pixels>>,
    pub(crate) image_cache_stack: Vec<AnyImageCache>,
    pub(crate) rendered_frame: Frame,
    pub(crate) next_frame: Frame,
    next_hitbox_id: HitboxId,
    pub(crate) next_tooltip_id: TooltipId,
    pub(crate) tooltip_bounds: Option<TooltipBounds>,
    next_frame_callbacks: Rc<RefCell<Vec<FrameCallback>>>,
    pub(crate) dirty_views: FxHashSet<EntityId>,
    focus_listeners: SubscriberSet<(), AnyWindowFocusListener>,
    pub(crate) focus_lost_listeners: SubscriberSet<(), AnyObserver>,
    default_prevented: bool,
    mouse_position: Point<Pixels>,
    mouse_hit_test: HitTest,
    modifiers: Modifiers,
    scale_factor: f32,
    pub(crate) bounds_observers: SubscriberSet<(), AnyObserver>,
    appearance: WindowAppearance,
    pub(crate) appearance_observers: SubscriberSet<(), AnyObserver>,
    active: Rc<Cell<bool>>,
    hovered: Rc<Cell<bool>>,
    pub(crate) needs_present: Rc<Cell<bool>>,
    pub(crate) last_input_timestamp: Rc<Cell<Instant>>,
    pub(crate) refreshing: bool,
    pub(crate) activation_observers: SubscriberSet<(), AnyObserver>,
    pub(crate) focus: Option<FocusId>,
    focus_enabled: bool,
    pending_input: Option<PendingInput>,
    pending_modifier: ModifierState,
    pub(crate) pending_input_observers: SubscriberSet<(), AnyObserver>,
    prompt: Option<RenderablePromptHandle>,
    pub(crate) client_inset: Option<Pixels>,
    #[cfg(any(feature = "inspector", debug_assertions))]
    inspector: Option<Entity<Inspector>>,
}

#[derive(Clone, Debug, Default)]
struct ModifierState {
    modifiers: Modifiers,
    saw_keystroke: bool,
}

#[derive(Clone, Copy, Debug, Eq, PartialEq)]
pub(crate) enum DrawPhase {
    None,
    Prepaint,
    Paint,
    Focus,
}

#[derive(Default, Debug)]
struct PendingInput {
    keystrokes: SmallVec<[Keystroke; 1]>,
    focus: Option<FocusId>,
    timer: Option<Task<()>>,
}

pub(crate) struct ElementStateBox {
    pub(crate) inner: Box<dyn Any>,
    #[cfg(debug_assertions)]
    pub(crate) type_name: &'static str,
}

fn default_bounds(display_id: Option<DisplayId>, cx: &mut App) -> Bounds<Pixels> {
    const DEFAULT_WINDOW_OFFSET: Point<Pixels> = point(px(0.), px(35.));

    // TODO, BUG: if you open a window with the currently active window
    // on the stack, this will erroneously select the 'unwrap_or_else'
    // code path
    cx.active_window()
        .and_then(|w| w.update(cx, |_, window, _| window.bounds()).ok())
        .map(|mut bounds| {
            bounds.origin += DEFAULT_WINDOW_OFFSET;
            bounds
        })
        .unwrap_or_else(|| {
            let display = display_id
                .map(|id| cx.find_display(id))
                .unwrap_or_else(|| cx.primary_display());

            display
                .map(|display| display.default_bounds())
                .unwrap_or_else(|| Bounds::new(point(px(0.), px(0.)), DEFAULT_WINDOW_SIZE))
        })
}

impl Window {
    pub(crate) fn new(
        handle: AnyWindowHandle,
        options: WindowOptions,
        cx: &mut App,
    ) -> Result<Self> {
        let WindowOptions {
            window_bounds,
            titlebar,
            focus,
            show,
            kind,
            is_movable,
            display_id,
            window_background,
            app_id,
            window_min_size,
            window_decorations,
        } = options;

        let bounds = window_bounds
            .map(|bounds| bounds.get_bounds())
            .unwrap_or_else(|| default_bounds(display_id, cx));
        let mut platform_window = cx.platform.open_window(
            handle,
            WindowParams {
                bounds,
                titlebar,
                kind,
                is_movable,
                focus,
                show,
                display_id,
                window_min_size,
            },
        )?;
        let display_id = platform_window.display().map(|display| display.id());
        let sprite_atlas = platform_window.sprite_atlas();
        let mouse_position = platform_window.mouse_position();
        let modifiers = platform_window.modifiers();
        let content_size = platform_window.content_size();
        let scale_factor = platform_window.scale_factor();
        let appearance = platform_window.appearance();
        let text_system = Arc::new(WindowTextSystem::new(cx.text_system().clone()));
        let invalidator = WindowInvalidator::new();
        let active = Rc::new(Cell::new(platform_window.is_active()));
        let hovered = Rc::new(Cell::new(platform_window.is_hovered()));
        let needs_present = Rc::new(Cell::new(false));
        let next_frame_callbacks: Rc<RefCell<Vec<FrameCallback>>> = Default::default();
        let last_input_timestamp = Rc::new(Cell::new(Instant::now()));

        platform_window
            .request_decorations(window_decorations.unwrap_or(WindowDecorations::Server));
        platform_window.set_background_appearance(window_background);

        if let Some(ref window_open_state) = window_bounds {
            match window_open_state {
                WindowBounds::Fullscreen(_) => platform_window.toggle_fullscreen(),
                WindowBounds::Maximized(_) => platform_window.zoom(),
                WindowBounds::Windowed(_) => {}
            }
        }

        platform_window.on_close(Box::new({
            let mut cx = cx.to_async();
            move || {
                let _ = handle.update(&mut cx, |_, window, _| window.remove_window());
            }
        }));
        platform_window.on_request_frame(Box::new({
            let mut cx = cx.to_async();
            let invalidator = invalidator.clone();
            let active = active.clone();
            let needs_present = needs_present.clone();
            let next_frame_callbacks = next_frame_callbacks.clone();
            let last_input_timestamp = last_input_timestamp.clone();
            move |request_frame_options| {
                let next_frame_callbacks = next_frame_callbacks.take();
                if !next_frame_callbacks.is_empty() {
                    handle
                        .update(&mut cx, |_, window, cx| {
                            for callback in next_frame_callbacks {
                                callback(window, cx);
                            }
                        })
                        .log_err();
                }

                // Keep presenting the current scene for 1 extra second since the
                // last input to prevent the display from underclocking the refresh rate.
                let needs_present = request_frame_options.require_presentation
                    || needs_present.get()
                    || (active.get()
                        && last_input_timestamp.get().elapsed() < Duration::from_secs(1));

                if invalidator.is_dirty() {
                    measure("frame duration", || {
                        handle
                            .update(&mut cx, |_, window, cx| {
                                window.draw(cx);
                                window.present();
                            })
                            .log_err();
                    })
                } else if needs_present {
                    handle
                        .update(&mut cx, |_, window, _| window.present())
                        .log_err();
                }

                handle
                    .update(&mut cx, |_, window, _| {
                        window.complete_frame();
                    })
                    .log_err();
            }
        }));
        platform_window.on_resize(Box::new({
            let mut cx = cx.to_async();
            move |_, _| {
                handle
                    .update(&mut cx, |_, window, cx| window.bounds_changed(cx))
                    .log_err();
            }
        }));
        platform_window.on_moved(Box::new({
            let mut cx = cx.to_async();
            move || {
                handle
                    .update(&mut cx, |_, window, cx| window.bounds_changed(cx))
                    .log_err();
            }
        }));
        platform_window.on_appearance_changed(Box::new({
            let mut cx = cx.to_async();
            move || {
                handle
                    .update(&mut cx, |_, window, cx| window.appearance_changed(cx))
                    .log_err();
            }
        }));
        platform_window.on_active_status_change(Box::new({
            let mut cx = cx.to_async();
            move |active| {
                handle
                    .update(&mut cx, |_, window, cx| {
                        window.active.set(active);
                        window.modifiers = window.platform_window.modifiers();
                        window
                            .activation_observers
                            .clone()
                            .retain(&(), |callback| callback(window, cx));
                        window.refresh();
                    })
                    .log_err();
            }
        }));
        platform_window.on_hover_status_change(Box::new({
            let mut cx = cx.to_async();
            move |active| {
                handle
                    .update(&mut cx, |_, window, _| {
                        window.hovered.set(active);
                        window.refresh();
                    })
                    .log_err();
            }
        }));
        platform_window.on_input({
            let mut cx = cx.to_async();
            Box::new(move |event| {
                handle
                    .update(&mut cx, |_, window, cx| window.dispatch_event(event, cx))
                    .log_err()
                    .unwrap_or(DispatchEventResult::default())
            })
        });
        platform_window.on_hit_test_window_control({
            let mut cx = cx.to_async();
            Box::new(move || {
                handle
                    .update(&mut cx, |_, window, _cx| {
                        for (area, hitbox) in &window.rendered_frame.window_control_hitboxes {
                            if window.mouse_hit_test.ids.contains(&hitbox.id) {
                                return Some(*area);
                            }
                        }
                        None
                    })
                    .log_err()
                    .unwrap_or(None)
            })
        });

        if let Some(app_id) = app_id {
            platform_window.set_app_id(&app_id);
        }

        platform_window.map_window().unwrap();

        Ok(Window {
            handle,
            invalidator,
            removed: false,
            platform_window,
            display_id,
            sprite_atlas,
            text_system,
            rem_size: px(16.),
            rem_size_override_stack: SmallVec::new(),
            viewport_size: content_size,
            layout_engine: Some(TaffyLayoutEngine::new()),
            root: None,
            element_id_stack: SmallVec::default(),
            text_style_stack: Vec::new(),
            rendered_entity_stack: Vec::new(),
            element_offset_stack: Vec::new(),
            content_mask_stack: Vec::new(),
            element_opacity: None,
            requested_autoscroll: None,
            rendered_frame: Frame::new(DispatchTree::new(cx.keymap.clone(), cx.actions.clone())),
            next_frame: Frame::new(DispatchTree::new(cx.keymap.clone(), cx.actions.clone())),
            next_frame_callbacks,
            next_hitbox_id: HitboxId(0),
            next_tooltip_id: TooltipId::default(),
            tooltip_bounds: None,
            dirty_views: FxHashSet::default(),
            focus_listeners: SubscriberSet::new(),
            focus_lost_listeners: SubscriberSet::new(),
            default_prevented: true,
            mouse_position,
            mouse_hit_test: HitTest::default(),
            modifiers,
            scale_factor,
            bounds_observers: SubscriberSet::new(),
            appearance,
            appearance_observers: SubscriberSet::new(),
            active,
            hovered,
            needs_present,
            last_input_timestamp,
            refreshing: false,
            activation_observers: SubscriberSet::new(),
            focus: None,
            focus_enabled: true,
            pending_input: None,
            pending_modifier: ModifierState::default(),
            pending_input_observers: SubscriberSet::new(),
            prompt: None,
            client_inset: None,
            image_cache_stack: Vec::new(),
            #[cfg(any(feature = "inspector", debug_assertions))]
            inspector: None,
        })
    }

    pub(crate) fn new_focus_listener(
        &self,
        value: AnyWindowFocusListener,
    ) -> (Subscription, impl FnOnce() + use<>) {
        self.focus_listeners.insert((), value)
    }
}

#[derive(Clone, Debug, Default, PartialEq, Eq)]
pub(crate) struct DispatchEventResult {
    pub propagate: bool,
    pub default_prevented: bool,
}

/// Indicates which region of the window is visible. Content falling outside of this mask will not be
/// rendered. Currently, only rectangular content masks are supported, but we give the mask its own type
/// to leave room to support more complex shapes in the future.
#[derive(Clone, Debug, Default, PartialEq, Eq)]
#[repr(C)]
pub struct ContentMask<P: Clone + Debug + Default + PartialEq> {
    /// The bounds
    pub bounds: Bounds<P>,
}

impl ContentMask<Pixels> {
    /// Scale the content mask's pixel units by the given scaling factor.
    pub fn scale(&self, factor: f32) -> ContentMask<ScaledPixels> {
        ContentMask {
            bounds: self.bounds.scale(factor),
        }
    }

    /// Intersect the content mask with the given content mask.
    pub fn intersect(&self, other: &Self) -> Self {
        let bounds = self.bounds.intersect(&other.bounds);
        ContentMask { bounds }
    }
}

impl Window {
    fn mark_view_dirty(&mut self, view_id: EntityId) {
        // Mark ancestor views as dirty. If already in the `dirty_views` set, then all its ancestors
        // should already be dirty.
        for view_id in self
            .rendered_frame
            .dispatch_tree
            .view_path(view_id)
            .into_iter()
            .rev()
        {
            if !self.dirty_views.insert(view_id) {
                break;
            }
        }
    }

    /// Registers a callback to be invoked when the window appearance changes.
    pub fn observe_window_appearance(
        &self,
        mut callback: impl FnMut(&mut Window, &mut App) + 'static,
    ) -> Subscription {
        let (subscription, activate) = self.appearance_observers.insert(
            (),
            Box::new(move |window, cx| {
                callback(window, cx);
                true
            }),
        );
        activate();
        subscription
    }

    /// Replaces the root entity of the window with a new one.
    pub fn replace_root<E>(
        &mut self,
        cx: &mut App,
        build_view: impl FnOnce(&mut Window, &mut Context<E>) -> E,
    ) -> Entity<E>
    where
        E: 'static + Render,
    {
        let view = cx.new(|cx| build_view(self, cx));
        self.root = Some(view.clone().into());
        self.refresh();
        view
    }

    /// Returns the root entity of the window, if it has one.
    pub fn root<E>(&self) -> Option<Option<Entity<E>>>
    where
        E: 'static + Render,
    {
        self.root
            .as_ref()
            .map(|view| view.clone().downcast::<E>().ok())
    }

    /// Obtain a handle to the window that belongs to this context.
    pub fn window_handle(&self) -> AnyWindowHandle {
        self.handle
    }

    /// Mark the window as dirty, scheduling it to be redrawn on the next frame.
    pub fn refresh(&mut self) {
        if self.invalidator.not_drawing() {
            self.refreshing = true;
            self.invalidator.set_dirty(true);
        }
    }

    /// Close this window.
    pub fn remove_window(&mut self) {
        self.removed = true;
    }

    /// Obtain the currently focused [`FocusHandle`]. If no elements are focused, returns `None`.
    pub fn focused(&self, cx: &App) -> Option<FocusHandle> {
        self.focus
            .and_then(|id| FocusHandle::for_id(id, &cx.focus_handles))
    }

    /// Move focus to the element associated with the given [`FocusHandle`].
    pub fn focus(&mut self, handle: &FocusHandle) {
        if !self.focus_enabled || self.focus == Some(handle.id) {
            return;
        }

        self.focus = Some(handle.id);
        self.clear_pending_keystrokes();
        self.refresh();
    }

    /// Remove focus from all elements within this context's window.
    pub fn blur(&mut self) {
        if !self.focus_enabled {
            return;
        }

        self.focus = None;
        self.refresh();
    }

    /// Blur the window and don't allow anything in it to be focused again.
    pub fn disable_focus(&mut self) {
        self.blur();
        self.focus_enabled = false;
    }

    /// Accessor for the text system.
    pub fn text_system(&self) -> &Arc<WindowTextSystem> {
        &self.text_system
    }

    /// The current text style. Which is composed of all the style refinements provided to `with_text_style`.
    pub fn text_style(&self) -> TextStyle {
        let mut style = TextStyle::default();
        for refinement in &self.text_style_stack {
            style.refine(refinement);
        }
        style
    }

    /// Check if the platform window is maximized
    /// On some platforms (namely Windows) this is different than the bounds being the size of the display
    pub fn is_maximized(&self) -> bool {
        self.platform_window.is_maximized()
    }

    /// request a certain window decoration (Wayland)
    pub fn request_decorations(&self, decorations: WindowDecorations) {
        self.platform_window.request_decorations(decorations);
    }

    /// Start a window resize operation (Wayland)
    pub fn start_window_resize(&self, edge: ResizeEdge) {
        self.platform_window.start_window_resize(edge);
    }

    /// Return the `WindowBounds` to indicate that how a window should be opened
    /// after it has been closed
    pub fn window_bounds(&self) -> WindowBounds {
        self.platform_window.window_bounds()
    }

    /// Return the `WindowBounds` excluding insets (Wayland and X11)
    pub fn inner_window_bounds(&self) -> WindowBounds {
        self.platform_window.inner_window_bounds()
    }

    /// Dispatch the given action on the currently focused element.
    pub fn dispatch_action(&mut self, action: Box<dyn Action>, cx: &mut App) {
        let focus_handle = self.focused(cx);

        let window = self.handle;
        cx.defer(move |cx| {
            window
                .update(cx, |_, window, cx| {
                    let node_id = focus_handle
                        .and_then(|handle| {
                            window
                                .rendered_frame
                                .dispatch_tree
                                .focusable_node_id(handle.id)
                        })
                        .unwrap_or_else(|| window.rendered_frame.dispatch_tree.root_node_id());

                    window.dispatch_action_on_node(node_id, action.as_ref(), cx);
                })
                .log_err();
        })
    }

    pub(crate) fn dispatch_keystroke_observers(
        &mut self,
        event: &dyn Any,
        action: Option<Box<dyn Action>>,
        context_stack: Vec<KeyContext>,
        cx: &mut App,
    ) {
        let Some(key_down_event) = event.downcast_ref::<KeyDownEvent>() else {
            return;
        };

        cx.keystroke_observers.clone().retain(&(), move |callback| {
            (callback)(
                &KeystrokeEvent {
                    keystroke: key_down_event.keystroke.clone(),
                    action: action.as_ref().map(|action| action.boxed_clone()),
                    context_stack: context_stack.clone(),
                },
                self,
                cx,
            )
        });
    }

    /// Schedules the given function to be run at the end of the current effect cycle, allowing entities
    /// that are currently on the stack to be returned to the app.
    pub fn defer(&self, cx: &mut App, f: impl FnOnce(&mut Window, &mut App) + 'static) {
        let handle = self.handle;
        cx.defer(move |cx| {
            handle.update(cx, |_, window, cx| f(window, cx)).ok();
        });
    }

    /// Subscribe to events emitted by a entity.
    /// The entity to which you're subscribing must implement the [`EventEmitter`] trait.
    /// The callback will be invoked a handle to the emitting entity, the event, and a window context for the current window.
    pub fn observe<T: 'static>(
        &mut self,
        observed: &Entity<T>,
        cx: &mut App,
        mut on_notify: impl FnMut(Entity<T>, &mut Window, &mut App) + 'static,
    ) -> Subscription {
        let entity_id = observed.entity_id();
        let observed = observed.downgrade();
        let window_handle = self.handle;
        cx.new_observer(
            entity_id,
            Box::new(move |cx| {
                window_handle
                    .update(cx, |_, window, cx| {
                        if let Some(handle) = observed.upgrade() {
                            on_notify(handle, window, cx);
                            true
                        } else {
                            false
                        }
                    })
                    .unwrap_or(false)
            }),
        )
    }

    /// Subscribe to events emitted by a entity.
    /// The entity to which you're subscribing must implement the [`EventEmitter`] trait.
    /// The callback will be invoked a handle to the emitting entity, the event, and a window context for the current window.
    pub fn subscribe<Emitter, Evt>(
        &mut self,
        entity: &Entity<Emitter>,
        cx: &mut App,
        mut on_event: impl FnMut(Entity<Emitter>, &Evt, &mut Window, &mut App) + 'static,
    ) -> Subscription
    where
        Emitter: EventEmitter<Evt>,
        Evt: 'static,
    {
        let entity_id = entity.entity_id();
        let handle = entity.downgrade();
        let window_handle = self.handle;
        cx.new_subscription(
            entity_id,
            (
                TypeId::of::<Evt>(),
                Box::new(move |event, cx| {
                    window_handle
                        .update(cx, |_, window, cx| {
                            if let Some(entity) = handle.upgrade() {
                                let event = event.downcast_ref().expect("invalid event type");
                                on_event(entity, event, window, cx);
                                true
                            } else {
                                false
                            }
                        })
                        .unwrap_or(false)
                }),
            ),
        )
    }

    /// Register a callback to be invoked when the given `Entity` is released.
    pub fn observe_release<T>(
        &self,
        entity: &Entity<T>,
        cx: &mut App,
        mut on_release: impl FnOnce(&mut T, &mut Window, &mut App) + 'static,
    ) -> Subscription
    where
        T: 'static,
    {
        let entity_id = entity.entity_id();
        let window_handle = self.handle;
        let (subscription, activate) = cx.release_listeners.insert(
            entity_id,
            Box::new(move |entity, cx| {
                let entity = entity.downcast_mut().expect("invalid entity type");
                let _ = window_handle.update(cx, |_, window, cx| on_release(entity, window, cx));
            }),
        );
        activate();
        subscription
    }

    /// Creates an [`AsyncWindowContext`], which has a static lifetime and can be held across
    /// await points in async code.
    pub fn to_async(&self, cx: &App) -> AsyncWindowContext {
        AsyncWindowContext::new_context(cx.to_async(), self.handle)
    }

    /// Schedule the given closure to be run directly after the current frame is rendered.
    pub fn on_next_frame(&self, callback: impl FnOnce(&mut Window, &mut App) + 'static) {
        RefCell::borrow_mut(&self.next_frame_callbacks).push(Box::new(callback));
    }

    /// Schedule a frame to be drawn on the next animation frame.
    ///
    /// This is useful for elements that need to animate continuously, such as a video player or an animated GIF.
    /// It will cause the window to redraw on the next frame, even if no other changes have occurred.
    ///
    /// If called from within a view, it will notify that view on the next frame. Otherwise, it will refresh the entire window.
    pub fn request_animation_frame(&self) {
        let entity = self.current_view();
        self.on_next_frame(move |_, cx| cx.notify(entity));
    }

    /// Spawn the future returned by the given closure on the application thread pool.
    /// The closure is provided a handle to the current window and an `AsyncWindowContext` for
    /// use within your future.
    #[track_caller]
    pub fn spawn<AsyncFn, R>(&self, cx: &App, f: AsyncFn) -> Task<R>
    where
        R: 'static,
        AsyncFn: AsyncFnOnce(&mut AsyncWindowContext) -> R + 'static,
    {
        let handle = self.handle;
        cx.spawn(async move |app| {
            let mut async_window_cx = AsyncWindowContext::new_context(app.clone(), handle);
            f(&mut async_window_cx).await
        })
    }

    fn bounds_changed(&mut self, cx: &mut App) {
        self.scale_factor = self.platform_window.scale_factor();
        self.viewport_size = self.platform_window.content_size();
        self.display_id = self.platform_window.display().map(|display| display.id());

        self.refresh();

        self.bounds_observers
            .clone()
            .retain(&(), |callback| callback(self, cx));
    }

    /// Returns the bounds of the current window in the global coordinate space, which could span across multiple displays.
    pub fn bounds(&self) -> Bounds<Pixels> {
        self.platform_window.bounds()
    }

<<<<<<< HEAD
    pub fn window_style(&self) -> WindowStyle {
        self.platform_window.window_style()
=======
    /// Set the content size of the window.
    pub fn resize(&mut self, size: Size<Pixels>) {
        self.platform_window.resize(size);
>>>>>>> d280c95d
    }

    /// Returns whether or not the window is currently fullscreen
    pub fn is_fullscreen(&self) -> bool {
        self.platform_window.is_fullscreen()
    }

    pub(crate) fn appearance_changed(&mut self, cx: &mut App) {
        self.appearance = self.platform_window.appearance();

        self.appearance_observers
            .clone()
            .retain(&(), |callback| callback(self, cx));
    }

    /// Returns the appearance of the current window.
    pub fn appearance(&self) -> WindowAppearance {
        self.appearance
    }

    /// Returns the size of the drawable area within the window.
    pub fn viewport_size(&self) -> Size<Pixels> {
        self.viewport_size
    }

    /// Returns whether this window is focused by the operating system (receiving key events).
    pub fn is_window_active(&self) -> bool {
        self.active.get()
    }

    /// Returns whether this window is considered to be the window
    /// that currently owns the mouse cursor.
    /// On mac, this is equivalent to `is_window_active`.
    pub fn is_window_hovered(&self) -> bool {
        if cfg!(any(
            target_os = "windows",
            target_os = "linux",
            target_os = "freebsd"
        )) {
            self.hovered.get()
        } else {
            self.is_window_active()
        }
    }

    /// Toggle zoom on the window.
    pub fn zoom_window(&self) {
        self.platform_window.zoom();
    }

    /// Opens the native title bar context menu, useful when implementing client side decorations (Wayland and X11)
    pub fn show_window_menu(&self, position: Point<Pixels>) {
        self.platform_window.show_window_menu(position)
    }

    /// Tells the compositor to take control of window movement (Wayland and X11)
    ///
    /// Events may not be received during a move operation.
    pub fn start_window_move(&self) {
        self.platform_window.start_window_move()
    }

    /// When using client side decorations, set this to the width of the invisible decorations (Wayland and X11)
    pub fn set_client_inset(&mut self, inset: Pixels) {
        self.client_inset = Some(inset);
        self.platform_window.set_client_inset(inset);
    }

    /// Returns the client_inset value by [`Self::set_client_inset`].
    pub fn client_inset(&self) -> Option<Pixels> {
        self.client_inset
    }

    /// Returns whether the title bar window controls need to be rendered by the application (Wayland and X11)
    pub fn window_decorations(&self) -> Decorations {
        self.platform_window.window_decorations()
    }

    /// Returns which window controls are currently visible (Wayland)
    pub fn window_controls(&self) -> WindowControls {
        self.platform_window.window_controls()
    }

    /// Updates the window's title at the platform level.
    pub fn set_window_title(&mut self, title: &str) {
        self.platform_window.set_title(title);
    }

    /// Sets the application identifier.
    pub fn set_app_id(&mut self, app_id: &str) {
        self.platform_window.set_app_id(app_id);
    }

    /// Sets the window background appearance.
    pub fn set_background_appearance(&self, background_appearance: WindowBackgroundAppearance) {
        self.platform_window
            .set_background_appearance(background_appearance);
    }

    /// Mark the window as dirty at the platform level.
    pub fn set_window_edited(&mut self, edited: bool) {
        self.platform_window.set_edited(edited);
    }

    /// Determine the display on which the window is visible.
    pub fn display(&self, cx: &App) -> Option<Rc<dyn PlatformDisplay>> {
        cx.platform
            .displays()
            .into_iter()
            .find(|display| Some(display.id()) == self.display_id)
    }

    /// Show the platform character palette.
    pub fn show_character_palette(&self) {
        self.platform_window.show_character_palette();
    }

    /// The scale factor of the display associated with the window. For example, it could
    /// return 2.0 for a "retina" display, indicating that each logical pixel should actually
    /// be rendered as two pixels on screen.
    pub fn scale_factor(&self) -> f32 {
        self.scale_factor
    }

    /// The size of an em for the base font of the application. Adjusting this value allows the
    /// UI to scale, just like zooming a web page.
    pub fn rem_size(&self) -> Pixels {
        self.rem_size_override_stack
            .last()
            .copied()
            .unwrap_or(self.rem_size)
    }

    /// Sets the size of an em for the base font of the application. Adjusting this value allows the
    /// UI to scale, just like zooming a web page.
    pub fn set_rem_size(&mut self, rem_size: impl Into<Pixels>) {
        self.rem_size = rem_size.into();
    }

    /// Acquire a globally unique identifier for the given ElementId.
    /// Only valid for the duration of the provided closure.
    pub fn with_global_id<R>(
        &mut self,
        element_id: ElementId,
        f: impl FnOnce(&GlobalElementId, &mut Self) -> R,
    ) -> R {
        self.element_id_stack.push(element_id);
        let global_id = GlobalElementId(self.element_id_stack.clone());
        let result = f(&global_id, self);
        self.element_id_stack.pop();
        result
    }

    /// Executes the provided function with the specified rem size.
    ///
    /// This method must only be called as part of element drawing.
    pub fn with_rem_size<F, R>(&mut self, rem_size: Option<impl Into<Pixels>>, f: F) -> R
    where
        F: FnOnce(&mut Self) -> R,
    {
        self.invalidator.debug_assert_paint_or_prepaint();

        if let Some(rem_size) = rem_size {
            self.rem_size_override_stack.push(rem_size.into());
            let result = f(self);
            self.rem_size_override_stack.pop();
            result
        } else {
            f(self)
        }
    }

    /// The line height associated with the current text style.
    pub fn line_height(&self) -> Pixels {
        self.text_style().line_height_in_pixels(self.rem_size())
    }

    /// Call to prevent the default action of an event. Currently only used to prevent
    /// parent elements from becoming focused on mouse down.
    pub fn prevent_default(&mut self) {
        self.default_prevented = true;
    }

    /// Obtain whether default has been prevented for the event currently being dispatched.
    pub fn default_prevented(&self) -> bool {
        self.default_prevented
    }

    /// Determine whether the given action is available along the dispatch path to the currently focused element.
    pub fn is_action_available(&self, action: &dyn Action, cx: &mut App) -> bool {
        let target = self
            .focused(cx)
            .and_then(|focused_handle| {
                self.rendered_frame
                    .dispatch_tree
                    .focusable_node_id(focused_handle.id)
            })
            .unwrap_or_else(|| self.rendered_frame.dispatch_tree.root_node_id());
        self.rendered_frame
            .dispatch_tree
            .is_action_available(action, target)
    }

    /// The position of the mouse relative to the window.
    pub fn mouse_position(&self) -> Point<Pixels> {
        self.mouse_position
    }

    /// The current state of the keyboard's modifiers
    pub fn modifiers(&self) -> Modifiers {
        self.modifiers
    }

    fn complete_frame(&self) {
        self.platform_window.completed_frame();
    }

    /// Produces a new frame and assigns it to `rendered_frame`. To actually show
    /// the contents of the new [Scene], use [present].
    #[profiling::function]
    pub fn draw(&mut self, cx: &mut App) {
        self.invalidate_entities();
        cx.entities.clear_accessed();
        debug_assert!(self.rendered_entity_stack.is_empty());
        self.invalidator.set_dirty(false);
        self.requested_autoscroll = None;

        // Restore the previously-used input handler.
        if let Some(input_handler) = self.platform_window.take_input_handler() {
            self.rendered_frame.input_handlers.push(Some(input_handler));
        }
        self.draw_roots(cx);
        self.dirty_views.clear();
        self.next_frame.window_active = self.active.get();

        // Register requested input handler with the platform window.
        if let Some(input_handler) = self.next_frame.input_handlers.pop() {
            self.platform_window
                .set_input_handler(input_handler.unwrap());
        }

        self.layout_engine.as_mut().unwrap().clear();
        self.text_system().finish_frame();
        self.next_frame.finish(&mut self.rendered_frame);
        ELEMENT_ARENA.with_borrow_mut(|element_arena| {
            let percentage = (element_arena.len() as f32 / element_arena.capacity() as f32) * 100.;
            if percentage >= 80. {
                log::warn!("elevated element arena occupation: {}.", percentage);
            }
            element_arena.clear();
        });

        self.invalidator.set_phase(DrawPhase::Focus);
        let previous_focus_path = self.rendered_frame.focus_path();
        let previous_window_active = self.rendered_frame.window_active;
        mem::swap(&mut self.rendered_frame, &mut self.next_frame);
        self.next_frame.clear();
        let current_focus_path = self.rendered_frame.focus_path();
        let current_window_active = self.rendered_frame.window_active;

        if previous_focus_path != current_focus_path
            || previous_window_active != current_window_active
        {
            if !previous_focus_path.is_empty() && current_focus_path.is_empty() {
                self.focus_lost_listeners
                    .clone()
                    .retain(&(), |listener| listener(self, cx));
            }

            let event = WindowFocusEvent {
                previous_focus_path: if previous_window_active {
                    previous_focus_path
                } else {
                    Default::default()
                },
                current_focus_path: if current_window_active {
                    current_focus_path
                } else {
                    Default::default()
                },
            };
            self.focus_listeners
                .clone()
                .retain(&(), |listener| listener(&event, self, cx));
        }

        debug_assert!(self.rendered_entity_stack.is_empty());
        self.record_entities_accessed(cx);
        self.reset_cursor_style(cx);
        self.refreshing = false;
        self.invalidator.set_phase(DrawPhase::None);
        self.needs_present.set(true);
    }

    fn record_entities_accessed(&mut self, cx: &mut App) {
        let mut entities_ref = cx.entities.accessed_entities.borrow_mut();
        let mut entities = mem::take(entities_ref.deref_mut());
        drop(entities_ref);
        let handle = self.handle;
        cx.record_entities_accessed(
            handle,
            // Try moving window invalidator into the Window
            self.invalidator.clone(),
            &entities,
        );
        let mut entities_ref = cx.entities.accessed_entities.borrow_mut();
        mem::swap(&mut entities, entities_ref.deref_mut());
    }

    fn invalidate_entities(&mut self) {
        let mut views = self.invalidator.take_views();
        for entity in views.drain() {
            self.mark_view_dirty(entity);
        }
        self.invalidator.replace_views(views);
    }

    #[profiling::function]
    fn present(&self) {
        self.platform_window.draw(&self.rendered_frame.scene);
        self.needs_present.set(false);
        profiling::finish_frame!();
    }

    fn draw_roots(&mut self, cx: &mut App) {
        self.invalidator.set_phase(DrawPhase::Prepaint);
        self.tooltip_bounds.take();

        let _inspector_width: Pixels = rems(30.0).to_pixels(self.rem_size());
        let root_size = {
            #[cfg(any(feature = "inspector", debug_assertions))]
            {
                if self.inspector.is_some() {
                    let mut size = self.viewport_size;
                    size.width = (size.width - _inspector_width).max(px(0.0));
                    size
                } else {
                    self.viewport_size
                }
            }
            #[cfg(not(any(feature = "inspector", debug_assertions)))]
            {
                self.viewport_size
            }
        };

        // Layout all root elements.
        let mut root_element = self.root.as_ref().unwrap().clone().into_any();
        root_element.prepaint_as_root(Point::default(), root_size.into(), self, cx);

        #[cfg(any(feature = "inspector", debug_assertions))]
        let inspector_element = self.prepaint_inspector(_inspector_width, cx);

        let mut sorted_deferred_draws =
            (0..self.next_frame.deferred_draws.len()).collect::<SmallVec<[_; 8]>>();
        sorted_deferred_draws.sort_by_key(|ix| self.next_frame.deferred_draws[*ix].priority);
        self.prepaint_deferred_draws(&sorted_deferred_draws, cx);

        let mut prompt_element = None;
        let mut active_drag_element = None;
        let mut tooltip_element = None;
        if let Some(prompt) = self.prompt.take() {
            let mut element = prompt.view.any_view().into_any();
            element.prepaint_as_root(Point::default(), root_size.into(), self, cx);
            prompt_element = Some(element);
            self.prompt = Some(prompt);
        } else if let Some(active_drag) = cx.active_drag.take() {
            let mut element = active_drag.view.clone().into_any();
            let offset = self.mouse_position() - active_drag.cursor_offset;
            element.prepaint_as_root(offset, AvailableSpace::min_size(), self, cx);
            active_drag_element = Some(element);
            cx.active_drag = Some(active_drag);
        } else {
            tooltip_element = self.prepaint_tooltip(cx);
        }

        self.mouse_hit_test = self.next_frame.hit_test(self.mouse_position);

        // Now actually paint the elements.
        self.invalidator.set_phase(DrawPhase::Paint);
        root_element.paint(self, cx);

        #[cfg(any(feature = "inspector", debug_assertions))]
        self.paint_inspector(inspector_element, cx);

        self.paint_deferred_draws(&sorted_deferred_draws, cx);

        if let Some(mut prompt_element) = prompt_element {
            prompt_element.paint(self, cx);
        } else if let Some(mut drag_element) = active_drag_element {
            drag_element.paint(self, cx);
        } else if let Some(mut tooltip_element) = tooltip_element {
            tooltip_element.paint(self, cx);
        }

        #[cfg(any(feature = "inspector", debug_assertions))]
        self.paint_inspector_hitbox(cx);
    }

    fn prepaint_tooltip(&mut self, cx: &mut App) -> Option<AnyElement> {
        // Use indexing instead of iteration to avoid borrowing self for the duration of the loop.
        for tooltip_request_index in (0..self.next_frame.tooltip_requests.len()).rev() {
            let Some(Some(tooltip_request)) = self
                .next_frame
                .tooltip_requests
                .get(tooltip_request_index)
                .cloned()
            else {
                log::error!("Unexpectedly absent TooltipRequest");
                continue;
            };
            let mut element = tooltip_request.tooltip.view.clone().into_any();
            let mouse_position = tooltip_request.tooltip.mouse_position;
            let tooltip_size = element.layout_as_root(AvailableSpace::min_size(), self, cx);

            let mut tooltip_bounds =
                Bounds::new(mouse_position + point(px(1.), px(1.)), tooltip_size);
            let window_bounds = Bounds {
                origin: Point::default(),
                size: self.viewport_size(),
            };

            if tooltip_bounds.right() > window_bounds.right() {
                let new_x = mouse_position.x - tooltip_bounds.size.width - px(1.);
                if new_x >= Pixels::ZERO {
                    tooltip_bounds.origin.x = new_x;
                } else {
                    tooltip_bounds.origin.x = cmp::max(
                        Pixels::ZERO,
                        tooltip_bounds.origin.x - tooltip_bounds.right() - window_bounds.right(),
                    );
                }
            }

            if tooltip_bounds.bottom() > window_bounds.bottom() {
                let new_y = mouse_position.y - tooltip_bounds.size.height - px(1.);
                if new_y >= Pixels::ZERO {
                    tooltip_bounds.origin.y = new_y;
                } else {
                    tooltip_bounds.origin.y = cmp::max(
                        Pixels::ZERO,
                        tooltip_bounds.origin.y - tooltip_bounds.bottom() - window_bounds.bottom(),
                    );
                }
            }

            // It's possible for an element to have an active tooltip while not being painted (e.g.
            // via the `visible_on_hover` method). Since mouse listeners are not active in this
            // case, instead update the tooltip's visibility here.
            let is_visible =
                (tooltip_request.tooltip.check_visible_and_update)(tooltip_bounds, self, cx);
            if !is_visible {
                continue;
            }

            self.with_absolute_element_offset(tooltip_bounds.origin, |window| {
                element.prepaint(window, cx)
            });

            self.tooltip_bounds = Some(TooltipBounds {
                id: tooltip_request.id,
                bounds: tooltip_bounds,
            });
            return Some(element);
        }
        None
    }

    fn prepaint_deferred_draws(&mut self, deferred_draw_indices: &[usize], cx: &mut App) {
        assert_eq!(self.element_id_stack.len(), 0);

        let mut deferred_draws = mem::take(&mut self.next_frame.deferred_draws);
        for deferred_draw_ix in deferred_draw_indices {
            let deferred_draw = &mut deferred_draws[*deferred_draw_ix];
            self.element_id_stack
                .clone_from(&deferred_draw.element_id_stack);
            self.text_style_stack
                .clone_from(&deferred_draw.text_style_stack);
            self.next_frame
                .dispatch_tree
                .set_active_node(deferred_draw.parent_node);

            let prepaint_start = self.prepaint_index();
            if let Some(element) = deferred_draw.element.as_mut() {
                self.with_rendered_view(deferred_draw.current_view, |window| {
                    window.with_absolute_element_offset(deferred_draw.absolute_offset, |window| {
                        element.prepaint(window, cx)
                    });
                })
            } else {
                self.reuse_prepaint(deferred_draw.prepaint_range.clone());
            }
            let prepaint_end = self.prepaint_index();
            deferred_draw.prepaint_range = prepaint_start..prepaint_end;
        }
        assert_eq!(
            self.next_frame.deferred_draws.len(),
            0,
            "cannot call defer_draw during deferred drawing"
        );
        self.next_frame.deferred_draws = deferred_draws;
        self.element_id_stack.clear();
        self.text_style_stack.clear();
    }

    fn paint_deferred_draws(&mut self, deferred_draw_indices: &[usize], cx: &mut App) {
        assert_eq!(self.element_id_stack.len(), 0);

        let mut deferred_draws = mem::take(&mut self.next_frame.deferred_draws);
        for deferred_draw_ix in deferred_draw_indices {
            let mut deferred_draw = &mut deferred_draws[*deferred_draw_ix];
            self.element_id_stack
                .clone_from(&deferred_draw.element_id_stack);
            self.next_frame
                .dispatch_tree
                .set_active_node(deferred_draw.parent_node);

            let paint_start = self.paint_index();
            if let Some(element) = deferred_draw.element.as_mut() {
                self.with_rendered_view(deferred_draw.current_view, |window| {
                    element.paint(window, cx);
                })
            } else {
                self.reuse_paint(deferred_draw.paint_range.clone());
            }
            let paint_end = self.paint_index();
            deferred_draw.paint_range = paint_start..paint_end;
        }
        self.next_frame.deferred_draws = deferred_draws;
        self.element_id_stack.clear();
    }

    pub(crate) fn prepaint_index(&self) -> PrepaintStateIndex {
        PrepaintStateIndex {
            hitboxes_index: self.next_frame.hitboxes.len(),
            tooltips_index: self.next_frame.tooltip_requests.len(),
            deferred_draws_index: self.next_frame.deferred_draws.len(),
            dispatch_tree_index: self.next_frame.dispatch_tree.len(),
            accessed_element_states_index: self.next_frame.accessed_element_states.len(),
            line_layout_index: self.text_system.layout_index(),
        }
    }

    pub(crate) fn reuse_prepaint(&mut self, range: Range<PrepaintStateIndex>) {
        self.next_frame.hitboxes.extend(
            self.rendered_frame.hitboxes[range.start.hitboxes_index..range.end.hitboxes_index]
                .iter()
                .cloned(),
        );
        self.next_frame.tooltip_requests.extend(
            self.rendered_frame.tooltip_requests
                [range.start.tooltips_index..range.end.tooltips_index]
                .iter_mut()
                .map(|request| request.take()),
        );
        self.next_frame.accessed_element_states.extend(
            self.rendered_frame.accessed_element_states[range.start.accessed_element_states_index
                ..range.end.accessed_element_states_index]
                .iter()
                .map(|(id, type_id)| (GlobalElementId(id.0.clone()), *type_id)),
        );
        self.text_system
            .reuse_layouts(range.start.line_layout_index..range.end.line_layout_index);

        let reused_subtree = self.next_frame.dispatch_tree.reuse_subtree(
            range.start.dispatch_tree_index..range.end.dispatch_tree_index,
            &mut self.rendered_frame.dispatch_tree,
            self.focus,
        );

        if reused_subtree.contains_focus() {
            self.next_frame.focus = self.focus;
        }

        self.next_frame.deferred_draws.extend(
            self.rendered_frame.deferred_draws
                [range.start.deferred_draws_index..range.end.deferred_draws_index]
                .iter()
                .map(|deferred_draw| DeferredDraw {
                    current_view: deferred_draw.current_view,
                    parent_node: reused_subtree.refresh_node_id(deferred_draw.parent_node),
                    element_id_stack: deferred_draw.element_id_stack.clone(),
                    text_style_stack: deferred_draw.text_style_stack.clone(),
                    priority: deferred_draw.priority,
                    element: None,
                    absolute_offset: deferred_draw.absolute_offset,
                    prepaint_range: deferred_draw.prepaint_range.clone(),
                    paint_range: deferred_draw.paint_range.clone(),
                }),
        );
    }

    pub(crate) fn paint_index(&self) -> PaintIndex {
        PaintIndex {
            scene_index: self.next_frame.scene.len(),
            mouse_listeners_index: self.next_frame.mouse_listeners.len(),
            input_handlers_index: self.next_frame.input_handlers.len(),
            cursor_styles_index: self.next_frame.cursor_styles.len(),
            accessed_element_states_index: self.next_frame.accessed_element_states.len(),
            line_layout_index: self.text_system.layout_index(),
        }
    }

    pub(crate) fn reuse_paint(&mut self, range: Range<PaintIndex>) {
        self.next_frame.cursor_styles.extend(
            self.rendered_frame.cursor_styles
                [range.start.cursor_styles_index..range.end.cursor_styles_index]
                .iter()
                .cloned(),
        );
        self.next_frame.input_handlers.extend(
            self.rendered_frame.input_handlers
                [range.start.input_handlers_index..range.end.input_handlers_index]
                .iter_mut()
                .map(|handler| handler.take()),
        );
        self.next_frame.mouse_listeners.extend(
            self.rendered_frame.mouse_listeners
                [range.start.mouse_listeners_index..range.end.mouse_listeners_index]
                .iter_mut()
                .map(|listener| listener.take()),
        );
        self.next_frame.accessed_element_states.extend(
            self.rendered_frame.accessed_element_states[range.start.accessed_element_states_index
                ..range.end.accessed_element_states_index]
                .iter()
                .map(|(id, type_id)| (GlobalElementId(id.0.clone()), *type_id)),
        );

        self.text_system
            .reuse_layouts(range.start.line_layout_index..range.end.line_layout_index);
        self.next_frame.scene.replay(
            range.start.scene_index..range.end.scene_index,
            &self.rendered_frame.scene,
        );
    }

    /// Push a text style onto the stack, and call a function with that style active.
    /// Use [`Window::text_style`] to get the current, combined text style. This method
    /// should only be called as part of element drawing.
    pub fn with_text_style<F, R>(&mut self, style: Option<TextStyleRefinement>, f: F) -> R
    where
        F: FnOnce(&mut Self) -> R,
    {
        self.invalidator.debug_assert_paint_or_prepaint();
        if let Some(style) = style {
            self.text_style_stack.push(style);
            let result = f(self);
            self.text_style_stack.pop();
            result
        } else {
            f(self)
        }
    }

    /// Updates the cursor style at the platform level. This method should only be called
    /// during the prepaint phase of element drawing.
    pub fn set_cursor_style(&mut self, style: CursorStyle, hitbox: &Hitbox) {
        self.invalidator.debug_assert_paint();
        self.next_frame.cursor_styles.push(CursorStyleRequest {
            hitbox_id: Some(hitbox.id),
            style,
        });
    }

    /// Updates the cursor style for the entire window at the platform level. A cursor
    /// style using this method will have precedence over any cursor style set using
    /// `set_cursor_style`. This method should only be called during the prepaint
    /// phase of element drawing.
    pub fn set_window_cursor_style(&mut self, style: CursorStyle) {
        self.invalidator.debug_assert_paint();
        self.next_frame.cursor_styles.push(CursorStyleRequest {
            hitbox_id: None,
            style,
        })
    }

    /// Sets a tooltip to be rendered for the upcoming frame. This method should only be called
    /// during the paint phase of element drawing.
    pub fn set_tooltip(&mut self, tooltip: AnyTooltip) -> TooltipId {
        self.invalidator.debug_assert_prepaint();
        let id = TooltipId(post_inc(&mut self.next_tooltip_id.0));
        self.next_frame
            .tooltip_requests
            .push(Some(TooltipRequest { id, tooltip }));
        id
    }

    /// Invoke the given function with the given content mask after intersecting it
    /// with the current mask. This method should only be called during element drawing.
    pub fn with_content_mask<R>(
        &mut self,
        mask: Option<ContentMask<Pixels>>,
        f: impl FnOnce(&mut Self) -> R,
    ) -> R {
        self.invalidator.debug_assert_paint_or_prepaint();
        if let Some(mask) = mask {
            let mask = mask.intersect(&self.content_mask());
            self.content_mask_stack.push(mask);
            let result = f(self);
            self.content_mask_stack.pop();
            result
        } else {
            f(self)
        }
    }

    /// Updates the global element offset relative to the current offset. This is used to implement
    /// scrolling. This method should only be called during the prepaint phase of element drawing.
    pub fn with_element_offset<R>(
        &mut self,
        offset: Point<Pixels>,
        f: impl FnOnce(&mut Self) -> R,
    ) -> R {
        self.invalidator.debug_assert_prepaint();

        if offset.is_zero() {
            return f(self);
        };

        let abs_offset = self.element_offset() + offset;
        self.with_absolute_element_offset(abs_offset, f)
    }

    /// Updates the global element offset based on the given offset. This is used to implement
    /// drag handles and other manual painting of elements. This method should only be called during
    /// the prepaint phase of element drawing.
    pub fn with_absolute_element_offset<R>(
        &mut self,
        offset: Point<Pixels>,
        f: impl FnOnce(&mut Self) -> R,
    ) -> R {
        self.invalidator.debug_assert_prepaint();
        self.element_offset_stack.push(offset);
        let result = f(self);
        self.element_offset_stack.pop();
        result
    }

    pub(crate) fn with_element_opacity<R>(
        &mut self,
        opacity: Option<f32>,
        f: impl FnOnce(&mut Self) -> R,
    ) -> R {
        if opacity.is_none() {
            return f(self);
        }

        self.invalidator.debug_assert_paint_or_prepaint();
        self.element_opacity = opacity;
        let result = f(self);
        self.element_opacity = None;
        result
    }

    /// Perform prepaint on child elements in a "retryable" manner, so that any side effects
    /// of prepaints can be discarded before prepainting again. This is used to support autoscroll
    /// where we need to prepaint children to detect the autoscroll bounds, then adjust the
    /// element offset and prepaint again. See [`List`] for an example. This method should only be
    /// called during the prepaint phase of element drawing.
    pub fn transact<T, U>(&mut self, f: impl FnOnce(&mut Self) -> Result<T, U>) -> Result<T, U> {
        self.invalidator.debug_assert_prepaint();
        let index = self.prepaint_index();
        let result = f(self);
        if result.is_err() {
            self.next_frame.hitboxes.truncate(index.hitboxes_index);
            self.next_frame
                .tooltip_requests
                .truncate(index.tooltips_index);
            self.next_frame
                .deferred_draws
                .truncate(index.deferred_draws_index);
            self.next_frame
                .dispatch_tree
                .truncate(index.dispatch_tree_index);
            self.next_frame
                .accessed_element_states
                .truncate(index.accessed_element_states_index);
            self.text_system.truncate_layouts(index.line_layout_index);
        }
        result
    }

    /// When you call this method during [`prepaint`], containing elements will attempt to
    /// scroll to cause the specified bounds to become visible. When they decide to autoscroll, they will call
    /// [`prepaint`] again with a new set of bounds. See [`List`] for an example of an element
    /// that supports this method being called on the elements it contains. This method should only be
    /// called during the prepaint phase of element drawing.
    pub fn request_autoscroll(&mut self, bounds: Bounds<Pixels>) {
        self.invalidator.debug_assert_prepaint();
        self.requested_autoscroll = Some(bounds);
    }

    /// This method can be called from a containing element such as [`List`] to support the autoscroll behavior
    /// described in [`request_autoscroll`].
    pub fn take_autoscroll(&mut self) -> Option<Bounds<Pixels>> {
        self.invalidator.debug_assert_prepaint();
        self.requested_autoscroll.take()
    }

    /// Asynchronously load an asset, if the asset hasn't finished loading this will return None.
    /// Your view will be re-drawn once the asset has finished loading.
    ///
    /// Note that the multiple calls to this method will only result in one `Asset::load` call at a
    /// time.
    pub fn use_asset<A: Asset>(&mut self, source: &A::Source, cx: &mut App) -> Option<A::Output> {
        let (task, is_first) = cx.fetch_asset::<A>(source);
        task.clone().now_or_never().or_else(|| {
            if is_first {
                let entity_id = self.current_view();
                self.spawn(cx, {
                    let task = task.clone();
                    async move |cx| {
                        task.await;

                        cx.on_next_frame(move |_, cx| {
                            cx.notify(entity_id);
                        });
                    }
                })
                .detach();
            }

            None
        })
    }

    /// Asynchronously load an asset, if the asset hasn't finished loading or doesn't exist this will return None.
    /// Your view will not be re-drawn once the asset has finished loading.
    ///
    /// Note that the multiple calls to this method will only result in one `Asset::load` call at a
    /// time.
    pub fn get_asset<A: Asset>(&mut self, source: &A::Source, cx: &mut App) -> Option<A::Output> {
        let (task, _) = cx.fetch_asset::<A>(source);
        task.clone().now_or_never()
    }
    /// Obtain the current element offset. This method should only be called during the
    /// prepaint phase of element drawing.
    pub fn element_offset(&self) -> Point<Pixels> {
        self.invalidator.debug_assert_prepaint();
        self.element_offset_stack
            .last()
            .copied()
            .unwrap_or_default()
    }

    /// Obtain the current element opacity. This method should only be called during the
    /// prepaint phase of element drawing.
    pub(crate) fn element_opacity(&self) -> f32 {
        self.invalidator.debug_assert_paint_or_prepaint();
        self.element_opacity.unwrap_or(1.0)
    }

    /// Obtain the current content mask. This method should only be called during element drawing.
    pub fn content_mask(&self) -> ContentMask<Pixels> {
        self.invalidator.debug_assert_paint_or_prepaint();
        self.content_mask_stack
            .last()
            .cloned()
            .unwrap_or_else(|| ContentMask {
                bounds: Bounds {
                    origin: Point::default(),
                    size: self.viewport_size,
                },
            })
    }

    /// Provide elements in the called function with a new namespace in which their identifiers must be unique.
    /// This can be used within a custom element to distinguish multiple sets of child elements.
    pub fn with_element_namespace<R>(
        &mut self,
        element_id: impl Into<ElementId>,
        f: impl FnOnce(&mut Self) -> R,
    ) -> R {
        self.element_id_stack.push(element_id.into());
        let result = f(self);
        self.element_id_stack.pop();
        result
    }

    /// Updates or initializes state for an element with the given id that lives across multiple
    /// frames. If an element with this ID existed in the rendered frame, its state will be passed
    /// to the given closure. The state returned by the closure will be stored so it can be referenced
    /// when drawing the next frame. This method should only be called as part of element drawing.
    pub fn with_element_state<S, R>(
        &mut self,
        global_id: &GlobalElementId,
        f: impl FnOnce(Option<S>, &mut Self) -> (R, S),
    ) -> R
    where
        S: 'static,
    {
        self.invalidator.debug_assert_paint_or_prepaint();

        let key = (GlobalElementId(global_id.0.clone()), TypeId::of::<S>());
        self.next_frame
            .accessed_element_states
            .push((GlobalElementId(key.0.clone()), TypeId::of::<S>()));

        if let Some(any) = self
            .next_frame
            .element_states
            .remove(&key)
            .or_else(|| self.rendered_frame.element_states.remove(&key))
        {
            let ElementStateBox {
                inner,
                #[cfg(debug_assertions)]
                type_name,
            } = any;
            // Using the extra inner option to avoid needing to reallocate a new box.
            let mut state_box = inner
                .downcast::<Option<S>>()
                .map_err(|_| {
                    #[cfg(debug_assertions)]
                    {
                        anyhow::anyhow!(
                            "invalid element state type for id, requested {:?}, actual: {:?}",
                            std::any::type_name::<S>(),
                            type_name
                        )
                    }

                    #[cfg(not(debug_assertions))]
                    {
                        anyhow::anyhow!(
                            "invalid element state type for id, requested {:?}",
                            std::any::type_name::<S>(),
                        )
                    }
                })
                .unwrap();

            let state = state_box.take().expect(
                "reentrant call to with_element_state for the same state type and element id",
            );
            let (result, state) = f(Some(state), self);
            state_box.replace(state);
            self.next_frame.element_states.insert(
                key,
                ElementStateBox {
                    inner: state_box,
                    #[cfg(debug_assertions)]
                    type_name,
                },
            );
            result
        } else {
            let (result, state) = f(None, self);
            self.next_frame.element_states.insert(
                key,
                ElementStateBox {
                    inner: Box::new(Some(state)),
                    #[cfg(debug_assertions)]
                    type_name: std::any::type_name::<S>(),
                },
            );
            result
        }
    }

    /// A variant of `with_element_state` that allows the element's id to be optional. This is a convenience
    /// method for elements where the element id may or may not be assigned. Prefer using `with_element_state`
    /// when the element is guaranteed to have an id.
    ///
    /// The first option means 'no ID provided'
    /// The second option means 'not yet initialized'
    pub fn with_optional_element_state<S, R>(
        &mut self,
        global_id: Option<&GlobalElementId>,
        f: impl FnOnce(Option<Option<S>>, &mut Self) -> (R, Option<S>),
    ) -> R
    where
        S: 'static,
    {
        self.invalidator.debug_assert_paint_or_prepaint();

        if let Some(global_id) = global_id {
            self.with_element_state(global_id, |state, cx| {
                let (result, state) = f(Some(state), cx);
                let state =
                    state.expect("you must return some state when you pass some element id");
                (result, state)
            })
        } else {
            let (result, state) = f(None, self);
            debug_assert!(
                state.is_none(),
                "you must not return an element state when passing None for the global id"
            );
            result
        }
    }

    /// Defers the drawing of the given element, scheduling it to be painted on top of the currently-drawn tree
    /// at a later time. The `priority` parameter determines the drawing order relative to other deferred elements,
    /// with higher values being drawn on top.
    ///
    /// This method should only be called as part of the prepaint phase of element drawing.
    pub fn defer_draw(
        &mut self,
        element: AnyElement,
        absolute_offset: Point<Pixels>,
        priority: usize,
    ) {
        self.invalidator.debug_assert_prepaint();
        let parent_node = self.next_frame.dispatch_tree.active_node_id().unwrap();
        self.next_frame.deferred_draws.push(DeferredDraw {
            current_view: self.current_view(),
            parent_node,
            element_id_stack: self.element_id_stack.clone(),
            text_style_stack: self.text_style_stack.clone(),
            priority,
            element: Some(element),
            absolute_offset,
            prepaint_range: PrepaintStateIndex::default()..PrepaintStateIndex::default(),
            paint_range: PaintIndex::default()..PaintIndex::default(),
        });
    }

    /// Creates a new painting layer for the specified bounds. A "layer" is a batch
    /// of geometry that are non-overlapping and have the same draw order. This is typically used
    /// for performance reasons.
    ///
    /// This method should only be called as part of the paint phase of element drawing.
    pub fn paint_layer<R>(&mut self, bounds: Bounds<Pixels>, f: impl FnOnce(&mut Self) -> R) -> R {
        self.invalidator.debug_assert_paint();

        let scale_factor = self.scale_factor();
        let content_mask = self.content_mask();
        let clipped_bounds = bounds.intersect(&content_mask.bounds);
        if !clipped_bounds.is_empty() {
            self.next_frame
                .scene
                .push_layer(clipped_bounds.scale(scale_factor));
        }

        let result = f(self);

        if !clipped_bounds.is_empty() {
            self.next_frame.scene.pop_layer();
        }

        result
    }

    /// Paint one or more drop shadows into the scene for the next frame at the current z-index.
    ///
    /// This method should only be called as part of the paint phase of element drawing.
    pub fn paint_shadows(
        &mut self,
        bounds: Bounds<Pixels>,
        corner_radii: Corners<Pixels>,
        shadows: &[BoxShadow],
    ) {
        self.invalidator.debug_assert_paint();

        let scale_factor = self.scale_factor();
        let content_mask = self.content_mask();
        let opacity = self.element_opacity();
        for shadow in shadows {
            let shadow_bounds = (bounds + shadow.offset).dilate(shadow.spread_radius);
            self.next_frame.scene.insert_primitive(Shadow {
                order: 0,
                blur_radius: shadow.blur_radius.scale(scale_factor),
                bounds: shadow_bounds.scale(scale_factor),
                content_mask: content_mask.scale(scale_factor),
                corner_radii: corner_radii.scale(scale_factor),
                color: shadow.color.opacity(opacity),
            });
        }
    }

    /// Paint one or more quads into the scene for the next frame at the current stacking context.
    /// Quads are colored rectangular regions with an optional background, border, and corner radius.
    /// see [`fill`](crate::fill), [`outline`](crate::outline), and [`quad`](crate::quad) to construct this type.
    ///
    /// This method should only be called as part of the paint phase of element drawing.
    ///
    /// Note that the `quad.corner_radii` are allowed to exceed the bounds, creating sharp corners
    /// where the circular arcs meet. This will not display well when combined with dashed borders.
    /// Use `Corners::clamp_radii_for_quad_size` if the radii should fit within the bounds.
    pub fn paint_quad(&mut self, quad: PaintQuad) {
        self.invalidator.debug_assert_paint();

        let scale_factor = self.scale_factor();
        let content_mask = self.content_mask();
        let opacity = self.element_opacity();
        self.next_frame.scene.insert_primitive(Quad {
            order: 0,
            bounds: quad.bounds.scale(scale_factor),
            content_mask: content_mask.scale(scale_factor),
            background: quad.background.opacity(opacity),
            border_color: quad.border_color.opacity(opacity),
            corner_radii: quad.corner_radii.scale(scale_factor),
            border_widths: quad.border_widths.scale(scale_factor),
            border_style: quad.border_style,
        });
    }

    /// Paint the given `Path` into the scene for the next frame at the current z-index.
    ///
    /// This method should only be called as part of the paint phase of element drawing.
    pub fn paint_path(&mut self, mut path: Path<Pixels>, color: impl Into<Background>) {
        self.invalidator.debug_assert_paint();

        let scale_factor = self.scale_factor();
        let content_mask = self.content_mask();
        let opacity = self.element_opacity();
        path.content_mask = content_mask;
        let color: Background = color.into();
        path.color = color.opacity(opacity);
        self.next_frame
            .scene
            .insert_primitive(path.scale(scale_factor));
    }

    /// Paint an underline into the scene for the next frame at the current z-index.
    ///
    /// This method should only be called as part of the paint phase of element drawing.
    pub fn paint_underline(
        &mut self,
        origin: Point<Pixels>,
        width: Pixels,
        style: &UnderlineStyle,
    ) {
        self.invalidator.debug_assert_paint();

        let scale_factor = self.scale_factor();
        let height = if style.wavy {
            style.thickness * 3.
        } else {
            style.thickness
        };
        let bounds = Bounds {
            origin,
            size: size(width, height),
        };
        let content_mask = self.content_mask();
        let element_opacity = self.element_opacity();

        self.next_frame.scene.insert_primitive(Underline {
            order: 0,
            pad: 0,
            bounds: bounds.scale(scale_factor),
            content_mask: content_mask.scale(scale_factor),
            color: style.color.unwrap_or_default().opacity(element_opacity),
            thickness: style.thickness.scale(scale_factor),
            wavy: style.wavy,
        });
    }

    /// Paint a strikethrough into the scene for the next frame at the current z-index.
    ///
    /// This method should only be called as part of the paint phase of element drawing.
    pub fn paint_strikethrough(
        &mut self,
        origin: Point<Pixels>,
        width: Pixels,
        style: &StrikethroughStyle,
    ) {
        self.invalidator.debug_assert_paint();

        let scale_factor = self.scale_factor();
        let height = style.thickness;
        let bounds = Bounds {
            origin,
            size: size(width, height),
        };
        let content_mask = self.content_mask();
        let opacity = self.element_opacity();

        self.next_frame.scene.insert_primitive(Underline {
            order: 0,
            pad: 0,
            bounds: bounds.scale(scale_factor),
            content_mask: content_mask.scale(scale_factor),
            thickness: style.thickness.scale(scale_factor),
            color: style.color.unwrap_or_default().opacity(opacity),
            wavy: false,
        });
    }

    /// Paints a monochrome (non-emoji) glyph into the scene for the next frame at the current z-index.
    ///
    /// The y component of the origin is the baseline of the glyph.
    /// You should generally prefer to use the [`ShapedLine::paint`](crate::ShapedLine::paint) or
    /// [`WrappedLine::paint`](crate::WrappedLine::paint) methods in the [`TextSystem`](crate::TextSystem).
    /// This method is only useful if you need to paint a single glyph that has already been shaped.
    ///
    /// This method should only be called as part of the paint phase of element drawing.
    pub fn paint_glyph(
        &mut self,
        origin: Point<Pixels>,
        font_id: FontId,
        glyph_id: GlyphId,
        font_size: Pixels,
        color: Hsla,
    ) -> Result<()> {
        self.invalidator.debug_assert_paint();

        let element_opacity = self.element_opacity();
        let scale_factor = self.scale_factor();
        let glyph_origin = origin.scale(scale_factor);
        let subpixel_variant = Point {
            x: (glyph_origin.x.0.fract() * SUBPIXEL_VARIANTS as f32).floor() as u8,
            y: (glyph_origin.y.0.fract() * SUBPIXEL_VARIANTS as f32).floor() as u8,
        };
        let params = RenderGlyphParams {
            font_id,
            glyph_id,
            font_size,
            subpixel_variant,
            scale_factor,
            is_emoji: false,
        };

        let raster_bounds = self.text_system().raster_bounds(&params)?;
        if !raster_bounds.is_zero() {
            let tile = self
                .sprite_atlas
                .get_or_insert_with(&params.clone().into(), &mut || {
                    let (size, bytes) = self.text_system().rasterize_glyph(&params)?;
                    Ok(Some((size, Cow::Owned(bytes))))
                })?
                .expect("Callback above only errors or returns Some");
            let bounds = Bounds {
                origin: glyph_origin.map(|px| px.floor()) + raster_bounds.origin.map(Into::into),
                size: tile.bounds.size.map(Into::into),
            };
            let content_mask = self.content_mask().scale(scale_factor);
            self.next_frame.scene.insert_primitive(MonochromeSprite {
                order: 0,
                pad: 0,
                bounds,
                content_mask,
                color: color.opacity(element_opacity),
                tile,
                transformation: TransformationMatrix::unit(),
            });
        }
        Ok(())
    }

    /// Paints an emoji glyph into the scene for the next frame at the current z-index.
    ///
    /// The y component of the origin is the baseline of the glyph.
    /// You should generally prefer to use the [`ShapedLine::paint`](crate::ShapedLine::paint) or
    /// [`WrappedLine::paint`](crate::WrappedLine::paint) methods in the [`TextSystem`](crate::TextSystem).
    /// This method is only useful if you need to paint a single emoji that has already been shaped.
    ///
    /// This method should only be called as part of the paint phase of element drawing.
    pub fn paint_emoji(
        &mut self,
        origin: Point<Pixels>,
        font_id: FontId,
        glyph_id: GlyphId,
        font_size: Pixels,
    ) -> Result<()> {
        self.invalidator.debug_assert_paint();

        let scale_factor = self.scale_factor();
        let glyph_origin = origin.scale(scale_factor);
        let params = RenderGlyphParams {
            font_id,
            glyph_id,
            font_size,
            // We don't render emojis with subpixel variants.
            subpixel_variant: Default::default(),
            scale_factor,
            is_emoji: true,
        };

        let raster_bounds = self.text_system().raster_bounds(&params)?;
        if !raster_bounds.is_zero() {
            let tile = self
                .sprite_atlas
                .get_or_insert_with(&params.clone().into(), &mut || {
                    let (size, bytes) = self.text_system().rasterize_glyph(&params)?;
                    Ok(Some((size, Cow::Owned(bytes))))
                })?
                .expect("Callback above only errors or returns Some");

            let bounds = Bounds {
                origin: glyph_origin.map(|px| px.floor()) + raster_bounds.origin.map(Into::into),
                size: tile.bounds.size.map(Into::into),
            };
            let content_mask = self.content_mask().scale(scale_factor);
            let opacity = self.element_opacity();

            self.next_frame.scene.insert_primitive(PolychromeSprite {
                order: 0,
                pad: 0,
                grayscale: false,
                bounds,
                corner_radii: Default::default(),
                content_mask,
                tile,
                opacity,
            });
        }
        Ok(())
    }

    /// Paint a monochrome SVG into the scene for the next frame at the current stacking context.
    ///
    /// This method should only be called as part of the paint phase of element drawing.
    pub fn paint_svg(
        &mut self,
        bounds: Bounds<Pixels>,
        path: SharedString,
        transformation: TransformationMatrix,
        color: Hsla,
        cx: &App,
    ) -> Result<()> {
        self.invalidator.debug_assert_paint();

        let element_opacity = self.element_opacity();
        let scale_factor = self.scale_factor();
        let bounds = bounds.scale(scale_factor);
        let params = RenderSvgParams {
            path,
            size: bounds.size.map(|pixels| {
                DevicePixels::from((pixels.0 * SMOOTH_SVG_SCALE_FACTOR).ceil() as i32)
            }),
        };

        let Some(tile) =
            self.sprite_atlas
                .get_or_insert_with(&params.clone().into(), &mut || {
                    let Some(bytes) = cx.svg_renderer.render(&params)? else {
                        return Ok(None);
                    };
                    Ok(Some((params.size, Cow::Owned(bytes))))
                })?
        else {
            return Ok(());
        };
        let content_mask = self.content_mask().scale(scale_factor);

        self.next_frame.scene.insert_primitive(MonochromeSprite {
            order: 0,
            pad: 0,
            bounds: bounds
                .map_origin(|origin| origin.floor())
                .map_size(|size| size.ceil()),
            content_mask,
            color: color.opacity(element_opacity),
            tile,
            transformation,
        });

        Ok(())
    }

    /// Paint an image into the scene for the next frame at the current z-index.
    /// This method will panic if the frame_index is not valid
    ///
    /// This method should only be called as part of the paint phase of element drawing.
    pub fn paint_image(
        &mut self,
        bounds: Bounds<Pixels>,
        corner_radii: Corners<Pixels>,
        data: Arc<RenderImage>,
        frame_index: usize,
        grayscale: bool,
    ) -> Result<()> {
        self.invalidator.debug_assert_paint();

        let scale_factor = self.scale_factor();
        let bounds = bounds.scale(scale_factor);
        let params = RenderImageParams {
            image_id: data.id,
            frame_index,
        };

        let tile = self
            .sprite_atlas
            .get_or_insert_with(&params.clone().into(), &mut || {
                Ok(Some((
                    data.size(frame_index),
                    Cow::Borrowed(
                        data.as_bytes(frame_index)
                            .expect("It's the caller's job to pass a valid frame index"),
                    ),
                )))
            })?
            .expect("Callback above only returns Some");
        let content_mask = self.content_mask().scale(scale_factor);
        let corner_radii = corner_radii.scale(scale_factor);
        let opacity = self.element_opacity();

        self.next_frame.scene.insert_primitive(PolychromeSprite {
            order: 0,
            pad: 0,
            grayscale,
            bounds: bounds
                .map_origin(|origin| origin.floor())
                .map_size(|size| size.ceil()),
            content_mask,
            corner_radii,
            tile,
            opacity,
        });
        Ok(())
    }

    /// Paint a surface into the scene for the next frame at the current z-index.
    ///
    /// This method should only be called as part of the paint phase of element drawing.
    #[cfg(target_os = "macos")]
    pub fn paint_surface(&mut self, bounds: Bounds<Pixels>, image_buffer: CVPixelBuffer) {
        use crate::PaintSurface;

        self.invalidator.debug_assert_paint();

        let scale_factor = self.scale_factor();
        let bounds = bounds.scale(scale_factor);
        let content_mask = self.content_mask().scale(scale_factor);
        self.next_frame.scene.insert_primitive(PaintSurface {
            order: 0,
            bounds,
            content_mask,
            image_buffer,
        });
    }

    /// Removes an image from the sprite atlas.
    pub fn drop_image(&mut self, data: Arc<RenderImage>) -> Result<()> {
        for frame_index in 0..data.frame_count() {
            let params = RenderImageParams {
                image_id: data.id,
                frame_index,
            };

            self.sprite_atlas.remove(&params.clone().into());
        }

        Ok(())
    }

    /// Add a node to the layout tree for the current frame. Takes the `Style` of the element for which
    /// layout is being requested, along with the layout ids of any children. This method is called during
    /// calls to the [`Element::request_layout`] trait method and enables any element to participate in layout.
    ///
    /// This method should only be called as part of the request_layout or prepaint phase of element drawing.
    #[must_use]
    pub fn request_layout(
        &mut self,
        style: Style,
        children: impl IntoIterator<Item = LayoutId>,
        cx: &mut App,
    ) -> LayoutId {
        self.invalidator.debug_assert_prepaint();

        cx.layout_id_buffer.clear();
        cx.layout_id_buffer.extend(children);
        let rem_size = self.rem_size();

        self.layout_engine
            .as_mut()
            .unwrap()
            .request_layout(style, rem_size, &cx.layout_id_buffer)
    }

    /// Add a node to the layout tree for the current frame. Instead of taking a `Style` and children,
    /// this variant takes a function that is invoked during layout so you can use arbitrary logic to
    /// determine the element's size. One place this is used internally is when measuring text.
    ///
    /// The given closure is invoked at layout time with the known dimensions and available space and
    /// returns a `Size`.
    ///
    /// This method should only be called as part of the request_layout or prepaint phase of element drawing.
    pub fn request_measured_layout<
        F: FnMut(Size<Option<Pixels>>, Size<AvailableSpace>, &mut Window, &mut App) -> Size<Pixels>
            + 'static,
    >(
        &mut self,
        style: Style,
        measure: F,
    ) -> LayoutId {
        self.invalidator.debug_assert_prepaint();

        let rem_size = self.rem_size();
        self.layout_engine
            .as_mut()
            .unwrap()
            .request_measured_layout(style, rem_size, measure)
    }

    /// Compute the layout for the given id within the given available space.
    /// This method is called for its side effect, typically by the framework prior to painting.
    /// After calling it, you can request the bounds of the given layout node id or any descendant.
    ///
    /// This method should only be called as part of the prepaint phase of element drawing.
    pub fn compute_layout(
        &mut self,
        layout_id: LayoutId,
        available_space: Size<AvailableSpace>,
        cx: &mut App,
    ) {
        self.invalidator.debug_assert_prepaint();

        let mut layout_engine = self.layout_engine.take().unwrap();
        layout_engine.compute_layout(layout_id, available_space, self, cx);
        self.layout_engine = Some(layout_engine);
    }

    /// Obtain the bounds computed for the given LayoutId relative to the window. This method will usually be invoked by
    /// GPUI itself automatically in order to pass your element its `Bounds` automatically.
    ///
    /// This method should only be called as part of element drawing.
    pub fn layout_bounds(&mut self, layout_id: LayoutId) -> Bounds<Pixels> {
        self.invalidator.debug_assert_prepaint();

        let mut bounds = self
            .layout_engine
            .as_mut()
            .unwrap()
            .layout_bounds(layout_id)
            .map(Into::into);
        bounds.origin += self.element_offset();
        bounds
    }

    /// This method should be called during `prepaint`. You can use
    /// the returned [Hitbox] during `paint` or in an event handler
    /// to determine whether the inserted hitbox was the topmost.
    ///
    /// This method should only be called as part of the prepaint phase of element drawing.
    pub fn insert_hitbox(&mut self, bounds: Bounds<Pixels>, behavior: HitboxBehavior) -> Hitbox {
        self.invalidator.debug_assert_prepaint();

        let content_mask = self.content_mask();
        let mut id = self.next_hitbox_id;
        self.next_hitbox_id = self.next_hitbox_id.next();
        let hitbox = Hitbox {
            id,
            bounds,
            content_mask,
            behavior,
        };
        self.next_frame.hitboxes.push(hitbox.clone());
        hitbox
    }

    /// Set a hitbox which will act as a control area of the platform window.
    ///
    /// This method should only be called as part of the paint phase of element drawing.
    pub fn insert_window_control_hitbox(&mut self, area: WindowControlArea, hitbox: Hitbox) {
        self.invalidator.debug_assert_paint();
        self.next_frame.window_control_hitboxes.push((area, hitbox));
    }

    /// Sets the key context for the current element. This context will be used to translate
    /// keybindings into actions.
    ///
    /// This method should only be called as part of the paint phase of element drawing.
    pub fn set_key_context(&mut self, context: KeyContext) {
        self.invalidator.debug_assert_paint();
        self.next_frame.dispatch_tree.set_key_context(context);
    }

    /// Sets the focus handle for the current element. This handle will be used to manage focus state
    /// and keyboard event dispatch for the element.
    ///
    /// This method should only be called as part of the prepaint phase of element drawing.
    pub fn set_focus_handle(&mut self, focus_handle: &FocusHandle, _: &App) {
        self.invalidator.debug_assert_prepaint();
        if focus_handle.is_focused(self) {
            self.next_frame.focus = Some(focus_handle.id);
        }
        self.next_frame.dispatch_tree.set_focus_id(focus_handle.id);
    }

    /// Sets the view id for the current element, which will be used to manage view caching.
    ///
    /// This method should only be called as part of element prepaint. We plan on removing this
    /// method eventually when we solve some issues that require us to construct editor elements
    /// directly instead of always using editors via views.
    pub fn set_view_id(&mut self, view_id: EntityId) {
        self.invalidator.debug_assert_prepaint();
        self.next_frame.dispatch_tree.set_view_id(view_id);
    }

    /// Get the entity ID for the currently rendering view
    pub fn current_view(&self) -> EntityId {
        self.invalidator.debug_assert_paint_or_prepaint();
        self.rendered_entity_stack.last().copied().unwrap()
    }

    pub(crate) fn with_rendered_view<R>(
        &mut self,
        id: EntityId,
        f: impl FnOnce(&mut Self) -> R,
    ) -> R {
        self.rendered_entity_stack.push(id);
        let result = f(self);
        self.rendered_entity_stack.pop();
        result
    }

    /// Executes the provided function with the specified image cache.
    pub fn with_image_cache<F, R>(&mut self, image_cache: Option<AnyImageCache>, f: F) -> R
    where
        F: FnOnce(&mut Self) -> R,
    {
        if let Some(image_cache) = image_cache {
            self.image_cache_stack.push(image_cache);
            let result = f(self);
            self.image_cache_stack.pop();
            result
        } else {
            f(self)
        }
    }

    /// Sets an input handler, such as [`ElementInputHandler`][element_input_handler], which interfaces with the
    /// platform to receive textual input with proper integration with concerns such
    /// as IME interactions. This handler will be active for the upcoming frame until the following frame is
    /// rendered.
    ///
    /// This method should only be called as part of the paint phase of element drawing.
    ///
    /// [element_input_handler]: crate::ElementInputHandler
    pub fn handle_input(
        &mut self,
        focus_handle: &FocusHandle,
        input_handler: impl InputHandler,
        cx: &App,
    ) {
        self.invalidator.debug_assert_paint();

        if focus_handle.is_focused(self) {
            let cx = self.to_async(cx);
            self.next_frame
                .input_handlers
                .push(Some(PlatformInputHandler::new(cx, Box::new(input_handler))));
        }
    }

    /// Register a mouse event listener on the window for the next frame. The type of event
    /// is determined by the first parameter of the given listener. When the next frame is rendered
    /// the listener will be cleared.
    ///
    /// This method should only be called as part of the paint phase of element drawing.
    pub fn on_mouse_event<Event: MouseEvent>(
        &mut self,
        mut handler: impl FnMut(&Event, DispatchPhase, &mut Window, &mut App) + 'static,
    ) {
        self.invalidator.debug_assert_paint();

        self.next_frame.mouse_listeners.push(Some(Box::new(
            move |event: &dyn Any, phase: DispatchPhase, window: &mut Window, cx: &mut App| {
                if let Some(event) = event.downcast_ref() {
                    handler(event, phase, window, cx)
                }
            },
        )));
    }

    /// Register a key event listener on the window for the next frame. The type of event
    /// is determined by the first parameter of the given listener. When the next frame is rendered
    /// the listener will be cleared.
    ///
    /// This is a fairly low-level method, so prefer using event handlers on elements unless you have
    /// a specific need to register a global listener.
    ///
    /// This method should only be called as part of the paint phase of element drawing.
    pub fn on_key_event<Event: KeyEvent>(
        &mut self,
        listener: impl Fn(&Event, DispatchPhase, &mut Window, &mut App) + 'static,
    ) {
        self.invalidator.debug_assert_paint();

        self.next_frame.dispatch_tree.on_key_event(Rc::new(
            move |event: &dyn Any, phase, window: &mut Window, cx: &mut App| {
                if let Some(event) = event.downcast_ref::<Event>() {
                    listener(event, phase, window, cx)
                }
            },
        ));
    }

    /// Register a modifiers changed event listener on the window for the next frame.
    ///
    /// This is a fairly low-level method, so prefer using event handlers on elements unless you have
    /// a specific need to register a global listener.
    ///
    /// This method should only be called as part of the paint phase of element drawing.
    pub fn on_modifiers_changed(
        &mut self,
        listener: impl Fn(&ModifiersChangedEvent, &mut Window, &mut App) + 'static,
    ) {
        self.invalidator.debug_assert_paint();

        self.next_frame.dispatch_tree.on_modifiers_changed(Rc::new(
            move |event: &ModifiersChangedEvent, window: &mut Window, cx: &mut App| {
                listener(event, window, cx)
            },
        ));
    }

    /// Register a listener to be called when the given focus handle or one of its descendants receives focus.
    /// This does not fire if the given focus handle - or one of its descendants - was previously focused.
    /// Returns a subscription and persists until the subscription is dropped.
    pub fn on_focus_in(
        &mut self,
        handle: &FocusHandle,
        cx: &mut App,
        mut listener: impl FnMut(&mut Window, &mut App) + 'static,
    ) -> Subscription {
        let focus_id = handle.id;
        let (subscription, activate) =
            self.new_focus_listener(Box::new(move |event, window, cx| {
                if event.is_focus_in(focus_id) {
                    listener(window, cx);
                }
                true
            }));
        cx.defer(move |_| activate());
        subscription
    }

    /// Register a listener to be called when the given focus handle or one of its descendants loses focus.
    /// Returns a subscription and persists until the subscription is dropped.
    pub fn on_focus_out(
        &mut self,
        handle: &FocusHandle,
        cx: &mut App,
        mut listener: impl FnMut(FocusOutEvent, &mut Window, &mut App) + 'static,
    ) -> Subscription {
        let focus_id = handle.id;
        let (subscription, activate) =
            self.new_focus_listener(Box::new(move |event, window, cx| {
                if let Some(blurred_id) = event.previous_focus_path.last().copied() {
                    if event.is_focus_out(focus_id) {
                        let event = FocusOutEvent {
                            blurred: WeakFocusHandle {
                                id: blurred_id,
                                handles: Arc::downgrade(&cx.focus_handles),
                            },
                        };
                        listener(event, window, cx)
                    }
                }
                true
            }));
        cx.defer(move |_| activate());
        subscription
    }

    fn reset_cursor_style(&self, cx: &mut App) {
        // Set the cursor only if we're the active window.
        if self.is_window_hovered() {
            let style = self
                .rendered_frame
                .cursor_style(self)
                .unwrap_or(CursorStyle::Arrow);
            cx.platform.set_cursor_style(style);
        }
    }

    /// Dispatch a given keystroke as though the user had typed it.
    /// You can create a keystroke with Keystroke::parse("").
    pub fn dispatch_keystroke(&mut self, keystroke: Keystroke, cx: &mut App) -> bool {
        let keystroke = keystroke.with_simulated_ime();
        let result = self.dispatch_event(
            PlatformInput::KeyDown(KeyDownEvent {
                keystroke: keystroke.clone(),
                is_held: false,
            }),
            cx,
        );
        if !result.propagate {
            return true;
        }

        if let Some(input) = keystroke.key_char {
            if let Some(mut input_handler) = self.platform_window.take_input_handler() {
                input_handler.dispatch_input(&input, self, cx);
                self.platform_window.set_input_handler(input_handler);
                return true;
            }
        }

        false
    }

    /// Return a key binding string for an action, to display in the UI. Uses the highest precedence
    /// binding for the action (last binding added to the keymap).
    pub fn keystroke_text_for(&self, action: &dyn Action) -> String {
        self.highest_precedence_binding_for_action(action)
            .map(|binding| {
                binding
                    .keystrokes()
                    .iter()
                    .map(ToString::to_string)
                    .collect::<Vec<_>>()
                    .join(" ")
            })
            .unwrap_or_else(|| action.name().to_string())
    }

    /// Dispatch a mouse or keyboard event on the window.
    #[profiling::function]
    pub fn dispatch_event(&mut self, event: PlatformInput, cx: &mut App) -> DispatchEventResult {
        self.last_input_timestamp.set(Instant::now());
        // Handlers may set this to false by calling `stop_propagation`.
        cx.propagate_event = true;
        // Handlers may set this to true by calling `prevent_default`.
        self.default_prevented = false;

        let event = match event {
            // Track the mouse position with our own state, since accessing the platform
            // API for the mouse position can only occur on the main thread.
            PlatformInput::MouseMove(mouse_move) => {
                self.mouse_position = mouse_move.position;
                self.modifiers = mouse_move.modifiers;
                PlatformInput::MouseMove(mouse_move)
            }
            PlatformInput::MouseDown(mouse_down) => {
                self.mouse_position = mouse_down.position;
                self.modifiers = mouse_down.modifiers;
                PlatformInput::MouseDown(mouse_down)
            }
            PlatformInput::MouseUp(mouse_up) => {
                self.mouse_position = mouse_up.position;
                self.modifiers = mouse_up.modifiers;
                PlatformInput::MouseUp(mouse_up)
            }
            PlatformInput::MouseExited(mouse_exited) => {
                self.modifiers = mouse_exited.modifiers;
                PlatformInput::MouseExited(mouse_exited)
            }
            PlatformInput::ModifiersChanged(modifiers_changed) => {
                self.modifiers = modifiers_changed.modifiers;
                PlatformInput::ModifiersChanged(modifiers_changed)
            }
            PlatformInput::ScrollWheel(scroll_wheel) => {
                self.mouse_position = scroll_wheel.position;
                self.modifiers = scroll_wheel.modifiers;
                PlatformInput::ScrollWheel(scroll_wheel)
            }
            // Translate dragging and dropping of external files from the operating system
            // to internal drag and drop events.
            PlatformInput::FileDrop(file_drop) => match file_drop {
                FileDropEvent::Entered { position, paths } => {
                    self.mouse_position = position;
                    if cx.active_drag.is_none() {
                        cx.active_drag = Some(AnyDrag {
                            value: Arc::new(paths.clone()),
                            view: cx.new(|_| paths).into(),
                            cursor_offset: position,
                            cursor_style: None,
                        });
                    }
                    PlatformInput::MouseMove(MouseMoveEvent {
                        position,
                        pressed_button: Some(MouseButton::Left),
                        modifiers: Modifiers::default(),
                    })
                }
                FileDropEvent::Pending { position } => {
                    self.mouse_position = position;
                    PlatformInput::MouseMove(MouseMoveEvent {
                        position,
                        pressed_button: Some(MouseButton::Left),
                        modifiers: Modifiers::default(),
                    })
                }
                FileDropEvent::Submit { position } => {
                    cx.activate(true);
                    self.mouse_position = position;
                    PlatformInput::MouseUp(MouseUpEvent {
                        button: MouseButton::Left,
                        position,
                        modifiers: Modifiers::default(),
                        click_count: 1,
                    })
                }
                FileDropEvent::Exited => {
                    cx.active_drag.take();
                    PlatformInput::FileDrop(FileDropEvent::Exited)
                }
            },
            PlatformInput::KeyDown(_) | PlatformInput::KeyUp(_) => event,
        };

        if let Some(any_mouse_event) = event.mouse_event() {
            self.dispatch_mouse_event(any_mouse_event, cx);
        } else if let Some(any_key_event) = event.keyboard_event() {
            self.dispatch_key_event(any_key_event, cx);
        }

        DispatchEventResult {
            propagate: cx.propagate_event,
            default_prevented: self.default_prevented,
        }
    }

    fn dispatch_mouse_event(&mut self, event: &dyn Any, cx: &mut App) {
        let hit_test = self.rendered_frame.hit_test(self.mouse_position());
        if hit_test != self.mouse_hit_test {
            self.mouse_hit_test = hit_test;
            self.reset_cursor_style(cx);
        }

        #[cfg(any(feature = "inspector", debug_assertions))]
        if self.is_inspector_picking(cx) {
            self.handle_inspector_mouse_event(event, cx);
            // When inspector is picking, all other mouse handling is skipped.
            return;
        }

        let mut mouse_listeners = mem::take(&mut self.rendered_frame.mouse_listeners);

        // Capture phase, events bubble from back to front. Handlers for this phase are used for
        // special purposes, such as detecting events outside of a given Bounds.
        for listener in &mut mouse_listeners {
            let listener = listener.as_mut().unwrap();
            listener(event, DispatchPhase::Capture, self, cx);
            if !cx.propagate_event {
                break;
            }
        }

        // Bubble phase, where most normal handlers do their work.
        if cx.propagate_event {
            for listener in mouse_listeners.iter_mut().rev() {
                let listener = listener.as_mut().unwrap();
                listener(event, DispatchPhase::Bubble, self, cx);
                if !cx.propagate_event {
                    break;
                }
            }
        }

        self.rendered_frame.mouse_listeners = mouse_listeners;

        if cx.has_active_drag() {
            if event.is::<MouseMoveEvent>() {
                // If this was a mouse move event, redraw the window so that the
                // active drag can follow the mouse cursor.
                self.refresh();
            } else if event.is::<MouseUpEvent>() {
                // If this was a mouse up event, cancel the active drag and redraw
                // the window.
                cx.active_drag = None;
                self.refresh();
            }
        }
    }

    fn dispatch_key_event(&mut self, event: &dyn Any, cx: &mut App) {
        if self.invalidator.is_dirty() {
            self.draw(cx);
        }

        let node_id = self
            .focus
            .and_then(|focus_id| {
                self.rendered_frame
                    .dispatch_tree
                    .focusable_node_id(focus_id)
            })
            .unwrap_or_else(|| self.rendered_frame.dispatch_tree.root_node_id());

        let dispatch_path = self.rendered_frame.dispatch_tree.dispatch_path(node_id);

        let mut keystroke: Option<Keystroke> = None;

        if let Some(event) = event.downcast_ref::<ModifiersChangedEvent>() {
            if event.modifiers.number_of_modifiers() == 0
                && self.pending_modifier.modifiers.number_of_modifiers() == 1
                && !self.pending_modifier.saw_keystroke
            {
                let key = match self.pending_modifier.modifiers {
                    modifiers if modifiers.shift => Some("shift"),
                    modifiers if modifiers.control => Some("control"),
                    modifiers if modifiers.alt => Some("alt"),
                    modifiers if modifiers.platform => Some("platform"),
                    modifiers if modifiers.function => Some("function"),
                    _ => None,
                };
                if let Some(key) = key {
                    keystroke = Some(Keystroke {
                        key: key.to_string(),
                        key_char: None,
                        modifiers: Modifiers::default(),
                    });
                }
            }

            if self.pending_modifier.modifiers.number_of_modifiers() == 0
                && event.modifiers.number_of_modifiers() == 1
            {
                self.pending_modifier.saw_keystroke = false
            }
            self.pending_modifier.modifiers = event.modifiers
        } else if let Some(key_down_event) = event.downcast_ref::<KeyDownEvent>() {
            self.pending_modifier.saw_keystroke = true;
            keystroke = Some(key_down_event.keystroke.clone());
        }

        let Some(keystroke) = keystroke else {
            self.finish_dispatch_key_event(event, dispatch_path, self.context_stack(), cx);
            return;
        };

        let mut currently_pending = self.pending_input.take().unwrap_or_default();
        if currently_pending.focus.is_some() && currently_pending.focus != self.focus {
            currently_pending = PendingInput::default();
        }

        let match_result = self.rendered_frame.dispatch_tree.dispatch_key(
            currently_pending.keystrokes,
            keystroke,
            &dispatch_path,
        );

        if !match_result.to_replay.is_empty() {
            self.replay_pending_input(match_result.to_replay, cx)
        }

        if !match_result.pending.is_empty() {
            currently_pending.keystrokes = match_result.pending;
            currently_pending.focus = self.focus;
            currently_pending.timer = Some(self.spawn(cx, async move |cx| {
                cx.background_executor.timer(Duration::from_secs(1)).await;
                cx.update(move |window, cx| {
                    let Some(currently_pending) = window
                        .pending_input
                        .take()
                        .filter(|pending| pending.focus == window.focus)
                    else {
                        return;
                    };

                    let dispatch_path = window.rendered_frame.dispatch_tree.dispatch_path(node_id);

                    let to_replay = window
                        .rendered_frame
                        .dispatch_tree
                        .flush_dispatch(currently_pending.keystrokes, &dispatch_path);

                    window.pending_input_changed(cx);
                    window.replay_pending_input(to_replay, cx)
                })
                .log_err();
            }));
            self.pending_input = Some(currently_pending);
            self.pending_input_changed(cx);
            cx.propagate_event = false;
            return;
        }

        cx.propagate_event = true;
        for binding in match_result.bindings {
            self.dispatch_action_on_node(node_id, binding.action.as_ref(), cx);
            if !cx.propagate_event {
                self.dispatch_keystroke_observers(
                    event,
                    Some(binding.action),
                    match_result.context_stack.clone(),
                    cx,
                );
                self.pending_input_changed(cx);
                return;
            }
        }

        self.finish_dispatch_key_event(event, dispatch_path, match_result.context_stack, cx);
        self.pending_input_changed(cx);
    }

    fn finish_dispatch_key_event(
        &mut self,
        event: &dyn Any,
        dispatch_path: SmallVec<[DispatchNodeId; 32]>,
        context_stack: Vec<KeyContext>,
        cx: &mut App,
    ) {
        self.dispatch_key_down_up_event(event, &dispatch_path, cx);
        if !cx.propagate_event {
            return;
        }

        self.dispatch_modifiers_changed_event(event, &dispatch_path, cx);
        if !cx.propagate_event {
            return;
        }

        self.dispatch_keystroke_observers(event, None, context_stack, cx);
    }

    fn pending_input_changed(&mut self, cx: &mut App) {
        self.pending_input_observers
            .clone()
            .retain(&(), |callback| callback(self, cx));
    }

    fn dispatch_key_down_up_event(
        &mut self,
        event: &dyn Any,
        dispatch_path: &SmallVec<[DispatchNodeId; 32]>,
        cx: &mut App,
    ) {
        // Capture phase
        for node_id in dispatch_path {
            let node = self.rendered_frame.dispatch_tree.node(*node_id);

            for key_listener in node.key_listeners.clone() {
                key_listener(event, DispatchPhase::Capture, self, cx);
                if !cx.propagate_event {
                    return;
                }
            }
        }

        // Bubble phase
        for node_id in dispatch_path.iter().rev() {
            // Handle low level key events
            let node = self.rendered_frame.dispatch_tree.node(*node_id);
            for key_listener in node.key_listeners.clone() {
                key_listener(event, DispatchPhase::Bubble, self, cx);
                if !cx.propagate_event {
                    return;
                }
            }
        }
    }

    fn dispatch_modifiers_changed_event(
        &mut self,
        event: &dyn Any,
        dispatch_path: &SmallVec<[DispatchNodeId; 32]>,
        cx: &mut App,
    ) {
        let Some(event) = event.downcast_ref::<ModifiersChangedEvent>() else {
            return;
        };
        for node_id in dispatch_path.iter().rev() {
            let node = self.rendered_frame.dispatch_tree.node(*node_id);
            for listener in node.modifiers_changed_listeners.clone() {
                listener(event, self, cx);
                if !cx.propagate_event {
                    return;
                }
            }
        }
    }

    /// Determine whether a potential multi-stroke key binding is in progress on this window.
    pub fn has_pending_keystrokes(&self) -> bool {
        self.pending_input.is_some()
    }

    pub(crate) fn clear_pending_keystrokes(&mut self) {
        self.pending_input.take();
    }

    /// Returns the currently pending input keystrokes that might result in a multi-stroke key binding.
    pub fn pending_input_keystrokes(&self) -> Option<&[Keystroke]> {
        self.pending_input
            .as_ref()
            .map(|pending_input| pending_input.keystrokes.as_slice())
    }

    fn replay_pending_input(&mut self, replays: SmallVec<[Replay; 1]>, cx: &mut App) {
        let node_id = self
            .focus
            .and_then(|focus_id| {
                self.rendered_frame
                    .dispatch_tree
                    .focusable_node_id(focus_id)
            })
            .unwrap_or_else(|| self.rendered_frame.dispatch_tree.root_node_id());

        let dispatch_path = self.rendered_frame.dispatch_tree.dispatch_path(node_id);

        'replay: for replay in replays {
            let event = KeyDownEvent {
                keystroke: replay.keystroke.clone(),
                is_held: false,
            };

            cx.propagate_event = true;
            for binding in replay.bindings {
                self.dispatch_action_on_node(node_id, binding.action.as_ref(), cx);
                if !cx.propagate_event {
                    self.dispatch_keystroke_observers(
                        &event,
                        Some(binding.action),
                        Vec::default(),
                        cx,
                    );
                    continue 'replay;
                }
            }

            self.dispatch_key_down_up_event(&event, &dispatch_path, cx);
            if !cx.propagate_event {
                continue 'replay;
            }
            if let Some(input) = replay.keystroke.key_char.as_ref().cloned() {
                if let Some(mut input_handler) = self.platform_window.take_input_handler() {
                    input_handler.dispatch_input(&input, self, cx);
                    self.platform_window.set_input_handler(input_handler)
                }
            }
        }
    }

    fn dispatch_action_on_node(
        &mut self,
        node_id: DispatchNodeId,
        action: &dyn Action,
        cx: &mut App,
    ) {
        let dispatch_path = self.rendered_frame.dispatch_tree.dispatch_path(node_id);

        // Capture phase for global actions.
        cx.propagate_event = true;
        if let Some(mut global_listeners) = cx
            .global_action_listeners
            .remove(&action.as_any().type_id())
        {
            for listener in &global_listeners {
                listener(action.as_any(), DispatchPhase::Capture, cx);
                if !cx.propagate_event {
                    break;
                }
            }

            global_listeners.extend(
                cx.global_action_listeners
                    .remove(&action.as_any().type_id())
                    .unwrap_or_default(),
            );

            cx.global_action_listeners
                .insert(action.as_any().type_id(), global_listeners);
        }

        if !cx.propagate_event {
            return;
        }

        // Capture phase for window actions.
        for node_id in &dispatch_path {
            let node = self.rendered_frame.dispatch_tree.node(*node_id);
            for DispatchActionListener {
                action_type,
                listener,
            } in node.action_listeners.clone()
            {
                let any_action = action.as_any();
                if action_type == any_action.type_id() {
                    listener(any_action, DispatchPhase::Capture, self, cx);

                    if !cx.propagate_event {
                        return;
                    }
                }
            }
        }

        // Bubble phase for window actions.
        for node_id in dispatch_path.iter().rev() {
            let node = self.rendered_frame.dispatch_tree.node(*node_id);
            for DispatchActionListener {
                action_type,
                listener,
            } in node.action_listeners.clone()
            {
                let any_action = action.as_any();
                if action_type == any_action.type_id() {
                    cx.propagate_event = false; // Actions stop propagation by default during the bubble phase
                    listener(any_action, DispatchPhase::Bubble, self, cx);

                    if !cx.propagate_event {
                        return;
                    }
                }
            }
        }

        // Bubble phase for global actions.
        if let Some(mut global_listeners) = cx
            .global_action_listeners
            .remove(&action.as_any().type_id())
        {
            for listener in global_listeners.iter().rev() {
                cx.propagate_event = false; // Actions stop propagation by default during the bubble phase

                listener(action.as_any(), DispatchPhase::Bubble, cx);
                if !cx.propagate_event {
                    break;
                }
            }

            global_listeners.extend(
                cx.global_action_listeners
                    .remove(&action.as_any().type_id())
                    .unwrap_or_default(),
            );

            cx.global_action_listeners
                .insert(action.as_any().type_id(), global_listeners);
        }
    }

    /// Register the given handler to be invoked whenever the global of the given type
    /// is updated.
    pub fn observe_global<G: Global>(
        &mut self,
        cx: &mut App,
        f: impl Fn(&mut Window, &mut App) + 'static,
    ) -> Subscription {
        let window_handle = self.handle;
        let (subscription, activate) = cx.global_observers.insert(
            TypeId::of::<G>(),
            Box::new(move |cx| {
                window_handle
                    .update(cx, |_, window, cx| f(window, cx))
                    .is_ok()
            }),
        );
        cx.defer(move |_| activate());
        subscription
    }

    /// Focus the current window and bring it to the foreground at the platform level.
    pub fn activate_window(&self) {
        self.platform_window.activate();
    }

    /// Minimize the current window at the platform level.
    pub fn minimize_window(&self) {
        self.platform_window.minimize();
    }

    /// Toggle full screen status on the current window at the platform level.
    pub fn toggle_fullscreen(&self) {
        self.platform_window.toggle_fullscreen();
    }

    /// Updates the IME panel position suggestions for languages like japanese, chinese.
    pub fn invalidate_character_coordinates(&self) {
        self.on_next_frame(|window, cx| {
            if let Some(mut input_handler) = window.platform_window.take_input_handler() {
                if let Some(bounds) = input_handler.selected_bounds(window, cx) {
                    window
                        .platform_window
                        .update_ime_position(bounds.scale(window.scale_factor()));
                }
                window.platform_window.set_input_handler(input_handler);
            }
        });
    }

    /// Present a platform dialog.
    /// The provided message will be presented, along with buttons for each answer.
    /// When a button is clicked, the returned Receiver will receive the index of the clicked button.
    pub fn prompt<T>(
        &mut self,
        level: PromptLevel,
        message: &str,
        detail: Option<&str>,
        answers: &[T],
        cx: &mut App,
    ) -> oneshot::Receiver<usize>
    where
        T: Clone + Into<PromptButton>,
    {
        let prompt_builder = cx.prompt_builder.take();
        let Some(prompt_builder) = prompt_builder else {
            unreachable!("Re-entrant window prompting is not supported by GPUI");
        };

        let answers = answers
            .iter()
            .map(|answer| answer.clone().into())
            .collect::<Vec<_>>();

        let receiver = match &prompt_builder {
            PromptBuilder::Default => self
                .platform_window
                .prompt(level, message, detail, &answers)
                .unwrap_or_else(|| {
                    self.build_custom_prompt(&prompt_builder, level, message, detail, &answers, cx)
                }),
            PromptBuilder::Custom(_) => {
                self.build_custom_prompt(&prompt_builder, level, message, detail, &answers, cx)
            }
        };

        cx.prompt_builder = Some(prompt_builder);

        receiver
    }

    fn build_custom_prompt(
        &mut self,
        prompt_builder: &PromptBuilder,
        level: PromptLevel,
        message: &str,
        detail: Option<&str>,
        answers: &[PromptButton],
        cx: &mut App,
    ) -> oneshot::Receiver<usize> {
        let (sender, receiver) = oneshot::channel();
        let handle = PromptHandle::new(sender);
        let handle = (prompt_builder)(level, message, detail, answers, handle, self, cx);
        self.prompt = Some(handle);
        receiver
    }

    /// Returns the current context stack.
    pub fn context_stack(&self) -> Vec<KeyContext> {
        let dispatch_tree = &self.rendered_frame.dispatch_tree;
        let node_id = self
            .focus
            .and_then(|focus_id| dispatch_tree.focusable_node_id(focus_id))
            .unwrap_or_else(|| dispatch_tree.root_node_id());

        dispatch_tree
            .dispatch_path(node_id)
            .iter()
            .filter_map(move |&node_id| dispatch_tree.node(node_id).context.clone())
            .collect()
    }

    /// Returns all available actions for the focused element.
    pub fn available_actions(&self, cx: &App) -> Vec<Box<dyn Action>> {
        let node_id = self
            .focus
            .and_then(|focus_id| {
                self.rendered_frame
                    .dispatch_tree
                    .focusable_node_id(focus_id)
            })
            .unwrap_or_else(|| self.rendered_frame.dispatch_tree.root_node_id());

        let mut actions = self.rendered_frame.dispatch_tree.available_actions(node_id);
        for action_type in cx.global_action_listeners.keys() {
            if let Err(ix) = actions.binary_search_by_key(action_type, |a| a.as_any().type_id()) {
                let action = cx.actions.build_action_type(action_type).ok();
                if let Some(action) = action {
                    actions.insert(ix, action);
                }
            }
        }
        actions
    }

    /// Returns key bindings that invoke an action on the currently focused element. Bindings are
    /// returned in the order they were added. For display, the last binding should take precedence.
    pub fn bindings_for_action(&self, action: &dyn Action) -> Vec<KeyBinding> {
        self.rendered_frame
            .dispatch_tree
            .bindings_for_action(action, &self.rendered_frame.dispatch_tree.context_stack)
    }

    /// Returns the highest precedence key binding that invokes an action on the currently focused
    /// element. This is more efficient than getting the last result of `bindings_for_action`.
    pub fn highest_precedence_binding_for_action(&self, action: &dyn Action) -> Option<KeyBinding> {
        self.rendered_frame
            .dispatch_tree
            .highest_precedence_binding_for_action(
                action,
                &self.rendered_frame.dispatch_tree.context_stack,
            )
    }

    /// Returns the key bindings for an action in a context.
    pub fn bindings_for_action_in_context(
        &self,
        action: &dyn Action,
        context: KeyContext,
    ) -> Vec<KeyBinding> {
        let dispatch_tree = &self.rendered_frame.dispatch_tree;
        dispatch_tree.bindings_for_action(action, &[context])
    }

    /// Returns the highest precedence key binding for an action in a context. This is more
    /// efficient than getting the last result of `bindings_for_action_in_context`.
    pub fn highest_precedence_binding_for_action_in_context(
        &self,
        action: &dyn Action,
        context: KeyContext,
    ) -> Option<KeyBinding> {
        let dispatch_tree = &self.rendered_frame.dispatch_tree;
        dispatch_tree.highest_precedence_binding_for_action(action, &[context])
    }

    /// Returns any bindings that would invoke an action on the given focus handle if it were
    /// focused. Bindings are returned in the order they were added. For display, the last binding
    /// should take precedence.
    pub fn bindings_for_action_in(
        &self,
        action: &dyn Action,
        focus_handle: &FocusHandle,
    ) -> Vec<KeyBinding> {
        let dispatch_tree = &self.rendered_frame.dispatch_tree;
        let Some(context_stack) = self.context_stack_for_focus_handle(focus_handle) else {
            return vec![];
        };
        dispatch_tree.bindings_for_action(action, &context_stack)
    }

    /// Returns the highest precedence key binding that would invoke an action on the given focus
    /// handle if it were focused. This is more efficient than getting the last result of
    /// `bindings_for_action_in`.
    pub fn highest_precedence_binding_for_action_in(
        &self,
        action: &dyn Action,
        focus_handle: &FocusHandle,
    ) -> Option<KeyBinding> {
        let dispatch_tree = &self.rendered_frame.dispatch_tree;
        let context_stack = self.context_stack_for_focus_handle(focus_handle)?;
        dispatch_tree.highest_precedence_binding_for_action(action, &context_stack)
    }

    fn context_stack_for_focus_handle(
        &self,
        focus_handle: &FocusHandle,
    ) -> Option<Vec<KeyContext>> {
        let dispatch_tree = &self.rendered_frame.dispatch_tree;
        let node_id = dispatch_tree.focusable_node_id(focus_handle.id)?;
        let context_stack: Vec<_> = dispatch_tree
            .dispatch_path(node_id)
            .into_iter()
            .filter_map(|node_id| dispatch_tree.node(node_id).context.clone())
            .collect();
        Some(context_stack)
    }

    /// Returns a generic event listener that invokes the given listener with the view and context associated with the given view handle.
    pub fn listener_for<V: Render, E>(
        &self,
        view: &Entity<V>,
        f: impl Fn(&mut V, &E, &mut Window, &mut Context<V>) + 'static,
    ) -> impl Fn(&E, &mut Window, &mut App) + 'static {
        let view = view.downgrade();
        move |e: &E, window: &mut Window, cx: &mut App| {
            view.update(cx, |view, cx| f(view, e, window, cx)).ok();
        }
    }

    /// Returns a generic handler that invokes the given handler with the view and context associated with the given view handle.
    pub fn handler_for<V: Render, Callback: Fn(&mut V, &mut Window, &mut Context<V>) + 'static>(
        &self,
        view: &Entity<V>,
        f: Callback,
    ) -> impl Fn(&mut Window, &mut App) + use<V, Callback> {
        let view = view.downgrade();
        move |window: &mut Window, cx: &mut App| {
            view.update(cx, |view, cx| f(view, window, cx)).ok();
        }
    }

    /// Register a callback that can interrupt the closing of the current window based the returned boolean.
    /// If the callback returns false, the window won't be closed.
    pub fn on_window_should_close(
        &self,
        cx: &App,
        f: impl Fn(&mut Window, &mut App) -> bool + 'static,
    ) {
        let mut cx = self.to_async(cx);
        self.platform_window.on_should_close(Box::new(move || {
            cx.update(|window, cx| f(window, cx)).unwrap_or(true)
        }))
    }

    /// Register an action listener on the window for the next frame. The type of action
    /// is determined by the first parameter of the given listener. When the next frame is rendered
    /// the listener will be cleared.
    ///
    /// This is a fairly low-level method, so prefer using action handlers on elements unless you have
    /// a specific need to register a global listener.
    pub fn on_action(
        &mut self,
        action_type: TypeId,
        listener: impl Fn(&dyn Any, DispatchPhase, &mut Window, &mut App) + 'static,
    ) {
        self.next_frame
            .dispatch_tree
            .on_action(action_type, Rc::new(listener));
    }

    /// Read information about the GPU backing this window.
    /// Currently returns None on Mac and Windows.
    pub fn gpu_specs(&self) -> Option<GpuSpecs> {
        self.platform_window.gpu_specs()
    }

    /// Perform titlebar double-click action.
    /// This is MacOS specific.
    pub fn titlebar_double_click(&self) {
        self.platform_window.titlebar_double_click();
    }

    /// Toggles the inspector mode on this window.
    #[cfg(any(feature = "inspector", debug_assertions))]
    pub fn toggle_inspector(&mut self, cx: &mut App) {
        self.inspector = match self.inspector {
            None => Some(cx.new(|_| Inspector::new())),
            Some(_) => None,
        };
        self.refresh();
    }

    /// Returns true if the window is in inspector mode.
    pub fn is_inspector_picking(&self, _cx: &App) -> bool {
        #[cfg(any(feature = "inspector", debug_assertions))]
        {
            if let Some(inspector) = &self.inspector {
                return inspector.read(_cx).is_picking();
            }
        }
        false
    }

    /// Executes the provided function with mutable access to an inspector state.
    #[cfg(any(feature = "inspector", debug_assertions))]
    pub fn with_inspector_state<T: 'static, R>(
        &mut self,
        _inspector_id: Option<&crate::InspectorElementId>,
        cx: &mut App,
        f: impl FnOnce(&mut Option<T>, &mut Self) -> R,
    ) -> R {
        if let Some(inspector_id) = _inspector_id {
            if let Some(inspector) = &self.inspector {
                let inspector = inspector.clone();
                let active_element_id = inspector.read(cx).active_element_id();
                if Some(inspector_id) == active_element_id {
                    return inspector.update(cx, |inspector, _cx| {
                        inspector.with_active_element_state(self, f)
                    });
                }
            }
        }
        f(&mut None, self)
    }

    #[cfg(any(feature = "inspector", debug_assertions))]
    pub(crate) fn build_inspector_element_id(
        &mut self,
        path: crate::InspectorElementPath,
    ) -> crate::InspectorElementId {
        self.invalidator.debug_assert_paint_or_prepaint();
        let path = Rc::new(path);
        let next_instance_id = self
            .next_frame
            .next_inspector_instance_ids
            .entry(path.clone())
            .or_insert(0);
        let instance_id = *next_instance_id;
        *next_instance_id += 1;
        crate::InspectorElementId { path, instance_id }
    }

    #[cfg(any(feature = "inspector", debug_assertions))]
    fn prepaint_inspector(&mut self, inspector_width: Pixels, cx: &mut App) -> Option<AnyElement> {
        if let Some(inspector) = self.inspector.take() {
            let mut inspector_element = AnyView::from(inspector.clone()).into_any_element();
            inspector_element.prepaint_as_root(
                point(self.viewport_size.width - inspector_width, px(0.0)),
                size(inspector_width, self.viewport_size.height).into(),
                self,
                cx,
            );
            self.inspector = Some(inspector);
            Some(inspector_element)
        } else {
            None
        }
    }

    #[cfg(any(feature = "inspector", debug_assertions))]
    fn paint_inspector(&mut self, mut inspector_element: Option<AnyElement>, cx: &mut App) {
        if let Some(mut inspector_element) = inspector_element {
            inspector_element.paint(self, cx);
        };
    }

    /// Registers a hitbox that can be used for inspector picking mode, allowing users to select and
    /// inspect UI elements by clicking on them.
    #[cfg(any(feature = "inspector", debug_assertions))]
    pub fn insert_inspector_hitbox(
        &mut self,
        hitbox_id: HitboxId,
        inspector_id: Option<&crate::InspectorElementId>,
        cx: &App,
    ) {
        self.invalidator.debug_assert_paint_or_prepaint();
        if !self.is_inspector_picking(cx) {
            return;
        }
        if let Some(inspector_id) = inspector_id {
            self.next_frame
                .inspector_hitboxes
                .insert(hitbox_id, inspector_id.clone());
        }
    }

    #[cfg(any(feature = "inspector", debug_assertions))]
    fn paint_inspector_hitbox(&mut self, cx: &App) {
        if let Some(inspector) = self.inspector.as_ref() {
            let inspector = inspector.read(cx);
            if let Some((hitbox_id, _)) = self.hovered_inspector_hitbox(inspector, &self.next_frame)
            {
                if let Some(hitbox) = self
                    .next_frame
                    .hitboxes
                    .iter()
                    .find(|hitbox| hitbox.id == hitbox_id)
                {
                    self.paint_quad(crate::fill(hitbox.bounds, crate::rgba(0x61afef4d)));
                }
            }
        }
    }

    #[cfg(any(feature = "inspector", debug_assertions))]
    fn handle_inspector_mouse_event(&mut self, event: &dyn Any, cx: &mut App) {
        let Some(inspector) = self.inspector.clone() else {
            return;
        };
        if event.downcast_ref::<MouseMoveEvent>().is_some() {
            inspector.update(cx, |inspector, _cx| {
                if let Some((_, inspector_id)) =
                    self.hovered_inspector_hitbox(inspector, &self.rendered_frame)
                {
                    inspector.hover(inspector_id, self);
                }
            });
        } else if event.downcast_ref::<crate::MouseDownEvent>().is_some() {
            inspector.update(cx, |inspector, _cx| {
                if let Some((_, inspector_id)) =
                    self.hovered_inspector_hitbox(inspector, &self.rendered_frame)
                {
                    inspector.select(inspector_id, self);
                }
            });
        } else if let Some(event) = event.downcast_ref::<crate::ScrollWheelEvent>() {
            // This should be kept in sync with SCROLL_LINES in x11 platform.
            const SCROLL_LINES: f32 = 3.0;
            const SCROLL_PIXELS_PER_LAYER: f32 = 36.0;
            let delta_y = event
                .delta
                .pixel_delta(px(SCROLL_PIXELS_PER_LAYER / SCROLL_LINES))
                .y;
            if let Some(inspector) = self.inspector.clone() {
                inspector.update(cx, |inspector, _cx| {
                    if let Some(depth) = inspector.pick_depth.as_mut() {
                        *depth += delta_y.0 / SCROLL_PIXELS_PER_LAYER;
                        let max_depth = self.mouse_hit_test.ids.len() as f32 - 0.5;
                        if *depth < 0.0 {
                            *depth = 0.0;
                        } else if *depth > max_depth {
                            *depth = max_depth;
                        }
                        if let Some((_, inspector_id)) =
                            self.hovered_inspector_hitbox(inspector, &self.rendered_frame)
                        {
                            inspector.set_active_element_id(inspector_id.clone(), self);
                        }
                    }
                });
            }
        }
    }

    #[cfg(any(feature = "inspector", debug_assertions))]
    fn hovered_inspector_hitbox(
        &self,
        inspector: &Inspector,
        frame: &Frame,
    ) -> Option<(HitboxId, crate::InspectorElementId)> {
        if let Some(pick_depth) = inspector.pick_depth {
            let depth = (pick_depth as i64).try_into().unwrap_or(0);
            let max_skipped = self.mouse_hit_test.ids.len().saturating_sub(1);
            let skip_count = (depth as usize).min(max_skipped);
            for hitbox_id in self.mouse_hit_test.ids.iter().skip(skip_count) {
                if let Some(inspector_id) = frame.inspector_hitboxes.get(hitbox_id) {
                    return Some((*hitbox_id, inspector_id.clone()));
                }
            }
        }
        return None;
    }
}

// #[derive(Clone, Copy, Eq, PartialEq, Hash)]
slotmap::new_key_type! {
    /// A unique identifier for a window.
    pub struct WindowId;
}

impl WindowId {
    /// Converts this window ID to a `u64`.
    pub fn as_u64(&self) -> u64 {
        self.0.as_ffi()
    }
}

impl From<u64> for WindowId {
    fn from(value: u64) -> Self {
        WindowId(slotmap::KeyData::from_ffi(value))
    }
}

/// A handle to a window with a specific root view type.
/// Note that this does not keep the window alive on its own.
#[derive(Deref, DerefMut)]
pub struct WindowHandle<V> {
    #[deref]
    #[deref_mut]
    pub(crate) any_handle: AnyWindowHandle,
    state_type: PhantomData<V>,
}

impl<V: 'static + Render> WindowHandle<V> {
    /// Creates a new handle from a window ID.
    /// This does not check if the root type of the window is `V`.
    pub fn new(id: WindowId) -> Self {
        WindowHandle {
            any_handle: AnyWindowHandle {
                id,
                state_type: TypeId::of::<V>(),
            },
            state_type: PhantomData,
        }
    }

    /// Get the root view out of this window.
    ///
    /// This will fail if the window is closed or if the root view's type does not match `V`.
    #[cfg(any(test, feature = "test-support"))]
    pub fn root<C>(&self, cx: &mut C) -> Result<Entity<V>>
    where
        C: AppContext,
    {
        crate::Flatten::flatten(cx.update_window(self.any_handle, |root_view, _, _| {
            root_view
                .downcast::<V>()
                .map_err(|_| anyhow!("the type of the window's root view has changed"))
        }))
    }

    /// Updates the root view of this window.
    ///
    /// This will fail if the window has been closed or if the root view's type does not match
    pub fn update<C, R>(
        &self,
        cx: &mut C,
        update: impl FnOnce(&mut V, &mut Window, &mut Context<V>) -> R,
    ) -> Result<R>
    where
        C: AppContext,
    {
        cx.update_window(self.any_handle, |root_view, window, cx| {
            let view = root_view
                .downcast::<V>()
                .map_err(|_| anyhow!("the type of the window's root view has changed"))?;

            Ok(view.update(cx, |view, cx| update(view, window, cx)))
        })?
    }

    /// Read the root view out of this window.
    ///
    /// This will fail if the window is closed or if the root view's type does not match `V`.
    pub fn read<'a>(&self, cx: &'a App) -> Result<&'a V> {
        let x = cx
            .windows
            .get(self.id)
            .and_then(|window| {
                window
                    .as_ref()
                    .and_then(|window| window.root.clone())
                    .map(|root_view| root_view.downcast::<V>())
            })
            .context("window not found")?
            .map_err(|_| anyhow!("the type of the window's root view has changed"))?;

        Ok(x.read(cx))
    }

    /// Read the root view out of this window, with a callback
    ///
    /// This will fail if the window is closed or if the root view's type does not match `V`.
    pub fn read_with<C, R>(&self, cx: &C, read_with: impl FnOnce(&V, &App) -> R) -> Result<R>
    where
        C: AppContext,
    {
        cx.read_window(self, |root_view, cx| read_with(root_view.read(cx), cx))
    }

    /// Read the root view pointer off of this window.
    ///
    /// This will fail if the window is closed or if the root view's type does not match `V`.
    pub fn entity<C>(&self, cx: &C) -> Result<Entity<V>>
    where
        C: AppContext,
    {
        cx.read_window(self, |root_view, _cx| root_view.clone())
    }

    /// Check if this window is 'active'.
    ///
    /// Will return `None` if the window is closed or currently
    /// borrowed.
    pub fn is_active(&self, cx: &mut App) -> Option<bool> {
        cx.update_window(self.any_handle, |_, window, _| window.is_window_active())
            .ok()
    }
}

impl<V> Copy for WindowHandle<V> {}

impl<V> Clone for WindowHandle<V> {
    fn clone(&self) -> Self {
        *self
    }
}

impl<V> PartialEq for WindowHandle<V> {
    fn eq(&self, other: &Self) -> bool {
        self.any_handle == other.any_handle
    }
}

impl<V> Eq for WindowHandle<V> {}

impl<V> Hash for WindowHandle<V> {
    fn hash<H: Hasher>(&self, state: &mut H) {
        self.any_handle.hash(state);
    }
}

impl<V: 'static> From<WindowHandle<V>> for AnyWindowHandle {
    fn from(val: WindowHandle<V>) -> Self {
        val.any_handle
    }
}

unsafe impl<V> Send for WindowHandle<V> {}
unsafe impl<V> Sync for WindowHandle<V> {}

/// A handle to a window with any root view type, which can be downcast to a window with a specific root view type.
#[derive(Copy, Clone, PartialEq, Eq, Hash)]
pub struct AnyWindowHandle {
    pub(crate) id: WindowId,
    state_type: TypeId,
}

impl AnyWindowHandle {
    /// Get the ID of this window.
    pub fn window_id(&self) -> WindowId {
        self.id
    }

    /// Attempt to convert this handle to a window handle with a specific root view type.
    /// If the types do not match, this will return `None`.
    pub fn downcast<T: 'static>(&self) -> Option<WindowHandle<T>> {
        if TypeId::of::<T>() == self.state_type {
            Some(WindowHandle {
                any_handle: *self,
                state_type: PhantomData,
            })
        } else {
            None
        }
    }

    /// Updates the state of the root view of this window.
    ///
    /// This will fail if the window has been closed.
    pub fn update<C, R>(
        self,
        cx: &mut C,
        update: impl FnOnce(AnyView, &mut Window, &mut App) -> R,
    ) -> Result<R>
    where
        C: AppContext,
    {
        cx.update_window(self, update)
    }

    /// Read the state of the root view of this window.
    ///
    /// This will fail if the window has been closed.
    pub fn read<T, C, R>(self, cx: &C, read: impl FnOnce(Entity<T>, &App) -> R) -> Result<R>
    where
        C: AppContext,
        T: 'static,
    {
        let view = self
            .downcast::<T>()
            .context("the type of the window's root view has changed")?;

        cx.read_window(&view, read)
    }
}

impl HasWindowHandle for Window {
    fn window_handle(&self) -> Result<raw_window_handle::WindowHandle<'_>, HandleError> {
        self.platform_window.window_handle()
    }
}

impl HasDisplayHandle for Window {
    fn display_handle(
        &self,
    ) -> std::result::Result<raw_window_handle::DisplayHandle<'_>, HandleError> {
        self.platform_window.display_handle()
    }
}

/// An identifier for an [`Element`](crate::Element).
///
/// Can be constructed with a string, a number, or both, as well
/// as other internal representations.
#[derive(Clone, Debug, Eq, PartialEq, Hash)]
pub enum ElementId {
    /// The ID of a View element
    View(EntityId),
    /// An integer ID.
    Integer(u64),
    /// A string based ID.
    Name(SharedString),
    /// A UUID.
    Uuid(Uuid),
    /// An ID that's equated with a focus handle.
    FocusHandle(FocusId),
    /// A combination of a name and an integer.
    NamedInteger(SharedString, u64),
    /// A path.
    Path(Arc<std::path::Path>),
}

impl ElementId {
    /// Constructs an `ElementId::NamedInteger` from a name and `usize`.
    pub fn named_usize(name: impl Into<SharedString>, integer: usize) -> ElementId {
        Self::NamedInteger(name.into(), integer as u64)
    }
}

impl Display for ElementId {
    fn fmt(&self, f: &mut std::fmt::Formatter<'_>) -> std::fmt::Result {
        match self {
            ElementId::View(entity_id) => write!(f, "view-{}", entity_id)?,
            ElementId::Integer(ix) => write!(f, "{}", ix)?,
            ElementId::Name(name) => write!(f, "{}", name)?,
            ElementId::FocusHandle(_) => write!(f, "FocusHandle")?,
            ElementId::NamedInteger(s, i) => write!(f, "{}-{}", s, i)?,
            ElementId::Uuid(uuid) => write!(f, "{}", uuid)?,
            ElementId::Path(path) => write!(f, "{}", path.display())?,
        }

        Ok(())
    }
}

impl TryInto<SharedString> for ElementId {
    type Error = anyhow::Error;

    fn try_into(self) -> anyhow::Result<SharedString> {
        if let ElementId::Name(name) = self {
            Ok(name)
        } else {
            anyhow::bail!("element id is not string")
        }
    }
}

impl From<usize> for ElementId {
    fn from(id: usize) -> Self {
        ElementId::Integer(id as u64)
    }
}

impl From<i32> for ElementId {
    fn from(id: i32) -> Self {
        Self::Integer(id as u64)
    }
}

impl From<SharedString> for ElementId {
    fn from(name: SharedString) -> Self {
        ElementId::Name(name)
    }
}

impl From<Arc<std::path::Path>> for ElementId {
    fn from(path: Arc<std::path::Path>) -> Self {
        ElementId::Path(path)
    }
}

impl From<&'static str> for ElementId {
    fn from(name: &'static str) -> Self {
        ElementId::Name(name.into())
    }
}

impl<'a> From<&'a FocusHandle> for ElementId {
    fn from(handle: &'a FocusHandle) -> Self {
        ElementId::FocusHandle(handle.id)
    }
}

impl From<(&'static str, EntityId)> for ElementId {
    fn from((name, id): (&'static str, EntityId)) -> Self {
        ElementId::NamedInteger(name.into(), id.as_u64())
    }
}

impl From<(&'static str, usize)> for ElementId {
    fn from((name, id): (&'static str, usize)) -> Self {
        ElementId::NamedInteger(name.into(), id as u64)
    }
}

impl From<(SharedString, usize)> for ElementId {
    fn from((name, id): (SharedString, usize)) -> Self {
        ElementId::NamedInteger(name, id as u64)
    }
}

impl From<(&'static str, u64)> for ElementId {
    fn from((name, id): (&'static str, u64)) -> Self {
        ElementId::NamedInteger(name.into(), id)
    }
}

impl From<Uuid> for ElementId {
    fn from(value: Uuid) -> Self {
        Self::Uuid(value)
    }
}

impl From<(&'static str, u32)> for ElementId {
    fn from((name, id): (&'static str, u32)) -> Self {
        ElementId::NamedInteger(name.into(), id.into())
    }
}

/// A rectangle to be rendered in the window at the given position and size.
/// Passed as an argument [`Window::paint_quad`].
#[derive(Clone)]
pub struct PaintQuad {
    /// The bounds of the quad within the window.
    pub bounds: Bounds<Pixels>,
    /// The radii of the quad's corners.
    pub corner_radii: Corners<Pixels>,
    /// The background color of the quad.
    pub background: Background,
    /// The widths of the quad's borders.
    pub border_widths: Edges<Pixels>,
    /// The color of the quad's borders.
    pub border_color: Hsla,
    /// The style of the quad's borders.
    pub border_style: BorderStyle,
}

impl PaintQuad {
    /// Sets the corner radii of the quad.
    pub fn corner_radii(self, corner_radii: impl Into<Corners<Pixels>>) -> Self {
        PaintQuad {
            corner_radii: corner_radii.into(),
            ..self
        }
    }

    /// Sets the border widths of the quad.
    pub fn border_widths(self, border_widths: impl Into<Edges<Pixels>>) -> Self {
        PaintQuad {
            border_widths: border_widths.into(),
            ..self
        }
    }

    /// Sets the border color of the quad.
    pub fn border_color(self, border_color: impl Into<Hsla>) -> Self {
        PaintQuad {
            border_color: border_color.into(),
            ..self
        }
    }

    /// Sets the background color of the quad.
    pub fn background(self, background: impl Into<Background>) -> Self {
        PaintQuad {
            background: background.into(),
            ..self
        }
    }
}

/// Creates a quad with the given parameters.
pub fn quad(
    bounds: Bounds<Pixels>,
    corner_radii: impl Into<Corners<Pixels>>,
    background: impl Into<Background>,
    border_widths: impl Into<Edges<Pixels>>,
    border_color: impl Into<Hsla>,
    border_style: BorderStyle,
) -> PaintQuad {
    PaintQuad {
        bounds,
        corner_radii: corner_radii.into(),
        background: background.into(),
        border_widths: border_widths.into(),
        border_color: border_color.into(),
        border_style,
    }
}

/// Creates a filled quad with the given bounds and background color.
pub fn fill(bounds: impl Into<Bounds<Pixels>>, background: impl Into<Background>) -> PaintQuad {
    PaintQuad {
        bounds: bounds.into(),
        corner_radii: (0.).into(),
        background: background.into(),
        border_widths: (0.).into(),
        border_color: transparent_black(),
        border_style: BorderStyle::default(),
    }
}

/// Creates a rectangle outline with the given bounds, border color, and a 1px border width
pub fn outline(
    bounds: impl Into<Bounds<Pixels>>,
    border_color: impl Into<Hsla>,
    border_style: BorderStyle,
) -> PaintQuad {
    PaintQuad {
        bounds: bounds.into(),
        corner_radii: (0.).into(),
        background: transparent_black().into(),
        border_widths: (1.).into(),
        border_color: border_color.into(),
        border_style,
    }
}<|MERGE_RESOLUTION|>--- conflicted
+++ resolved
@@ -1,9 +1,6 @@
 #[cfg(any(feature = "inspector", debug_assertions))]
 use crate::Inspector;
 use crate::{
-<<<<<<< HEAD
-    point, prelude::*, px, size, transparent_black, Action, AnyDrag, AnyElement, AnyTooltip, AnyView, App, AppContext, Arena, Asset, AsyncWindowContext, AvailableSpace, Background, Bounds, BoxShadow, Context, Corners, CursorStyle, Decorations, DevicePixels, DispatchActionListener, DispatchNodeId, DispatchTree, DisplayId, Edges, Effect, Entity, EntityId, EventEmitter, FileDropEvent, FontId, Global, GlobalElementId, GlyphId, GpuSpecs, Hsla, InputHandler, IsZero, KeyBinding, KeyContext, KeyDownEvent, KeyEvent, Keystroke, KeystrokeEvent, LayoutId, LineLayoutIndex, Modifiers, ModifiersChangedEvent, MonochromeSprite, MouseButton, MouseEvent, MouseMoveEvent, MouseUpEvent, Path, Pixels, PlatformAtlas, PlatformDisplay, PlatformInput, PlatformInputHandler, PlatformWindow, Point, PolychromeSprite, PromptLevel, Quad, Render, RenderGlyphParams, RenderImage, RenderImageParams, RenderSvgParams, Replay, ResizeEdge, ScaledPixels, Scene, Shadow, SharedString, Size, StrikethroughStyle, Style, SubscriberSet, Subscription, TaffyLayoutEngine, Task, TextStyle, TextStyleRefinement, TransformationMatrix, Underline, UnderlineStyle, WindowAppearance, WindowBackgroundAppearance, WindowBounds, WindowControls, WindowDecorations, WindowOptions, WindowParams, WindowStyle, WindowTextSystem, SMOOTH_SVG_SCALE_FACTOR, SUBPIXEL_VARIANTS
-=======
     Action, AnyDrag, AnyElement, AnyImageCache, AnyTooltip, AnyView, App, AppContext, Arena, Asset,
     AsyncWindowContext, AvailableSpace, Background, BorderStyle, Bounds, BoxShadow, Context,
     Corners, CursorStyle, Decorations, DevicePixels, DispatchActionListener, DispatchNodeId,
@@ -19,7 +16,6 @@
     TextStyleRefinement, TransformationMatrix, Underline, UnderlineStyle, WindowAppearance,
     WindowBackgroundAppearance, WindowBounds, WindowControls, WindowDecorations, WindowOptions,
     WindowParams, WindowTextSystem, point, prelude::*, px, rems, size, transparent_black,
->>>>>>> d280c95d
 };
 use anyhow::{Context as _, Result, anyhow};
 use collections::{FxHashMap, FxHashSet};
@@ -1516,14 +1512,13 @@
         self.platform_window.bounds()
     }
 
-<<<<<<< HEAD
     pub fn window_style(&self) -> WindowStyle {
         self.platform_window.window_style()
-=======
+    }
+
     /// Set the content size of the window.
     pub fn resize(&mut self, size: Size<Pixels>) {
         self.platform_window.resize(size);
->>>>>>> d280c95d
     }
 
     /// Returns whether or not the window is currently fullscreen
