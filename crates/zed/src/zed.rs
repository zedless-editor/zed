--- conflicted
+++ resolved
@@ -474,53 +474,25 @@
         let project_panel = ProjectPanel::load(workspace_handle.clone(), cx.clone());
         let outline_panel = OutlinePanel::load(workspace_handle.clone(), cx.clone());
         let terminal_panel = TerminalPanel::load(workspace_handle.clone(), cx.clone());
-<<<<<<< HEAD
-
-        let (project_panel, outline_panel, terminal_panel) =
-            futures::try_join!(project_panel, outline_panel, terminal_panel,)?;
-=======
         let git_panel = GitPanel::load(workspace_handle.clone(), cx.clone());
-        let channels_panel =
-            collab_ui::collab_panel::CollabPanel::load(workspace_handle.clone(), cx.clone());
-        let chat_panel =
-            collab_ui::chat_panel::ChatPanel::load(workspace_handle.clone(), cx.clone());
-        let notification_panel = collab_ui::notification_panel::NotificationPanel::load(
-            workspace_handle.clone(),
-            cx.clone(),
-        );
 
         let (
             project_panel,
             outline_panel,
             terminal_panel,
             git_panel,
-            channels_panel,
-            chat_panel,
-            notification_panel,
         ) = futures::try_join!(
             project_panel,
             outline_panel,
+            terminal_panel,
             git_panel,
-            terminal_panel,
-            channels_panel,
-            chat_panel,
-            notification_panel,
         )?;
->>>>>>> d280c95d
 
         workspace_handle.update_in(cx, |workspace, window, cx| {
             workspace.add_panel(project_panel, window, cx);
             workspace.add_panel(outline_panel, window, cx);
             workspace.add_panel(terminal_panel, window, cx);
-<<<<<<< HEAD
-            cx.when_flag_enabled::<GitUiFeatureFlag>(window, |workspace, window, cx| {
-                let git_panel = git_ui::git_panel::GitPanel::new(workspace, window, cx);
-                workspace.add_panel(git_panel, window, cx);
-=======
             workspace.add_panel(git_panel, window, cx);
-            workspace.add_panel(channels_panel, window, cx);
-            workspace.add_panel(chat_panel, window, cx);
-            workspace.add_panel(notification_panel, window, cx);
             cx.when_flag_enabled::<DebuggerFeatureFlag>(window, |_, window, cx| {
                 cx.spawn_in(
                     window,
@@ -534,7 +506,6 @@
                     },
                 )
                 .detach()
->>>>>>> d280c95d
             });
         })?;
 
