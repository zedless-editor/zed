--- conflicted
+++ resolved
@@ -72,15 +72,15 @@
 
 #[cfg(debug_assertions)]
 const MAX_QUEUE_LEN: usize = 5;
+const MAX_QUEUE_LEN: usize = 50;
 
 #[cfg(not(debug_assertions))]
-const MAX_QUEUE_LEN: usize = 50;
 
 #[cfg(debug_assertions)]
 const FLUSH_INTERVAL: Duration = Duration::from_secs(1);
+const FLUSH_INTERVAL: Duration = Duration::from_secs(60 * 5);
 
 #[cfg(not(debug_assertions))]
-const FLUSH_INTERVAL: Duration = Duration::from_secs(60 * 5);
 static ZED_CLIENT_CHECKSUM_SEED: LazyLock<Option<Vec<u8>>> = LazyLock::new(|| {
     option_env!("ZED_CLIENT_CHECKSUM_SEED")
         .map(|s| s.as_bytes().into())
@@ -244,30 +244,6 @@
             state,
         });
 
-<<<<<<< HEAD
-=======
-        let (tx, mut rx) = mpsc::unbounded();
-        ::telemetry::init(tx);
-
-        cx.background_spawn({
-            let this = Arc::downgrade(&this);
-            async move {
-                while let Some(event) = rx.next().await {
-                    let Some(state) = this.upgrade() else { break };
-                    state.report_event(Event::Flexible(event))
-                }
-            }
-        })
-        .detach();
-
-        // We should only ever have one instance of Telemetry, leak the subscription to keep it alive
-        // rather than store in TelemetryState, complicating spawn as subscriptions are not Send
-        std::mem::forget(cx.on_app_quit({
-            let this = this.clone();
-            move |_| this.shutdown_telemetry()
-        }));
-
->>>>>>> d280c95d
         this
     }
 
@@ -275,15 +251,15 @@
     fn shutdown_telemetry(self: &Arc<Self>) -> impl Future<Output = ()> + use<> {
         Task::ready(())
     }
-
-    // Skip calling this function in tests.
-    // TestAppContext ends up calling this function on shutdown and it panics when trying to find the TelemetrySettings
-    #[cfg(not(any(test, feature = "test-support")))]
     fn shutdown_telemetry(self: &Arc<Self>) -> impl Future<Output = ()> + use<> {
         telemetry::event!("App Closed");
         // TODO: close final edit period and make sure it's sent
         Task::ready(())
     }
+
+    // Skip calling this function in tests.
+    // TestAppContext ends up calling this function on shutdown and it panics when trying to find the TelemetrySettings
+    #[cfg(not(any(test, feature = "test-support")))]
 
     pub fn log_file_path() -> PathBuf {
         paths::logs_dir().join("telemetry.log")
