use anyhow::{Context as _, bail};
use collections::HashMap;
use dap::{
    StartDebuggingRequestArguments,
    adapters::{
        DebugTaskDefinition, TcpArguments,
    },
};
use fs::Fs;
use gpui::{AsyncApp, SharedString};
use language::LanguageName;
<<<<<<< HEAD
use std::{collections::HashMap, ffi::OsStr, path::PathBuf, sync::OnceLock};
=======
use log::warn;
use serde_json::{Map, Value};
>>>>>>> 290f84a9
use task::TcpArgumentsTemplate;
use util;

use std::{
    env::consts,
    ffi::OsStr,
    path::{Path, PathBuf},
    str::FromStr,
    sync::OnceLock,
};

use crate::*;

#[derive(Default, Debug)]
pub(crate) struct GoDebugAdapter {
    shim_path: OnceLock<PathBuf>,
}

impl GoDebugAdapter {
    const ADAPTER_NAME: &'static str = "Delve";
    async fn install_shim(&self, _delegate: &Arc<dyn DapDelegate>) -> anyhow::Result<PathBuf> {
        if let Some(path) = self.shim_path.get().cloned() {
            return Ok(path);
        }

        Err(anyhow::anyhow!("zedless: downloads are disabled"))
    }
}

#[async_trait(?Send)]
impl DebugAdapter for GoDebugAdapter {
    fn name(&self) -> DebugAdapterName {
        DebugAdapterName(Self::ADAPTER_NAME.into())
    }

    fn adapter_language_name(&self) -> Option<LanguageName> {
        Some(SharedString::new_static("Go").into())
    }

    fn dap_schema(&self) -> serde_json::Value {
        // Create common properties shared between launch and attach
        let common_properties = json!({
            "debugAdapter": {
                "enum": ["legacy", "dlv-dap"],
                "description": "Select which debug adapter to use with this configuration.",
                "default": "dlv-dap"
            },
            "stopOnEntry": {
                "type": "boolean",
                "description": "Automatically stop program after launch or attach.",
                "default": false
            },
            "showLog": {
                "type": "boolean",
                "description": "Show log output from the delve debugger. Maps to dlv's `--log` flag.",
                "default": false
            },
            "cwd": {
                "type": "string",
                "description": "Workspace relative or absolute path to the working directory of the program being debugged.",
                "default": "${ZED_WORKTREE_ROOT}"
            },
            "dlvFlags": {
                "type": "array",
                "description": "Extra flags for `dlv`. See `dlv help` for the full list of supported flags.",
                "items": {
                    "type": "string"
                },
                "default": []
            },
            "port": {
                "type": "number",
                "description": "Debug server port. For remote configurations, this is where to connect.",
                "default": 2345
            },
            "host": {
                "type": "string",
                "description": "Debug server host. For remote configurations, this is where to connect.",
                "default": "127.0.0.1"
            },
            "substitutePath": {
                "type": "array",
                "items": {
                    "type": "object",
                    "properties": {
                        "from": {
                            "type": "string",
                            "description": "The absolute local path to be replaced."
                        },
                        "to": {
                            "type": "string",
                            "description": "The absolute remote path to replace with."
                        }
                    }
                },
                "description": "Mappings from local to remote paths for debugging.",
                "default": []
            },
            "trace": {
                "type": "string",
                "enum": ["verbose", "trace", "log", "info", "warn", "error"],
                "default": "error",
                "description": "Debug logging level."
            },
            "backend": {
                "type": "string",
                "enum": ["default", "native", "lldb", "rr"],
                "description": "Backend used by delve. Maps to `dlv`'s `--backend` flag."
            },
            "logOutput": {
                "type": "string",
                "enum": ["debugger", "gdbwire", "lldbout", "debuglineerr", "rpc", "dap"],
                "description": "Components that should produce debug output.",
                "default": "debugger"
            },
            "logDest": {
                "type": "string",
                "description": "Log destination for delve."
            },
            "stackTraceDepth": {
                "type": "number",
                "description": "Maximum depth of stack traces.",
                "default": 50
            },
            "showGlobalVariables": {
                "type": "boolean",
                "default": false,
                "description": "Show global package variables in variables pane."
            },
            "showRegisters": {
                "type": "boolean",
                "default": false,
                "description": "Show register variables in variables pane."
            },
            "hideSystemGoroutines": {
                "type": "boolean",
                "default": false,
                "description": "Hide system goroutines from call stack view."
            },
            "console": {
                "default": "internalConsole",
                "description": "Where to launch the debugger.",
                "enum": ["internalConsole", "integratedTerminal"]
            },
            "asRoot": {
                "default": false,
                "description": "Debug with elevated permissions (on Unix).",
                "type": "boolean"
            }
        });

        // Create launch-specific properties
        let launch_properties = json!({
            "program": {
                "type": "string",
                "description": "Path to the program folder or file to debug.",
                "default": "${ZED_WORKTREE_ROOT}"
            },
            "args": {
                "type": ["array", "string"],
                "description": "Command line arguments for the program.",
                "items": {
                    "type": "string"
                },
                "default": []
            },
            "env": {
                "type": "object",
                "description": "Environment variables for the debugged program.",
                "default": {}
            },
            "envFile": {
                "type": ["string", "array"],
                "items": {
                    "type": "string"
                },
                "description": "Path(s) to files with environment variables.",
                "default": ""
            },
            "buildFlags": {
                "type": ["string", "array"],
                "items": {
                    "type": "string"
                },
                "description": "Flags for the Go compiler.",
                "default": []
            },
            "output": {
                "type": "string",
                "description": "Output path for the binary.",
                "default": "debug"
            },
            "mode": {
                "enum": [ "debug", "test", "exec", "replay", "core"],
                "description": "Debug mode for launch configuration.",
            },
            "traceDirPath": {
                "type": "string",
                "description": "Directory for record trace (for 'replay' mode).",
                "default": ""
            },
            "coreFilePath": {
                "type": "string",
                "description": "Path to core dump file (for 'core' mode).",
                "default": ""
            }
        });

        // Create attach-specific properties
        let attach_properties = json!({
            "processId": {
                "anyOf": [
                    {
                        "enum": ["${command:pickProcess}", "${command:pickGoProcess}"],
                        "description": "Use process picker to select a process."
                    },
                    {
                        "type": "string",
                        "description": "Process name to attach to."
                    },
                    {
                        "type": "number",
                        "description": "Process ID to attach to."
                    }
                ],
                "default": 0
            },
            "mode": {
                "enum": ["local", "remote"],
                "description": "Local or remote debugging.",
                "default": "local"
            },
            "remotePath": {
                "type": "string",
                "description": "Path to source on remote machine.",
                "markdownDeprecationMessage": "Use `substitutePath` instead.",
                "default": ""
            }
        });

        // Create the final schema
        json!({
            "oneOf": [
                {
                    "allOf": [
                        {
                            "type": "object",
                            "required": ["request"],
                            "properties": {
                                "request": {
                                    "type": "string",
                                    "enum": ["launch"],
                                    "description": "Request to launch a new process"
                                }
                            }
                        },
                        {
                            "type": "object",
                            "properties": common_properties
                        },
                        {
                            "type": "object",
                            "required": ["program", "mode"],
                            "properties": launch_properties
                        }
                    ]
                },
                {
                    "allOf": [
                        {
                            "type": "object",
                            "required": ["request"],
                            "properties": {
                                "request": {
                                    "type": "string",
                                    "enum": ["attach"],
                                    "description": "Request to attach to an existing process"
                                }
                            }
                        },
                        {
                            "type": "object",
                            "properties": common_properties
                        },
                        {
                            "type": "object",
                            "required": ["mode"],
                            "properties": attach_properties
                        }
                    ]
                }
            ]
        })
    }

    async fn config_from_zed_format(&self, zed_scenario: ZedDebugConfig) -> Result<DebugScenario> {
        let mut args = match &zed_scenario.request {
            dap::DebugRequest::Attach(attach_config) => {
                json!({
                    "request": "attach",
                    "mode": "debug",
                    "processId": attach_config.process_id,
                })
            }
            dap::DebugRequest::Launch(launch_config) => {
                let mode = if launch_config.program != "." {
                    "exec"
                } else {
                    "debug"
                };

                json!({
                    "request": "launch",
                    "mode": mode,
                    "program": launch_config.program,
                    "cwd": launch_config.cwd,
                    "args": launch_config.args,
                    "env": launch_config.env_json()
                })
            }
        };

        let map = args.as_object_mut().unwrap();

        if let Some(stop_on_entry) = zed_scenario.stop_on_entry {
            map.insert("stopOnEntry".into(), stop_on_entry.into());
        }

        Ok(DebugScenario {
            adapter: zed_scenario.adapter,
            label: zed_scenario.label,
            build: None,
            config: args,
            tcp_connection: None,
        })
    }

    async fn get_binary(
        &self,
        delegate: &Arc<dyn DapDelegate>,
        task_definition: &DebugTaskDefinition,
        user_installed_path: Option<PathBuf>,
        user_args: Option<Vec<String>>,
        _cx: &mut AsyncApp,
    ) -> Result<DebugAdapterBinary> {
        let adapter_path = paths::debug_adapters_dir().join(&Self::ADAPTER_NAME);
        let dlv_path = adapter_path.join("dlv");

        let delve_path = if let Some(path) = user_installed_path {
            path.to_string_lossy().to_string()
        } else if let Some(path) = delegate.which(OsStr::new("dlv")).await {
            path.to_string_lossy().to_string()
        } else if delegate.fs().is_file(&dlv_path).await {
            dlv_path.to_string_lossy().to_string()
        } else {
            let go = delegate
                .which(OsStr::new("go"))
                .await
                .context("Go not found in path. Please install Go first, then Dlv will be installed automatically.")?;

            let adapter_path = paths::debug_adapters_dir().join(&Self::ADAPTER_NAME);

            let install_output = util::command::new_smol_command(&go)
                .env("GO111MODULE", "on")
                .env("GOBIN", &adapter_path)
                .args(&["install", "github.com/go-delve/delve/cmd/dlv@latest"])
                .output()
                .await?;

            if !install_output.status.success() {
                bail!(
                    "failed to install dlv via `go install`. stdout: {:?}, stderr: {:?}\n Please try installing it manually using 'go install github.com/go-delve/delve/cmd/dlv@latest'",
                    String::from_utf8_lossy(&install_output.stdout),
                    String::from_utf8_lossy(&install_output.stderr)
                );
            }

            adapter_path.join("dlv").to_string_lossy().to_string()
        };

        let cwd = Some(
            task_definition
                .config
                .get("cwd")
                .and_then(|s| s.as_str())
                .map(PathBuf::from)
                .unwrap_or_else(|| delegate.worktree_root_path().to_path_buf()),
        );

        let arguments;
        let command;
        let connection;

        let mut configuration = task_definition.config.clone();
        let mut envs = HashMap::default();

        if let Some(configuration) = configuration.as_object_mut() {
            configuration
                .entry("cwd")
                .or_insert_with(|| delegate.worktree_root_path().to_string_lossy().into());

            handle_envs(
                configuration,
                &mut envs,
                cwd.as_deref(),
                delegate.fs().clone(),
            )
            .await;
        }

        if let Some(connection_options) = &task_definition.tcp_connection {
            command = None;
            arguments = vec![];
            let (host, port, timeout) =
                crate::configure_tcp_connection(connection_options.clone()).await?;
            connection = Some(TcpArguments {
                host,
                port,
                timeout,
            });
        } else {
            let minidelve_path = self.install_shim(delegate).await?;
            let (host, port, _) =
                crate::configure_tcp_connection(TcpArgumentsTemplate::default()).await?;
            command = Some(minidelve_path.to_string_lossy().into_owned());
            connection = None;
            arguments = if let Some(mut args) = user_args {
                args.insert(0, delve_path);
                args
            } else if cfg!(windows) {
                vec![
                    delve_path,
                    "dap".into(),
                    "--listen".into(),
                    format!("{}:{}", host, port),
                    "--headless".into(),
                ]
            } else {
                vec![
                    delve_path,
                    "dap".into(),
                    "--listen".into(),
                    format!("{}:{}", host, port),
                ]
            };
        }
        Ok(DebugAdapterBinary {
            command,
            arguments,
            cwd,
            envs,
            connection,
            request_args: StartDebuggingRequestArguments {
                configuration,
                request: self.request_kind(&task_definition.config).await?,
            },
        })
    }
}

// delve doesn't do anything with the envFile setting, so we intercept it
async fn handle_envs(
    config: &mut Map<String, Value>,
    envs: &mut HashMap<String, String>,
    cwd: Option<&Path>,
    fs: Arc<dyn Fs>,
) -> Option<()> {
    let env_files = match config.get("envFile")? {
        Value::Array(arr) => arr.iter().map(|v| v.as_str()).collect::<Vec<_>>(),
        Value::String(s) => vec![Some(s.as_str())],
        _ => return None,
    };

    let rebase_path = |path: PathBuf| {
        if path.is_absolute() {
            Some(path)
        } else {
            cwd.map(|p| p.join(path))
        }
    };

    let mut env_vars = HashMap::default();
    for path in env_files {
        let Some(path) = path
            .and_then(|s| PathBuf::from_str(s).ok())
            .and_then(rebase_path)
        else {
            continue;
        };

        if let Ok(file) = fs.open_sync(&path).await {
            let file_envs: HashMap<String, String> = dotenvy::from_read_iter(file)
                .filter_map(Result::ok)
                .collect();
            envs.extend(file_envs.iter().map(|(k, v)| (k.clone(), v.clone())));
            env_vars.extend(file_envs);
        } else {
            warn!("While starting Go debug session: failed to read env file {path:?}");
        };
    }

    let mut env_obj: serde_json::Map<String, Value> = serde_json::Map::new();

    for (k, v) in env_vars {
        env_obj.insert(k, Value::String(v));
    }

    if let Some(existing_env) = config.get("env").and_then(|v| v.as_object()) {
        for (k, v) in existing_env {
            env_obj.insert(k.clone(), v.clone());
        }
    }

    if !env_obj.is_empty() {
        config.insert("env".to_string(), Value::Object(env_obj));
    }

    // remove envFile now that it's been handled
    config.remove("envFile");
    Some(())
}<|MERGE_RESOLUTION|>--- conflicted
+++ resolved
@@ -9,17 +9,12 @@
 use fs::Fs;
 use gpui::{AsyncApp, SharedString};
 use language::LanguageName;
-<<<<<<< HEAD
-use std::{collections::HashMap, ffi::OsStr, path::PathBuf, sync::OnceLock};
-=======
 use log::warn;
 use serde_json::{Map, Value};
->>>>>>> 290f84a9
 use task::TcpArgumentsTemplate;
 use util;
 
 use std::{
-    env::consts,
     ffi::OsStr,
     path::{Path, PathBuf},
     str::FromStr,
