--- conflicted
+++ resolved
@@ -200,13 +200,7 @@
             app_path = app_path.display()
         );
 
-<<<<<<< HEAD
-        // execute the script using bash
         let restart_process = Command::new("bash")
-=======
-        let restart_process = Command::new("/usr/bin/env")
-            .arg("bash")
->>>>>>> 290f84a9
             .arg("-c")
             .arg(script)
             .process_group(0)
