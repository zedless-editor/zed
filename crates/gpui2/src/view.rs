--- conflicted
+++ resolved
@@ -1,19 +1,10 @@
 use crate::{
-<<<<<<< HEAD
-    AnyBox, AnyElement, AnyModel, AppContext, AvailableSpace, BorrowWindow, Bounds, Component,
-    Element, ElementId, EntityHandle, EntityId, Flatten, LayoutId, Model, Pixels, Size,
-=======
     private::Sealed, AnyBox, AnyElement, AnyModel, AppContext, AvailableSpace, BorrowWindow,
-    Bounds, Component, Element, ElementId, Entity, EntityId, LayoutId, Model, Pixels, Size,
->>>>>>> 88875fd0
-    ViewContext, VisualContext, WeakModel, WindowContext,
+    Bounds, Component, Element, ElementId, Entity, EntityId, Flatten, LayoutId, Model, Pixels,
+    Size, ViewContext, VisualContext, WeakModel, WindowContext,
 };
 use anyhow::{Context, Result};
-use std::{
-    any::{Any, TypeId},
-    marker::PhantomData,
-    sync::Arc,
-};
+use std::{any::TypeId, marker::PhantomData, sync::Arc};
 
 pub trait Render: 'static + Sized {
     type Element: Element<Self> + 'static + Send;
@@ -134,25 +125,6 @@
         cx: &mut ViewContext<()>,
     ) {
         self.update(cx, |state, cx| element.paint(state, cx))
-    }
-}
-
-impl<T: 'static> EntityHandle<T> for View<T> {
-    type Weak = WeakView<T>;
-
-    fn entity_id(&self) -> EntityId {
-        self.model.entity_id
-    }
-
-    fn downgrade(&self) -> Self::Weak {
-        self.downgrade()
-    }
-
-    fn upgrade_from(weak: &Self::Weak) -> Option<Self>
-    where
-        Self: Sized,
-    {
-        weak.upgrade()
     }
 }
 
@@ -243,11 +215,7 @@
     fn initialize(&self, cx: &mut WindowContext) -> AnyBox;
     fn layout(&self, element: &mut AnyBox, cx: &mut WindowContext) -> LayoutId;
     fn paint(&self, bounds: Bounds<Pixels>, element: &mut AnyBox, cx: &mut WindowContext);
-<<<<<<< HEAD
-    fn as_any(&self) -> &dyn Any;
-=======
     fn debug(&self, f: &mut std::fmt::Formatter<'_>) -> std::fmt::Result;
->>>>>>> 88875fd0
 }
 
 impl<V> ViewObject for View<V>
@@ -267,11 +235,7 @@
     }
 
     fn initialize(&self, cx: &mut WindowContext) -> AnyBox {
-<<<<<<< HEAD
-        cx.with_element_id(self.model.entity_id, |_global_id, cx| {
-=======
         cx.with_element_id(ViewObject::entity_id(self), |_global_id, cx| {
->>>>>>> 88875fd0
             self.update(cx, |state, cx| {
                 let mut any_element = Box::new(AnyElement::new(state.render(cx)));
                 any_element.initialize(state, cx);
@@ -281,11 +245,7 @@
     }
 
     fn layout(&self, element: &mut AnyBox, cx: &mut WindowContext) -> LayoutId {
-<<<<<<< HEAD
-        cx.with_element_id(self.model.entity_id, |_global_id, cx| {
-=======
         cx.with_element_id(ViewObject::entity_id(self), |_global_id, cx| {
->>>>>>> 88875fd0
             self.update(cx, |state, cx| {
                 let element = element.downcast_mut::<AnyElement<V>>().unwrap();
                 element.layout(state, cx)
@@ -294,11 +254,7 @@
     }
 
     fn paint(&self, _: Bounds<Pixels>, element: &mut AnyBox, cx: &mut WindowContext) {
-<<<<<<< HEAD
-        cx.with_element_id(self.model.entity_id, |_global_id, cx| {
-=======
         cx.with_element_id(ViewObject::entity_id(self), |_global_id, cx| {
->>>>>>> 88875fd0
             self.update(cx, |state, cx| {
                 let element = element.downcast_mut::<AnyElement<V>>().unwrap();
                 element.paint(state, cx);
@@ -306,15 +262,10 @@
         });
     }
 
-<<<<<<< HEAD
-    fn as_any(&self) -> &dyn Any {
-        self
-=======
     fn debug(&self, f: &mut std::fmt::Formatter<'_>) -> std::fmt::Result {
         f.debug_struct(&format!("AnyView<{}>", std::any::type_name::<V>()))
             .field("entity_id", &ViewObject::entity_id(self).as_u64())
             .finish()
->>>>>>> 88875fd0
     }
 }
 
@@ -322,7 +273,7 @@
 pub struct AnyView(Arc<dyn ViewObject>);
 
 impl AnyView {
-    pub fn downcast<V: 'static + Send>(self) -> Result<View<V>, AnyView> {
+    pub fn downcast<V: 'static>(self) -> Result<View<V>, AnyView> {
         self.0
             .model()
             .downcast()
