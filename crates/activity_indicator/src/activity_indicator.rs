use editor::Editor;
use extension_host::ExtensionStore;
use futures::StreamExt;
use gpui::{
    Animation, AnimationExt as _, App, Context, CursorStyle, Entity, EventEmitter,
    InteractiveElement as _, ParentElement as _, Render, SharedString, StatefulInteractiveElement,
    Styled, Transformation, Window, actions, percentage,
};
use language::{
    BinaryStatus, LanguageRegistry, LanguageServerId, LanguageServerName,
    LanguageServerStatusUpdate, ServerHealth,
};
use project::{
    EnvironmentErrorMessage, LanguageServerProgress, LspStoreEvent, Project,
    ProjectEnvironmentEvent,
    git_store::{GitStoreEvent, Repository},
};
use smallvec::SmallVec;
use std::{
    cmp::Reverse,
    collections::HashSet,
    fmt::Write,
    path::Path,
    sync::Arc,
    time::{Duration, Instant},
};
use ui::{ButtonLike, ContextMenu, PopoverMenu, PopoverMenuHandle, Tooltip, prelude::*};
use util::truncate_and_trailoff;
use workspace::{StatusItemView, Workspace, item::ItemHandle};

const GIT_OPERATION_DELAY: Duration = Duration::from_millis(0);

actions!(
    activity_indicator,
    [
        /// Displays error messages from language servers in the status bar.
        ShowErrorMessage
    ]
);

pub enum Event {
    ShowStatus {
        server_name: LanguageServerName,
        status: SharedString,
    },
}

pub struct ActivityIndicator {
    statuses: Vec<ServerStatus>,
    project: Entity<Project>,
    context_menu_handle: PopoverMenuHandle<ContextMenu>,
}

#[derive(Debug)]
struct ServerStatus {
    name: LanguageServerName,
    status: LanguageServerStatusUpdate,
}

struct PendingWork<'a> {
    language_server_id: LanguageServerId,
    progress_token: &'a str,
    progress: &'a LanguageServerProgress,
}

struct Content {
    icon: Option<gpui::AnyElement>,
    message: String,
    on_click:
        Option<Arc<dyn Fn(&mut ActivityIndicator, &mut Window, &mut Context<ActivityIndicator>)>>,
    tooltip_message: Option<String>,
}

impl ActivityIndicator {
    pub fn new(
        workspace: &mut Workspace,
        languages: Arc<LanguageRegistry>,
        window: &mut Window,
        cx: &mut Context<Workspace>,
    ) -> Entity<ActivityIndicator> {
        let project = workspace.project().clone();
        let workspace_handle = cx.entity();
        let this = cx.new(|cx| {
            let mut status_events = languages.language_server_binary_statuses();
            cx.spawn(async move |this, cx| {
                while let Some((name, binary_status)) = status_events.next().await {
                    this.update(cx, |this: &mut ActivityIndicator, cx| {
                        this.statuses.retain(|s| s.name != name);
                        this.statuses.push(ServerStatus {
                            name,
                            status: LanguageServerStatusUpdate::Binary(binary_status),
                        });
                        cx.notify();
                    })?;
                }
                anyhow::Ok(())
            })
            .detach();

            cx.subscribe_in(
                &workspace_handle,
                window,
                |activity_indicator, _, event, _, cx| match event {
                    workspace::Event::ClearActivityIndicator { .. } => {
                        if activity_indicator.statuses.pop().is_some() {
                            cx.notify();
                        }
                    }
                    _ => {}
                },
            )
            .detach();

            cx.subscribe(
                &project.read(cx).lsp_store(),
                |activity_indicator, _, event, cx| match event {
                    LspStoreEvent::LanguageServerUpdate { name, message, .. } => {
                        if let proto::update_language_server::Variant::StatusUpdate(status_update) =
                            message
                        {
                            let Some(name) = name.clone() else {
                                return;
                            };
                            let status = match &status_update.status {
                                Some(proto::status_update::Status::Binary(binary_status)) => {
                                    if let Some(binary_status) =
                                        proto::ServerBinaryStatus::from_i32(*binary_status)
                                    {
                                        let binary_status = match binary_status {
                                            proto::ServerBinaryStatus::None => BinaryStatus::None,
                                            proto::ServerBinaryStatus::CheckingForUpdate => {
                                                BinaryStatus::CheckingForUpdate
                                            }
                                            proto::ServerBinaryStatus::Downloading => {
                                                BinaryStatus::Downloading
                                            }
                                            proto::ServerBinaryStatus::Starting => {
                                                BinaryStatus::Starting
                                            }
                                            proto::ServerBinaryStatus::Stopping => {
                                                BinaryStatus::Stopping
                                            }
                                            proto::ServerBinaryStatus::Stopped => {
                                                BinaryStatus::Stopped
                                            }
                                            proto::ServerBinaryStatus::Failed => {
                                                let Some(error) = status_update.message.clone()
                                                else {
                                                    return;
                                                };
                                                BinaryStatus::Failed { error }
                                            }
                                        };
                                        LanguageServerStatusUpdate::Binary(binary_status)
                                    } else {
                                        return;
                                    }
                                }
                                Some(proto::status_update::Status::Health(health_status)) => {
                                    if let Some(health) =
                                        proto::ServerHealth::from_i32(*health_status)
                                    {
                                        let health = match health {
                                            proto::ServerHealth::Ok => ServerHealth::Ok,
                                            proto::ServerHealth::Warning => ServerHealth::Warning,
                                            proto::ServerHealth::Error => ServerHealth::Error,
                                        };
                                        LanguageServerStatusUpdate::Health(
                                            health,
                                            status_update.message.clone().map(SharedString::from),
                                        )
                                    } else {
                                        return;
                                    }
                                }
                                None => return,
                            };

                            activity_indicator.statuses.retain(|s| s.name != name);
                            activity_indicator
                                .statuses
                                .push(ServerStatus { name, status });
                        }
                        cx.notify()
                    }
                    _ => {}
                },
            )
            .detach();

            cx.subscribe(
                &project.read(cx).environment().clone(),
                |_, _, event, cx| match event {
                    ProjectEnvironmentEvent::ErrorsUpdated => cx.notify(),
                },
            )
            .detach();

            cx.subscribe(
                &project.read(cx).git_store().clone(),
                |_, _, event: &GitStoreEvent, cx| match event {
                    project::git_store::GitStoreEvent::JobsUpdated => cx.notify(),
                    _ => {}
                },
            )
            .detach();

            Self {
                statuses: Vec::new(),
                project: project.clone(),
                context_menu_handle: Default::default(),
            }
        });

        cx.subscribe_in(&this, window, move |_, _, event, window, cx| match event {
            Event::ShowStatus {
                server_name,
                status,
            } => {
                let create_buffer = project.update(cx, |project, cx| project.create_buffer(cx));
                let status = status.clone();
                let server_name = server_name.clone();
                cx.spawn_in(window, async move |workspace, cx| {
                    let buffer = create_buffer.await?;
                    buffer.update(cx, |buffer, cx| {
                        buffer.edit(
                            [(0..0, format!("Language server {server_name}:\n\n{status}"))],
                            None,
                            cx,
                        );
                        buffer.set_capability(language::Capability::ReadOnly, cx);
                    })?;
                    workspace.update_in(cx, |workspace, window, cx| {
                        workspace.add_item_to_active_pane(
                            Box::new(cx.new(|cx| {
                                let mut editor = Editor::for_buffer(buffer, None, window, cx);
                                editor.set_read_only(true);
                                editor
                            })),
                            None,
                            true,
                            window,
                            cx,
                        );
                    })?;

                    anyhow::Ok(())
                })
                .detach();
            }
        })
        .detach();
        this
    }

    fn show_error_message(&mut self, _: &ShowErrorMessage, _: &mut Window, cx: &mut Context<Self>) {
        let mut status_message_shown = false;
        self.statuses.retain(|status| match &status.status {
            LanguageServerStatusUpdate::Binary(BinaryStatus::Failed { error })
                if !status_message_shown =>
            {
                cx.emit(Event::ShowStatus {
                    server_name: status.name.clone(),
                    status: SharedString::from(error),
                });
                status_message_shown = true;
                false
            }
            LanguageServerStatusUpdate::Health(
                ServerHealth::Error | ServerHealth::Warning,
                status_string,
            ) if !status_message_shown => match status_string {
                Some(error) => {
                    cx.emit(Event::ShowStatus {
                        server_name: status.name.clone(),
                        status: error.clone(),
                    });
                    status_message_shown = true;
                    false
                }
                None => false,
            },
            _ => true,
        });
    }

<<<<<<< HEAD
=======
    fn dismiss_error_message(
        &mut self,
        _: &DismissErrorMessage,
        _: &mut Window,
        cx: &mut Context<Self>,
    ) {
        let error_dismissed = if let Some(updater) = &self.auto_updater {
            updater.update(cx, |updater, cx| updater.dismiss_error(cx))
        } else {
            false
        };
        if error_dismissed {
            return;
        }

        self.project.update(cx, |project, cx| {
            if project.last_formatting_failure(cx).is_some() {
                project.reset_last_formatting_failure(cx);
                true
            } else {
                false
            }
        });
    }

>>>>>>> 290f84a9
    fn pending_language_server_work<'a>(
        &self,
        cx: &'a App,
    ) -> impl Iterator<Item = PendingWork<'a>> {
        self.project
            .read(cx)
            .language_server_statuses(cx)
            .rev()
            .filter_map(|(server_id, status)| {
                if status.pending_work.is_empty() {
                    None
                } else {
                    let mut pending_work = status
                        .pending_work
                        .iter()
                        .map(|(token, progress)| PendingWork {
                            language_server_id: server_id,
                            progress_token: token.as_str(),
                            progress,
                        })
                        .collect::<SmallVec<[_; 4]>>();
                    pending_work.sort_by_key(|work| Reverse(work.progress.last_update_at));
                    Some(pending_work)
                }
            })
            .flatten()
    }

    fn pending_environment_errors<'a>(
        &'a self,
        cx: &'a App,
    ) -> impl Iterator<Item = (&'a Arc<Path>, &'a EnvironmentErrorMessage)> {
        self.project.read(cx).shell_environment_errors(cx)
    }

    fn content_to_render(&mut self, cx: &mut Context<Self>) -> Option<Content> {
        // Show if any direnv calls failed
        if let Some((abs_path, error)) = self.pending_environment_errors(cx).next() {
            let abs_path = abs_path.clone();
            return Some(Content {
                icon: Some(
                    Icon::new(IconName::Warning)
                        .size(IconSize::Small)
                        .into_any_element(),
                ),
                message: error.0.clone(),
                on_click: Some(Arc::new(move |this, window, cx| {
                    this.project.update(cx, |project, cx| {
                        project.remove_environment_error(&abs_path, cx);
                    });
                    window.dispatch_action(Box::new(workspace::OpenLog), cx);
                })),
                tooltip_message: None,
            });
        }
        // Show any language server has pending activity.
        {
            let mut pending_work = self.pending_language_server_work(cx);
            if let Some(PendingWork {
                progress_token,
                progress,
                ..
            }) = pending_work.next()
            {
                let mut message = progress
                    .title
                    .as_deref()
                    .unwrap_or(progress_token)
                    .to_string();

                if let Some(percentage) = progress.percentage {
                    write!(&mut message, " ({}%)", percentage).unwrap();
                }

                if let Some(progress_message) = progress.message.as_ref() {
                    message.push_str(": ");
                    message.push_str(progress_message);
                }

                let additional_work_count = pending_work.count();
                if additional_work_count > 0 {
                    write!(&mut message, " + {} more", additional_work_count).unwrap();
                }

                return Some(Content {
                    icon: Some(
                        Icon::new(IconName::ArrowCircle)
                            .size(IconSize::Small)
                            .with_animation(
                                "arrow-circle",
                                Animation::new(Duration::from_secs(2)).repeat(),
                                |icon, delta| {
                                    icon.transform(Transformation::rotate(percentage(delta)))
                                },
                            )
                            .into_any_element(),
                    ),
                    message,
                    on_click: Some(Arc::new(Self::toggle_language_server_work_context_menu)),
                    tooltip_message: None,
                });
            }
        }

        if let Some(session) = self
            .project
            .read(cx)
            .dap_store()
            .read(cx)
            .sessions()
            .find(|s| !s.read(cx).is_started())
        {
            return Some(Content {
                icon: Some(
                    Icon::new(IconName::ArrowCircle)
                        .size(IconSize::Small)
                        .with_animation(
                            "arrow-circle",
                            Animation::new(Duration::from_secs(2)).repeat(),
                            |icon, delta| icon.transform(Transformation::rotate(percentage(delta))),
                        )
                        .into_any_element(),
                ),
                message: format!("Debug: {}", session.read(cx).adapter()),
                tooltip_message: session.read(cx).label().map(|label| label.to_string()),
                on_click: None,
            });
        }

        let current_job = self
            .project
            .read(cx)
            .active_repository(cx)
            .map(|r| r.read(cx))
            .and_then(Repository::current_job);
        // Show any long-running git command
        if let Some(job_info) = current_job {
            if Instant::now() - job_info.start >= GIT_OPERATION_DELAY {
                return Some(Content {
                    icon: Some(
                        Icon::new(IconName::ArrowCircle)
                            .size(IconSize::Small)
                            .with_animation(
                                "arrow-circle",
                                Animation::new(Duration::from_secs(2)).repeat(),
                                |icon, delta| {
                                    icon.transform(Transformation::rotate(percentage(delta)))
                                },
                            )
                            .into_any_element(),
                    ),
                    message: job_info.message.into(),
                    on_click: None,
                    tooltip_message: None,
                });
            }
        }

        // Show any language server installation info.
        let mut downloading = SmallVec::<[_; 3]>::new();
        let mut checking_for_update = SmallVec::<[_; 3]>::new();
        let mut failed = SmallVec::<[_; 3]>::new();
        let mut health_messages = SmallVec::<[_; 3]>::new();
        let mut servers_to_clear_statuses = HashSet::<LanguageServerName>::default();
        for status in &self.statuses {
            match &status.status {
                LanguageServerStatusUpdate::Binary(
                    BinaryStatus::Starting | BinaryStatus::Stopping,
                ) => {}
                LanguageServerStatusUpdate::Binary(BinaryStatus::Stopped) => {
                    servers_to_clear_statuses.insert(status.name.clone());
                }
                LanguageServerStatusUpdate::Binary(BinaryStatus::CheckingForUpdate) => {
                    checking_for_update.push(status.name.clone());
                }
                LanguageServerStatusUpdate::Binary(BinaryStatus::Downloading) => {
                    downloading.push(status.name.clone());
                }
                LanguageServerStatusUpdate::Binary(BinaryStatus::Failed { .. }) => {
                    failed.push(status.name.clone());
                }
                LanguageServerStatusUpdate::Binary(BinaryStatus::None) => {}
                LanguageServerStatusUpdate::Health(health, server_status) => match server_status {
                    Some(server_status) => {
                        health_messages.push((status.name.clone(), *health, server_status.clone()));
                    }
                    None => {
                        servers_to_clear_statuses.insert(status.name.clone());
                    }
                },
            }
        }
        self.statuses
            .retain(|status| !servers_to_clear_statuses.contains(&status.name));

        health_messages.sort_by_key(|(_, health, _)| match health {
            ServerHealth::Error => 2,
            ServerHealth::Warning => 1,
            ServerHealth::Ok => 0,
        });

        if !downloading.is_empty() {
            return Some(Content {
                icon: Some(
                    Icon::new(IconName::Download)
                        .size(IconSize::Small)
                        .into_any_element(),
                ),
                message: format!(
                    "Downloading {}...",
                    downloading.iter().map(|name| name.as_ref()).fold(
                        String::new(),
                        |mut acc, s| {
                            if !acc.is_empty() {
                                acc.push_str(", ");
                            }
                            acc.push_str(s);
                            acc
                        }
                    )
                ),
                on_click: Some(Arc::new(move |this, _, _| {
                    this.statuses
                        .retain(|status| !downloading.contains(&status.name));
                })),
                tooltip_message: None,
            });
        }

        if !checking_for_update.is_empty() {
            return Some(Content {
                icon: Some(
                    Icon::new(IconName::Download)
                        .size(IconSize::Small)
                        .into_any_element(),
                ),
                message: format!(
                    "Checking for updates to {}...",
                    checking_for_update.iter().map(|name| name.as_ref()).fold(
                        String::new(),
                        |mut acc, s| {
                            if !acc.is_empty() {
                                acc.push_str(", ");
                            }
                            acc.push_str(s);
                            acc
                        }
                    ),
                ),
                on_click: Some(Arc::new(move |this, _, _| {
                    this.statuses
                        .retain(|status| !checking_for_update.contains(&status.name));
                })),
                tooltip_message: None,
            });
        }

        if !failed.is_empty() {
            return Some(Content {
                icon: Some(
                    Icon::new(IconName::Warning)
                        .size(IconSize::Small)
                        .into_any_element(),
                ),
                message: format!(
                    "Failed to run {}. Click to show error.",
                    failed
                        .iter()
                        .map(|name| name.as_ref())
                        .fold(String::new(), |mut acc, s| {
                            if !acc.is_empty() {
                                acc.push_str(", ");
                            }
                            acc.push_str(s);
                            acc
                        }),
                ),
                on_click: Some(Arc::new(|this, window, cx| {
                    this.show_error_message(&ShowErrorMessage, window, cx)
                })),
                tooltip_message: None,
            });
        }

        // Show any formatting failure
        if let Some(failure) = self.project.read(cx).last_formatting_failure(cx) {
            return Some(Content {
                icon: Some(
                    Icon::new(IconName::Warning)
                        .size(IconSize::Small)
                        .into_any_element(),
                ),
                message: format!("Formatting failed: {failure}. Click to see logs."),
                on_click: Some(Arc::new(|indicator, window, cx| {
                    indicator.project.update(cx, |project, cx| {
                        project.reset_last_formatting_failure(cx);
                    });
                    window.dispatch_action(Box::new(workspace::OpenLog), cx);
                })),
                tooltip_message: None,
            });
        }

<<<<<<< HEAD
=======
        // Show any health messages for the language servers
        if let Some((server_name, health, message)) = health_messages.pop() {
            let health_str = match health {
                ServerHealth::Ok => format!("({server_name}) "),
                ServerHealth::Warning => format!("({server_name}) Warning: "),
                ServerHealth::Error => format!("({server_name}) Error: "),
            };
            let single_line_message = message
                .lines()
                .filter_map(|line| {
                    let line = line.trim();
                    if line.is_empty() { None } else { Some(line) }
                })
                .collect::<Vec<_>>()
                .join(" ");
            let mut altered_message = single_line_message != message;
            let truncated_message = truncate_and_trailoff(
                &single_line_message,
                MAX_MESSAGE_LEN.saturating_sub(health_str.len()),
            );
            altered_message |= truncated_message != single_line_message;
            let final_message = format!("{health_str}{truncated_message}");

            let tooltip_message = if altered_message {
                Some(format!("{health_str}{message}"))
            } else {
                None
            };

            return Some(Content {
                icon: Some(
                    Icon::new(IconName::Warning)
                        .size(IconSize::Small)
                        .into_any_element(),
                ),
                message: final_message,
                tooltip_message,
                on_click: Some(Arc::new(move |activity_indicator, window, cx| {
                    if altered_message {
                        activity_indicator.show_error_message(&ShowErrorMessage, window, cx)
                    } else {
                        activity_indicator
                            .statuses
                            .retain(|status| status.name != server_name);
                        cx.notify();
                    }
                })),
            });
        }

        // Show any application auto-update info.
        if let Some(updater) = &self.auto_updater {
            return match &updater.read(cx).status() {
                AutoUpdateStatus::Checking => Some(Content {
                    icon: Some(
                        Icon::new(IconName::Download)
                            .size(IconSize::Small)
                            .into_any_element(),
                    ),
                    message: "Checking for Zed updates…".to_string(),
                    on_click: Some(Arc::new(|this, window, cx| {
                        this.dismiss_error_message(&DismissErrorMessage, window, cx)
                    })),
                    tooltip_message: None,
                }),
                AutoUpdateStatus::Downloading { version } => Some(Content {
                    icon: Some(
                        Icon::new(IconName::Download)
                            .size(IconSize::Small)
                            .into_any_element(),
                    ),
                    message: "Downloading Zed update…".to_string(),
                    on_click: Some(Arc::new(|this, window, cx| {
                        this.dismiss_error_message(&DismissErrorMessage, window, cx)
                    })),
                    tooltip_message: Some(Self::version_tooltip_message(&version)),
                }),
                AutoUpdateStatus::Installing { version } => Some(Content {
                    icon: Some(
                        Icon::new(IconName::Download)
                            .size(IconSize::Small)
                            .into_any_element(),
                    ),
                    message: "Installing Zed update…".to_string(),
                    on_click: Some(Arc::new(|this, window, cx| {
                        this.dismiss_error_message(&DismissErrorMessage, window, cx)
                    })),
                    tooltip_message: Some(Self::version_tooltip_message(&version)),
                }),
                AutoUpdateStatus::Updated {
                    binary_path,
                    version,
                } => Some(Content {
                    icon: None,
                    message: "Click to restart and update Zed".to_string(),
                    on_click: Some(Arc::new({
                        let reload = workspace::Reload {
                            binary_path: Some(binary_path.clone()),
                        };
                        move |_, _, cx| workspace::reload(&reload, cx)
                    })),
                    tooltip_message: Some(Self::version_tooltip_message(&version)),
                }),
                AutoUpdateStatus::Errored => Some(Content {
                    icon: Some(
                        Icon::new(IconName::Warning)
                            .size(IconSize::Small)
                            .into_any_element(),
                    ),
                    message: "Auto update failed".to_string(),
                    on_click: Some(Arc::new(|this, window, cx| {
                        this.dismiss_error_message(&DismissErrorMessage, window, cx)
                    })),
                    tooltip_message: None,
                }),
                AutoUpdateStatus::Idle => None,
            };
        }

>>>>>>> 290f84a9
        if let Some(extension_store) =
            ExtensionStore::try_global(cx).map(|extension_store| extension_store.read(cx))
        {
            if let Some(extension_id) = extension_store.outstanding_operations().keys().next() {
                return Some(Content {
                    icon: Some(
                        Icon::new(IconName::Download)
                            .size(IconSize::Small)
                            .into_any_element(),
                    ),
                    message: format!("Updating {extension_id} extension…"),
                    on_click: None,
                    tooltip_message: None,
                });
            }
        }

        None
    }

    fn toggle_language_server_work_context_menu(
        &mut self,
        window: &mut Window,
        cx: &mut Context<Self>,
    ) {
        self.context_menu_handle.toggle(window, cx);
    }
}

impl EventEmitter<Event> for ActivityIndicator {}

const MAX_MESSAGE_LEN: usize = 50;

impl Render for ActivityIndicator {
    fn render(&mut self, _window: &mut Window, cx: &mut Context<Self>) -> impl IntoElement {
        let result = h_flex()
            .id("activity-indicator")
            .on_action(cx.listener(Self::show_error_message));
        let Some(content) = self.content_to_render(cx) else {
            return result;
        };
        let this = cx.entity().downgrade();
        let truncate_content = content.message.len() > MAX_MESSAGE_LEN;
        result.gap_2().child(
            PopoverMenu::new("activity-indicator-popover")
                .trigger(
                    ButtonLike::new("activity-indicator-trigger").child(
                        h_flex()
                            .id("activity-indicator-status")
                            .gap_2()
                            .children(content.icon)
                            .map(|button| {
                                if truncate_content {
                                    button
                                        .child(
                                            Label::new(truncate_and_trailoff(
                                                &content.message,
                                                MAX_MESSAGE_LEN,
                                            ))
                                            .size(LabelSize::Small),
                                        )
                                        .tooltip(Tooltip::text(content.message))
                                } else {
                                    button
                                        .child(Label::new(content.message).size(LabelSize::Small))
                                        .when_some(
                                            content.tooltip_message,
                                            |this, tooltip_message| {
                                                this.tooltip(Tooltip::text(tooltip_message))
                                            },
                                        )
                                }
                            })
                            .when_some(content.on_click, |this, handler| {
                                this.on_click(cx.listener(move |this, _, window, cx| {
                                    handler(this, window, cx);
                                }))
                                .cursor(CursorStyle::PointingHand)
                            }),
                    ),
                )
                .anchor(gpui::Corner::BottomLeft)
                .menu(move |window, cx| {
                    let strong_this = this.upgrade()?;
                    let mut has_work = false;
                    let menu = ContextMenu::build(window, cx, |mut menu, _, cx| {
                        for work in strong_this.read(cx).pending_language_server_work(cx) {
                            has_work = true;
                            let this = this.clone();
                            let mut title = work
                                .progress
                                .title
                                .as_deref()
                                .unwrap_or(work.progress_token)
                                .to_owned();

                            if work.progress.is_cancellable {
                                let language_server_id = work.language_server_id;
                                let token = work.progress_token.to_string();
                                let title = SharedString::from(title);
                                menu = menu.custom_entry(
                                    move |_, _| {
                                        h_flex()
                                            .w_full()
                                            .justify_between()
                                            .child(Label::new(title.clone()))
                                            .child(Icon::new(IconName::XCircle))
                                            .into_any_element()
                                    },
                                    move |_, cx| {
                                        this.update(cx, |this, cx| {
                                            this.project.update(cx, |project, cx| {
                                                project.cancel_language_server_work(
                                                    language_server_id,
                                                    Some(token.clone()),
                                                    cx,
                                                );
                                            });
                                            this.context_menu_handle.hide(cx);
                                            cx.notify();
                                        })
                                        .ok();
                                    },
                                );
                            } else {
                                if let Some(progress_message) = work.progress.message.as_ref() {
                                    title.push_str(": ");
                                    title.push_str(progress_message);
                                }

                                menu = menu.label(title);
                            }
                        }
                        menu
                    });
                    has_work.then_some(menu)
                }),
        )
    }
}

impl StatusItemView for ActivityIndicator {
    fn set_active_pane_item(
        &mut self,
        _: Option<&dyn ItemHandle>,
        _window: &mut Window,
        _: &mut Context<Self>,
    ) {
    }
}<|MERGE_RESOLUTION|>--- conflicted
+++ resolved
@@ -284,34 +284,6 @@
         });
     }
 
-<<<<<<< HEAD
-=======
-    fn dismiss_error_message(
-        &mut self,
-        _: &DismissErrorMessage,
-        _: &mut Window,
-        cx: &mut Context<Self>,
-    ) {
-        let error_dismissed = if let Some(updater) = &self.auto_updater {
-            updater.update(cx, |updater, cx| updater.dismiss_error(cx))
-        } else {
-            false
-        };
-        if error_dismissed {
-            return;
-        }
-
-        self.project.update(cx, |project, cx| {
-            if project.last_formatting_failure(cx).is_some() {
-                project.reset_last_formatting_failure(cx);
-                true
-            } else {
-                false
-            }
-        });
-    }
-
->>>>>>> 290f84a9
     fn pending_language_server_work<'a>(
         &self,
         cx: &'a App,
@@ -615,8 +587,6 @@
             });
         }
 
-<<<<<<< HEAD
-=======
         // Show any health messages for the language servers
         if let Some((server_name, health, message)) = health_messages.pop() {
             let health_str = match health {
@@ -667,76 +637,6 @@
             });
         }
 
-        // Show any application auto-update info.
-        if let Some(updater) = &self.auto_updater {
-            return match &updater.read(cx).status() {
-                AutoUpdateStatus::Checking => Some(Content {
-                    icon: Some(
-                        Icon::new(IconName::Download)
-                            .size(IconSize::Small)
-                            .into_any_element(),
-                    ),
-                    message: "Checking for Zed updates…".to_string(),
-                    on_click: Some(Arc::new(|this, window, cx| {
-                        this.dismiss_error_message(&DismissErrorMessage, window, cx)
-                    })),
-                    tooltip_message: None,
-                }),
-                AutoUpdateStatus::Downloading { version } => Some(Content {
-                    icon: Some(
-                        Icon::new(IconName::Download)
-                            .size(IconSize::Small)
-                            .into_any_element(),
-                    ),
-                    message: "Downloading Zed update…".to_string(),
-                    on_click: Some(Arc::new(|this, window, cx| {
-                        this.dismiss_error_message(&DismissErrorMessage, window, cx)
-                    })),
-                    tooltip_message: Some(Self::version_tooltip_message(&version)),
-                }),
-                AutoUpdateStatus::Installing { version } => Some(Content {
-                    icon: Some(
-                        Icon::new(IconName::Download)
-                            .size(IconSize::Small)
-                            .into_any_element(),
-                    ),
-                    message: "Installing Zed update…".to_string(),
-                    on_click: Some(Arc::new(|this, window, cx| {
-                        this.dismiss_error_message(&DismissErrorMessage, window, cx)
-                    })),
-                    tooltip_message: Some(Self::version_tooltip_message(&version)),
-                }),
-                AutoUpdateStatus::Updated {
-                    binary_path,
-                    version,
-                } => Some(Content {
-                    icon: None,
-                    message: "Click to restart and update Zed".to_string(),
-                    on_click: Some(Arc::new({
-                        let reload = workspace::Reload {
-                            binary_path: Some(binary_path.clone()),
-                        };
-                        move |_, _, cx| workspace::reload(&reload, cx)
-                    })),
-                    tooltip_message: Some(Self::version_tooltip_message(&version)),
-                }),
-                AutoUpdateStatus::Errored => Some(Content {
-                    icon: Some(
-                        Icon::new(IconName::Warning)
-                            .size(IconSize::Small)
-                            .into_any_element(),
-                    ),
-                    message: "Auto update failed".to_string(),
-                    on_click: Some(Arc::new(|this, window, cx| {
-                        this.dismiss_error_message(&DismissErrorMessage, window, cx)
-                    })),
-                    tooltip_message: None,
-                }),
-                AutoUpdateStatus::Idle => None,
-            };
-        }
-
->>>>>>> 290f84a9
         if let Some(extension_store) =
             ExtensionStore::try_global(cx).map(|extension_store| extension_store.read(cx))
         {
