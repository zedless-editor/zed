--- conflicted
+++ resolved
@@ -3008,12 +3008,6 @@
             WorktreeStoreEvent::WorktreeOrderChanged => cx.emit(Event::WorktreeOrderChanged),
             WorktreeStoreEvent::WorktreeUpdateSent(_) => {}
             WorktreeStoreEvent::WorktreeUpdatedEntries(worktree_id, changes) => {
-<<<<<<< HEAD
-=======
-                self.client()
-                    .telemetry()
-                    .report_discovered_project_type_events(*worktree_id, changes);
->>>>>>> 290f84a9
                 cx.emit(Event::WorktreeUpdatedEntries(*worktree_id, changes.clone()))
             }
             WorktreeStoreEvent::WorktreeDeletedEntry(worktree_id, id) => {
