use crate::HeadlessProject;
use crate::headless_project::HeadlessAppState;
use anyhow::{Context as _, Result, anyhow};
use client::{ProxySettings};

use extension::ExtensionHostProxy;
use fs::{Fs, RealFs};
use futures::channel::mpsc;
use futures::{AsyncRead, AsyncWrite, AsyncWriteExt, FutureExt, SinkExt, select, select_biased};
use git::GitHostingProviderRegistry;
use gpui::{App, AppContext as _, Context, SemanticVersion, UpdateGlobal as _};
use gpui_tokio::Tokio;
use http_client::{Url, read_proxy_from_env};
use language::LanguageRegistry;
use paths::logs_dir;

<<<<<<< HEAD
use release_channel::{AppVersion};
=======
use proto::CrashReport;
use release_channel::{AppVersion, RELEASE_CHANNEL, ReleaseChannel};
>>>>>>> 094e878c
use remote::proxy::ProxyLaunchError;
use remote::ssh_session::ChannelClient;
use remote::{
    json_log::LogRecord,
    protocol::{read_message, write_message},
};
use reqwest_client::ReqwestClient;
use rpc::proto::{self, Envelope, SSH_PROJECT_ID};
use settings::{Settings, SettingsStore, watch_config_file};
use smol::channel::{Receiver, Sender};
use smol::io::AsyncReadExt;

use smol::Async;
use smol::{net::unix::UnixListener, stream::StreamExt as _};
use std::collections::HashMap;
use std::ffi::OsStr;
use std::ops::ControlFlow;
use std::str::FromStr;
use std::{env};
use std::{
    io::Write,
    mem,
    path::{Path, PathBuf},
    sync::Arc,
};
use util::ResultExt;

fn init_logging_proxy() {
    env_logger::builder()
        .format(|buf, record| {
            let mut log_record = LogRecord::new(record);
            log_record.message = format!("(remote proxy) {}", log_record.message);
            serde_json::to_writer(&mut *buf, &log_record)?;
            buf.write_all(b"\n")?;
            Ok(())
        })
        .init();
}

fn init_logging_server(log_file_path: PathBuf) -> Result<Receiver<Vec<u8>>> {
    struct MultiWrite {
        file: std::fs::File,
        channel: Sender<Vec<u8>>,
        buffer: Vec<u8>,
    }

    impl std::io::Write for MultiWrite {
        fn write(&mut self, buf: &[u8]) -> std::io::Result<usize> {
            let written = self.file.write(buf)?;
            self.buffer.extend_from_slice(&buf[..written]);
            Ok(written)
        }

        fn flush(&mut self) -> std::io::Result<()> {
            self.channel
                .send_blocking(self.buffer.clone())
                .map_err(|error| std::io::Error::new(std::io::ErrorKind::Other, error))?;
            self.buffer.clear();
            self.file.flush()
        }
    }

    let log_file = std::fs::OpenOptions::new()
        .create(true)
        .append(true)
        .open(&log_file_path)
        .context("Failed to open log file in append mode")?;

    let (tx, rx) = smol::channel::unbounded();

    let target = Box::new(MultiWrite {
        file: log_file,
        channel: tx,
        buffer: Vec::new(),
    });

    env_logger::Builder::from_default_env()
        .target(env_logger::Target::Pipe(target))
        .format(|buf, record| {
            let mut log_record = LogRecord::new(record);
            log_record.message = format!("(remote server) {}", log_record.message);
            serde_json::to_writer(&mut *buf, &log_record)?;
            buf.write_all(b"\n")?;
            Ok(())
        })
        .init();

    Ok(rx)
}

<<<<<<< HEAD
=======
fn init_panic_hook(session_id: String) {
    std::panic::set_hook(Box::new(move |info| {
        crashes::handle_panic();
        let payload = info
            .payload()
            .downcast_ref::<&str>()
            .map(|s| s.to_string())
            .or_else(|| info.payload().downcast_ref::<String>().cloned())
            .unwrap_or_else(|| "Box<Any>".to_string());

        let backtrace = backtrace::Backtrace::new();
        let mut backtrace = backtrace
            .frames()
            .iter()
            .flat_map(|frame| {
                frame
                    .symbols()
                    .iter()
                    .filter_map(|frame| Some(format!("{:#}", frame.name()?)))
            })
            .collect::<Vec<_>>();

        // Strip out leading stack frames for rust panic-handling.
        if let Some(ix) = backtrace
            .iter()
            .position(|name| name == "rust_begin_unwind")
        {
            backtrace.drain(0..=ix);
        }

        let thread = thread::current();
        let thread_name = thread.name().unwrap_or("<unnamed>");

        log::error!(
            "panic occurred: {}\nBacktrace:\n{}",
            &payload,
            (&backtrace).join("\n")
        );

        let release_channel = *RELEASE_CHANNEL;
        let version = match release_channel {
            ReleaseChannel::Stable | ReleaseChannel::Preview => env!("ZED_PKG_VERSION"),
            ReleaseChannel::Nightly | ReleaseChannel::Dev => {
                option_env!("ZED_COMMIT_SHA").unwrap_or("missing-zed-commit-sha")
            }
        };

        let panic_data = telemetry_events::Panic {
            thread: thread_name.into(),
            payload: payload.clone(),
            location_data: info.location().map(|location| LocationData {
                file: location.file().into(),
                line: location.line(),
            }),
            app_version: format!("remote-server-{version}"),
            app_commit_sha: option_env!("ZED_COMMIT_SHA").map(|sha| sha.into()),
            release_channel: release_channel.dev_name().into(),
            target: env!("TARGET").to_owned().into(),
            os_name: telemetry::os_name(),
            os_version: Some(telemetry::os_version()),
            architecture: env::consts::ARCH.into(),
            panicked_on: Utc::now().timestamp_millis(),
            backtrace,
            system_id: None,       // Set on SSH client
            installation_id: None, // Set on SSH client

            // used on this end to associate panics with minidumps, but will be replaced on the SSH client
            session_id: session_id.clone(),
        };

        if let Some(panic_data_json) = serde_json::to_string(&panic_data).log_err() {
            let timestamp = chrono::Utc::now().format("%Y_%m_%d %H_%M_%S").to_string();
            let panic_file_path = paths::logs_dir().join(format!("zed-{timestamp}.panic"));
            let panic_file = std::fs::OpenOptions::new()
                .append(true)
                .create(true)
                .open(&panic_file_path)
                .log_err();
            if let Some(mut panic_file) = panic_file {
                writeln!(&mut panic_file, "{panic_data_json}").log_err();
                panic_file.flush().log_err();
            }
        }

        std::process::abort();
    }));
}

fn handle_crash_files_requests(project: &Entity<HeadlessProject>, client: &Arc<ChannelClient>) {
    let client: AnyProtoClient = client.clone().into();
    client.add_request_handler(
        project.downgrade(),
        |_, _: TypedEnvelope<proto::GetCrashFiles>, _cx| async move {
            let mut crashes = Vec::new();
            let mut minidumps_by_session_id = HashMap::new();
            let mut children = smol::fs::read_dir(paths::logs_dir()).await?;
            while let Some(child) = children.next().await {
                let child = child?;
                let child_path = child.path();

                let extension = child_path.extension();
                if extension == Some(OsStr::new("panic")) {
                    let filename = if let Some(filename) = child_path.file_name() {
                        filename.to_string_lossy()
                    } else {
                        continue;
                    };

                    if !filename.starts_with("zed") {
                        continue;
                    }

                    let file_contents = smol::fs::read_to_string(&child_path)
                        .await
                        .context("error reading panic file")?;

                    crashes.push(proto::CrashReport {
                        panic_contents: Some(file_contents),
                        minidump_contents: None,
                    });
                } else if extension == Some(OsStr::new("dmp")) {
                    let session_id = child_path.file_stem().unwrap().to_string_lossy();
                    minidumps_by_session_id
                        .insert(session_id.to_string(), smol::fs::read(&child_path).await?);
                }

                // We've done what we can, delete the file
                smol::fs::remove_file(&child_path)
                    .await
                    .context("error removing panic")
                    .log_err();
            }

            for crash in &mut crashes {
                let panic: telemetry_events::Panic =
                    serde_json::from_str(crash.panic_contents.as_ref().unwrap())?;
                if let dump @ Some(_) = minidumps_by_session_id.remove(&panic.session_id) {
                    crash.minidump_contents = dump;
                }
            }

            crashes.extend(
                minidumps_by_session_id
                    .into_values()
                    .map(|dmp| CrashReport {
                        panic_contents: None,
                        minidump_contents: Some(dmp),
                    }),
            );

            anyhow::Ok(proto::GetCrashFilesResponse { crashes })
        },
    );
}

>>>>>>> 094e878c
struct ServerListeners {
    stdin: UnixListener,
    stdout: UnixListener,
    stderr: UnixListener,
}

impl ServerListeners {
    pub fn new(stdin_path: PathBuf, stdout_path: PathBuf, stderr_path: PathBuf) -> Result<Self> {
        Ok(Self {
            stdin: UnixListener::bind(stdin_path).context("failed to bind stdin socket")?,
            stdout: UnixListener::bind(stdout_path).context("failed to bind stdout socket")?,
            stderr: UnixListener::bind(stderr_path).context("failed to bind stderr socket")?,
        })
    }
}

fn start_server(
    listeners: ServerListeners,
    log_rx: Receiver<Vec<u8>>,
    cx: &mut App,
) -> Arc<ChannelClient> {
    // This is the server idle timeout. If no connection comes in this timeout, the server will shut down.
    const IDLE_TIMEOUT: std::time::Duration = std::time::Duration::from_secs(10 * 60);

    let (incoming_tx, incoming_rx) = mpsc::unbounded::<Envelope>();
    let (outgoing_tx, mut outgoing_rx) = mpsc::unbounded::<Envelope>();
    let (app_quit_tx, mut app_quit_rx) = mpsc::unbounded::<()>();

    cx.on_app_quit(move |_| {
        let mut app_quit_tx = app_quit_tx.clone();
        async move {
            log::info!("app quitting. sending signal to server main loop");
            app_quit_tx.send(()).await.ok();
        }
    })
    .detach();

    cx.spawn(async move |cx| {
        let mut stdin_incoming = listeners.stdin.incoming();
        let mut stdout_incoming = listeners.stdout.incoming();
        let mut stderr_incoming = listeners.stderr.incoming();

        loop {
            let streams = futures::future::join3(stdin_incoming.next(), stdout_incoming.next(), stderr_incoming.next());

            log::info!("accepting new connections");
            let result = select! {
                streams = streams.fuse() => {
                    let (Some(Ok(stdin_stream)), Some(Ok(stdout_stream)), Some(Ok(stderr_stream))) = streams else {
                        break;
                    };
                    anyhow::Ok((stdin_stream, stdout_stream, stderr_stream))
                }
                _ = futures::FutureExt::fuse(smol::Timer::after(IDLE_TIMEOUT)) => {
                    log::warn!("timed out waiting for new connections after {:?}. exiting.", IDLE_TIMEOUT);
                    cx.update(|cx| {
                        // TODO: This is a hack, because in a headless project, shutdown isn't executed
                        // when calling quit, but it should be.
                        cx.shutdown();
                        cx.quit();
                    })?;
                    break;
                }
                _ = app_quit_rx.next().fuse() => {
                    break;
                }
            };

            let Ok((mut stdin_stream, mut stdout_stream, mut stderr_stream)) = result else {
                break;
            };

            let mut input_buffer = Vec::new();
            let mut output_buffer = Vec::new();

            let (mut stdin_msg_tx, mut stdin_msg_rx) = mpsc::unbounded::<Envelope>();
            cx.background_spawn(async move {
                while let Ok(msg) = read_message(&mut stdin_stream, &mut input_buffer).await {
                    if let Err(_) = stdin_msg_tx.send(msg).await {
                        break;
                    }
                }
            }).detach();

            loop {

                select_biased! {
                    _ = app_quit_rx.next().fuse() => {
                        return anyhow::Ok(());
                    }

                    stdin_message = stdin_msg_rx.next().fuse() => {
                        let Some(message) = stdin_message else {
                            log::warn!("error reading message on stdin. exiting.");
                            break;
                        };
                        if let Err(error) = incoming_tx.unbounded_send(message) {
                            log::error!("failed to send message to application: {error:?}. exiting.");
                            return Err(anyhow!(error));
                        }
                    }

                    outgoing_message  = outgoing_rx.next().fuse() => {
                        let Some(message) = outgoing_message else {
                            log::error!("stdout handler, no message");
                            break;
                        };

                        if let Err(error) =
                            write_message(&mut stdout_stream, &mut output_buffer, message).await
                        {
                            log::error!("failed to write stdout message: {:?}", error);
                            break;
                        }
                        if let Err(error) = stdout_stream.flush().await {
                            log::error!("failed to flush stdout message: {:?}", error);
                            break;
                        }
                    }

                    log_message = log_rx.recv().fuse() => {
                        if let Ok(log_message) = log_message {
                            if let Err(error) = stderr_stream.write_all(&log_message).await {
                                log::error!("failed to write log message to stderr: {:?}", error);
                                break;
                            }
                            if let Err(error) = stderr_stream.flush().await {
                                log::error!("failed to flush stderr stream: {:?}", error);
                                break;
                            }
                        }
                    }
                }
            }
        }
        anyhow::Ok(())
    })
    .detach();

    ChannelClient::new(incoming_rx, outgoing_tx, cx, "server")
}

fn init_paths() -> anyhow::Result<()> {
    for path in [
        paths::config_dir(),
        paths::extensions_dir(),
        paths::languages_dir(),
        paths::logs_dir(),
        paths::temp_dir(),
        paths::remote_extensions_dir(),
        paths::remote_extensions_uploads_dir(),
    ]
    .iter()
    {
        std::fs::create_dir_all(path).with_context(|| format!("creating directory {path:?}"))?;
    }
    Ok(())
}

pub fn execute_run(
    log_file: PathBuf,
    pid_file: PathBuf,
    stdin_socket: PathBuf,
    stdout_socket: PathBuf,
    stderr_socket: PathBuf,
) -> Result<()> {
    init_paths()?;

    match daemonize()? {
        ControlFlow::Break(_) => return Ok(()),
        ControlFlow::Continue(_) => {}
    }

<<<<<<< HEAD
=======
    let app = gpui::Application::headless();
    let id = std::process::id().to_string();
    app.background_executor()
        .spawn(crashes::init(id.clone()))
        .detach();
    init_panic_hook(id);
>>>>>>> 094e878c
    let log_rx = init_logging_server(log_file)?;
    log::info!(
        "starting up. pid_file: {:?}, stdin_socket: {:?}, stdout_socket: {:?}, stderr_socket: {:?}",
        pid_file,
        stdin_socket,
        stdout_socket,
        stderr_socket
    );

    write_pid_file(&pid_file)
        .with_context(|| format!("failed to write pid file: {:?}", &pid_file))?;

    let listeners = ServerListeners::new(stdin_socket, stdout_socket, stderr_socket)?;

    let git_hosting_provider_registry = Arc::new(GitHostingProviderRegistry::new());
    app.run(move |cx| {
        settings::init(cx);
        let app_version = AppVersion::load(env!("ZED_PKG_VERSION"));
        release_channel::init(app_version, cx);
        gpui_tokio::init(cx);

        HeadlessProject::init(cx);

        log::info!("gpui app started, initializing server");
        let session = start_server(listeners, log_rx, cx);

        client::init_settings(cx);

        GitHostingProviderRegistry::set_global(git_hosting_provider_registry, cx);
        git_hosting_providers::init(cx);
        dap_adapters::init(cx);

        extension::init(cx);
        let extension_host_proxy = ExtensionHostProxy::global(cx);

        let project = cx.new(|cx| {
            let fs = Arc::new(RealFs::new(None, cx.background_executor().clone()));
            initialize_settings(session.clone(), fs.clone(), cx);

            let proxy_url = read_proxy_settings(cx);

            let http_client = {
                let _guard = Tokio::handle(cx).enter();
                Arc::new(
                    ReqwestClient::proxy_and_user_agent(
                        proxy_url,
                        &format!(
                            "Zed-Server/{} ({}; {})",
                            env!("CARGO_PKG_VERSION"),
                            std::env::consts::OS,
                            std::env::consts::ARCH
                        ),
                    )
                    .expect("Could not start HTTP client"),
                )
            };


            let mut languages = LanguageRegistry::new(cx.background_executor().clone());
            languages.set_language_server_download_dir(paths::languages_dir().clone());
            let languages = Arc::new(languages);

            HeadlessProject::new(
                HeadlessAppState {
                    session: session.clone(),
                    fs,
                    http_client,
                    languages,
                    extension_host_proxy,
                },
                cx,
            )
        });

<<<<<<< HEAD
=======
        handle_crash_files_requests(&project, &session);

>>>>>>> 094e878c
        cx.background_spawn(async move { cleanup_old_binaries() })
            .detach();

        mem::forget(project);
    });
    log::info!("gpui app is shut down. quitting.");
    Ok(())
}

#[derive(Clone)]
struct ServerPaths {
    log_file: PathBuf,
    pid_file: PathBuf,
    stdin_socket: PathBuf,
    stdout_socket: PathBuf,
    stderr_socket: PathBuf,
}

impl ServerPaths {
    fn new(identifier: &str) -> Result<Self> {
        let server_dir = paths::remote_server_state_dir().join(identifier);
        std::fs::create_dir_all(&server_dir)?;
        std::fs::create_dir_all(&logs_dir())?;

        let pid_file = server_dir.join("server.pid");
        let stdin_socket = server_dir.join("stdin.sock");
        let stdout_socket = server_dir.join("stdout.sock");
        let stderr_socket = server_dir.join("stderr.sock");
        let log_file = logs_dir().join(format!("server-{}.log", identifier));

        Ok(Self {
            pid_file,
            stdin_socket,
            stdout_socket,
            stderr_socket,
            log_file,
        })
    }
}

pub fn execute_proxy(identifier: String, is_reconnecting: bool) -> Result<()> {
    init_logging_proxy();
<<<<<<< HEAD

    log::info!("starting proxy process. PID: {}", std::process::id());
=======
>>>>>>> 094e878c

    let server_paths = ServerPaths::new(&identifier)?;

    let id = std::process::id().to_string();
    smol::spawn(crashes::init(id.clone())).detach();
    init_panic_hook(id);

    log::info!("starting proxy process. PID: {}", std::process::id());

    let server_pid = check_pid_file(&server_paths.pid_file)?;
    let server_running = server_pid.is_some();
    if is_reconnecting {
        if !server_running {
            log::error!("attempted to reconnect, but no server running");
            anyhow::bail!(ProxyLaunchError::ServerNotRunning);
        }
    } else {
        if let Some(pid) = server_pid {
            log::info!(
                "proxy found server already running with PID {}. Killing process and cleaning up files...",
                pid
            );
            kill_running_server(pid, &server_paths)?;
        }

        spawn_server(&server_paths)?;
    };

    let stdin_task = smol::spawn(async move {
        let stdin = Async::new(std::io::stdin())?;
        let stream = smol::net::unix::UnixStream::connect(&server_paths.stdin_socket).await?;
        handle_io(stdin, stream, "stdin").await
    });

    let stdout_task: smol::Task<Result<()>> = smol::spawn(async move {
        let stdout = Async::new(std::io::stdout())?;
        let stream = smol::net::unix::UnixStream::connect(&server_paths.stdout_socket).await?;
        handle_io(stream, stdout, "stdout").await
    });

    let stderr_task: smol::Task<Result<()>> = smol::spawn(async move {
        let mut stderr = Async::new(std::io::stderr())?;
        let mut stream = smol::net::unix::UnixStream::connect(&server_paths.stderr_socket).await?;
        let mut stderr_buffer = vec![0; 2048];
        loop {
            match stream
                .read(&mut stderr_buffer)
                .await
                .context("reading stderr")?
            {
                0 => {
                    let error =
                        std::io::Error::new(std::io::ErrorKind::UnexpectedEof, "stderr closed");
                    Err(anyhow!(error))?;
                }
                n => {
                    stderr.write_all(&mut stderr_buffer[..n]).await?;
                    stderr.flush().await?;
                }
            }
        }
    });

    if let Err(forwarding_result) = smol::block_on(async move {
        futures::select! {
            result = stdin_task.fuse() => result.context("stdin_task failed"),
            result = stdout_task.fuse() => result.context("stdout_task failed"),
            result = stderr_task.fuse() => result.context("stderr_task failed"),
        }
    }) {
        log::error!(
            "encountered error while forwarding messages: {:?}, terminating...",
            forwarding_result
        );
        return Err(forwarding_result);
    }

    Ok(())
}

fn kill_running_server(pid: u32, paths: &ServerPaths) -> Result<()> {
    log::info!("killing existing server with PID {}", pid);
    std::process::Command::new("kill")
        .arg(pid.to_string())
        .output()
        .context("failed to kill existing server")?;

    for file in [
        &paths.pid_file,
        &paths.stdin_socket,
        &paths.stdout_socket,
        &paths.stderr_socket,
    ] {
        log::debug!("cleaning up file {:?} before starting new server", file);
        std::fs::remove_file(file).ok();
    }
    Ok(())
}

fn spawn_server(paths: &ServerPaths) -> Result<()> {
    if paths.stdin_socket.exists() {
        std::fs::remove_file(&paths.stdin_socket)?;
    }
    if paths.stdout_socket.exists() {
        std::fs::remove_file(&paths.stdout_socket)?;
    }
    if paths.stderr_socket.exists() {
        std::fs::remove_file(&paths.stderr_socket)?;
    }

    let binary_name = std::env::current_exe()?;
    let mut server_process = std::process::Command::new(binary_name);
    server_process
        .arg("run")
        .arg("--log-file")
        .arg(&paths.log_file)
        .arg("--pid-file")
        .arg(&paths.pid_file)
        .arg("--stdin-socket")
        .arg(&paths.stdin_socket)
        .arg("--stdout-socket")
        .arg(&paths.stdout_socket)
        .arg("--stderr-socket")
        .arg(&paths.stderr_socket);

    let status = server_process
        .status()
        .context("failed to launch server process")?;
    anyhow::ensure!(
        status.success(),
        "failed to launch and detach server process"
    );

    let mut total_time_waited = std::time::Duration::from_secs(0);
    let wait_duration = std::time::Duration::from_millis(20);
    while !paths.stdout_socket.exists()
        || !paths.stdin_socket.exists()
        || !paths.stderr_socket.exists()
    {
        log::debug!("waiting for server to be ready to accept connections...");
        std::thread::sleep(wait_duration);
        total_time_waited += wait_duration;
    }

    log::info!(
        "server ready to accept connections. total time waited: {:?}",
        total_time_waited
    );

    Ok(())
}

fn check_pid_file(path: &Path) -> Result<Option<u32>> {
    let Some(pid) = std::fs::read_to_string(&path)
        .ok()
        .and_then(|contents| contents.parse::<u32>().ok())
    else {
        return Ok(None);
    };

    log::debug!("Checking if process with PID {} exists...", pid);
    match std::process::Command::new("kill")
        .arg("-0")
        .arg(pid.to_string())
        .output()
    {
        Ok(output) if output.status.success() => {
            log::debug!(
                "Process with PID {} exists. NOT spawning new server, but attaching to existing one.",
                pid
            );
            Ok(Some(pid))
        }
        _ => {
            log::debug!(
                "Found PID file, but process with that PID does not exist. Removing PID file."
            );
            std::fs::remove_file(&path).context("Failed to remove PID file")?;
            Ok(None)
        }
    }
}

fn write_pid_file(path: &Path) -> Result<()> {
    if path.exists() {
        std::fs::remove_file(path)?;
    }
    let pid = std::process::id().to_string();
    log::debug!("writing PID {} to file {:?}", pid, path);
    std::fs::write(path, pid).context("Failed to write PID file")
}

async fn handle_io<R, W>(mut reader: R, mut writer: W, socket_name: &str) -> Result<()>
where
    R: AsyncRead + Unpin,
    W: AsyncWrite + Unpin,
{
    use remote::protocol::read_message_raw;

    let mut buffer = Vec::new();
    loop {
        read_message_raw(&mut reader, &mut buffer)
            .await
            .with_context(|| format!("failed to read message from {}", socket_name))?;

        write_size_prefixed_buffer(&mut writer, &mut buffer)
            .await
            .with_context(|| format!("failed to write message to {}", socket_name))?;

        writer.flush().await?;

        buffer.clear();
    }
}

async fn write_size_prefixed_buffer<S: AsyncWrite + Unpin>(
    stream: &mut S,
    buffer: &mut Vec<u8>,
) -> Result<()> {
    let len = buffer.len() as u32;
    stream.write_all(len.to_le_bytes().as_slice()).await?;
    stream.write_all(buffer).await?;
    Ok(())
}

fn initialize_settings(
    session: Arc<ChannelClient>,
    fs: Arc<dyn Fs>,
    cx: &mut App,
) {
    let user_settings_file_rx = watch_config_file(
        &cx.background_executor(),
        fs,
        paths::settings_file().clone(),
    );

    handle_settings_file_changes(user_settings_file_rx, cx, {
        let session = session.clone();
        move |err, _cx| {
            if let Some(e) = err {
                log::info!("Server settings failed to change: {}", e);

                session
                    .send(proto::Toast {
                        project_id: SSH_PROJECT_ID,
                        notification_id: "server-settings-failed".to_string(),
                        message: format!(
                            "Error in settings on remote host {:?}: {}",
                            paths::settings_file(),
                            e
                        ),
                    })
                    .log_err();
            } else {
                session
                    .send(proto::HideToast {
                        project_id: SSH_PROJECT_ID,
                        notification_id: "server-settings-failed".to_string(),
                    })
                    .log_err();
            }
        }
    });
}

pub fn handle_settings_file_changes(
    mut server_settings_file: mpsc::UnboundedReceiver<String>,
    cx: &mut App,
    settings_changed: impl Fn(Option<anyhow::Error>, &mut App) + 'static,
) {
    let server_settings_content = cx
        .background_executor()
        .block(server_settings_file.next())
        .unwrap();
    SettingsStore::update_global(cx, |store, cx| {
        store
            .set_server_settings(&server_settings_content, cx)
            .log_err();
    });
    cx.spawn(async move |cx| {
        while let Some(server_settings_content) = server_settings_file.next().await {
            let result = cx.update_global(|store: &mut SettingsStore, cx| {
                let result = store.set_server_settings(&server_settings_content, cx);
                if let Err(err) = &result {
                    log::error!("Failed to load server settings: {err}");
                }
                settings_changed(result.err(), cx);
                cx.refresh_windows();
            });
            if result.is_err() {
                break; // App dropped
            }
        }
    })
    .detach();
}

fn read_proxy_settings(cx: &mut Context<HeadlessProject>) -> Option<Url> {
    let proxy_str = ProxySettings::get_global(cx).proxy.to_owned();
    let proxy_url = proxy_str
        .as_ref()
        .and_then(|input: &String| {
            input
                .parse::<Url>()
                .inspect_err(|e| log::error!("Error parsing proxy settings: {}", e))
                .ok()
        })
        .or_else(read_proxy_from_env);
    proxy_url
}

fn daemonize() -> Result<ControlFlow<()>> {
    match fork::fork().map_err(|e| anyhow!("failed to call fork with error code {e}"))? {
        fork::Fork::Parent(_) => {
            return Ok(ControlFlow::Break(()));
        }
        fork::Fork::Child => {}
    }

    // Once we've detached from the parent, we want to close stdout/stderr/stdin
    // so that the outer SSH process is not attached to us in any way anymore.
    unsafe { redirect_standard_streams() }?;

    Ok(ControlFlow::Continue(()))
}

unsafe fn redirect_standard_streams() -> Result<()> {
    let devnull_fd = unsafe { libc::open(b"/dev/null\0" as *const [u8; 10] as _, libc::O_RDWR) };
    anyhow::ensure!(devnull_fd != -1, "failed to open /dev/null");

    let process_stdio = |name, fd| {
        let reopened_fd = unsafe { libc::dup2(devnull_fd, fd) };
        anyhow::ensure!(
            reopened_fd != -1,
            format!("failed to redirect {} to /dev/null", name)
        );
        Ok(())
    };

    process_stdio("stdin", libc::STDIN_FILENO)?;
    process_stdio("stdout", libc::STDOUT_FILENO)?;
    process_stdio("stderr", libc::STDERR_FILENO)?;

    anyhow::ensure!(
        unsafe { libc::close(devnull_fd) != -1 },
        "failed to close /dev/null fd after redirecting"
    );

    Ok(())
}

fn cleanup_old_binaries() -> Result<()> {
    let server_dir = paths::remote_server_dir_relative();
    let release_channel = release_channel::RELEASE_CHANNEL.dev_name();
    let prefix = format!("zed-remote-server-{}-", release_channel);

    for entry in std::fs::read_dir(server_dir)? {
        let path = entry?.path();

        if let Some(file_name) = path.file_name() {
            if let Some(version) = file_name.to_string_lossy().strip_prefix(&prefix) {
                if !is_new_version(version) && !is_file_in_use(file_name) && !is_symlinked_to_nix_store(file_name) {
                    log::info!("removing old remote server binary: {:?}", path);
                    std::fs::remove_file(&path)?;
                }
            }
        }
    }

    Ok(())
}

fn is_new_version(version: &str) -> bool {
    SemanticVersion::from_str(version)
        .ok()
        .zip(SemanticVersion::from_str(env!("ZED_PKG_VERSION")).ok())
        .is_some_and(|(version, current_version)| version >= current_version)
}

fn is_file_in_use(file_name: &OsStr) -> bool {
    let info =
        sysinfo::System::new_with_specifics(sysinfo::RefreshKind::new().with_processes(
            sysinfo::ProcessRefreshKind::new().with_exe(sysinfo::UpdateKind::Always),
        ));

    for process in info.processes().values() {
        if process
            .exe()
            .is_some_and(|exe| exe.file_name().is_some_and(|name| name == file_name))
        {
            return true;
        }
    }

    false
}

fn is_symlinked_to_nix_store(file_name: &OsStr) -> bool {
    let server_dir = paths::remote_server_dir_relative();
    let file_path = server_dir.join(file_name);
    if let Ok(file_metadata) = file_path.symlink_metadata() {
        if file_metadata.file_type().is_symlink() {
            if let Ok(target_path) = std::fs::canonicalize(&file_path) {
                return target_path.starts_with("/nix/store");
            }
        }
    }
    false
}<|MERGE_RESOLUTION|>--- conflicted
+++ resolved
@@ -14,12 +14,7 @@
 use language::LanguageRegistry;
 use paths::logs_dir;
 
-<<<<<<< HEAD
 use release_channel::{AppVersion};
-=======
-use proto::CrashReport;
-use release_channel::{AppVersion, RELEASE_CHANNEL, ReleaseChannel};
->>>>>>> 094e878c
 use remote::proxy::ProxyLaunchError;
 use remote::ssh_session::ChannelClient;
 use remote::{
@@ -110,164 +105,6 @@
     Ok(rx)
 }
 
-<<<<<<< HEAD
-=======
-fn init_panic_hook(session_id: String) {
-    std::panic::set_hook(Box::new(move |info| {
-        crashes::handle_panic();
-        let payload = info
-            .payload()
-            .downcast_ref::<&str>()
-            .map(|s| s.to_string())
-            .or_else(|| info.payload().downcast_ref::<String>().cloned())
-            .unwrap_or_else(|| "Box<Any>".to_string());
-
-        let backtrace = backtrace::Backtrace::new();
-        let mut backtrace = backtrace
-            .frames()
-            .iter()
-            .flat_map(|frame| {
-                frame
-                    .symbols()
-                    .iter()
-                    .filter_map(|frame| Some(format!("{:#}", frame.name()?)))
-            })
-            .collect::<Vec<_>>();
-
-        // Strip out leading stack frames for rust panic-handling.
-        if let Some(ix) = backtrace
-            .iter()
-            .position(|name| name == "rust_begin_unwind")
-        {
-            backtrace.drain(0..=ix);
-        }
-
-        let thread = thread::current();
-        let thread_name = thread.name().unwrap_or("<unnamed>");
-
-        log::error!(
-            "panic occurred: {}\nBacktrace:\n{}",
-            &payload,
-            (&backtrace).join("\n")
-        );
-
-        let release_channel = *RELEASE_CHANNEL;
-        let version = match release_channel {
-            ReleaseChannel::Stable | ReleaseChannel::Preview => env!("ZED_PKG_VERSION"),
-            ReleaseChannel::Nightly | ReleaseChannel::Dev => {
-                option_env!("ZED_COMMIT_SHA").unwrap_or("missing-zed-commit-sha")
-            }
-        };
-
-        let panic_data = telemetry_events::Panic {
-            thread: thread_name.into(),
-            payload: payload.clone(),
-            location_data: info.location().map(|location| LocationData {
-                file: location.file().into(),
-                line: location.line(),
-            }),
-            app_version: format!("remote-server-{version}"),
-            app_commit_sha: option_env!("ZED_COMMIT_SHA").map(|sha| sha.into()),
-            release_channel: release_channel.dev_name().into(),
-            target: env!("TARGET").to_owned().into(),
-            os_name: telemetry::os_name(),
-            os_version: Some(telemetry::os_version()),
-            architecture: env::consts::ARCH.into(),
-            panicked_on: Utc::now().timestamp_millis(),
-            backtrace,
-            system_id: None,       // Set on SSH client
-            installation_id: None, // Set on SSH client
-
-            // used on this end to associate panics with minidumps, but will be replaced on the SSH client
-            session_id: session_id.clone(),
-        };
-
-        if let Some(panic_data_json) = serde_json::to_string(&panic_data).log_err() {
-            let timestamp = chrono::Utc::now().format("%Y_%m_%d %H_%M_%S").to_string();
-            let panic_file_path = paths::logs_dir().join(format!("zed-{timestamp}.panic"));
-            let panic_file = std::fs::OpenOptions::new()
-                .append(true)
-                .create(true)
-                .open(&panic_file_path)
-                .log_err();
-            if let Some(mut panic_file) = panic_file {
-                writeln!(&mut panic_file, "{panic_data_json}").log_err();
-                panic_file.flush().log_err();
-            }
-        }
-
-        std::process::abort();
-    }));
-}
-
-fn handle_crash_files_requests(project: &Entity<HeadlessProject>, client: &Arc<ChannelClient>) {
-    let client: AnyProtoClient = client.clone().into();
-    client.add_request_handler(
-        project.downgrade(),
-        |_, _: TypedEnvelope<proto::GetCrashFiles>, _cx| async move {
-            let mut crashes = Vec::new();
-            let mut minidumps_by_session_id = HashMap::new();
-            let mut children = smol::fs::read_dir(paths::logs_dir()).await?;
-            while let Some(child) = children.next().await {
-                let child = child?;
-                let child_path = child.path();
-
-                let extension = child_path.extension();
-                if extension == Some(OsStr::new("panic")) {
-                    let filename = if let Some(filename) = child_path.file_name() {
-                        filename.to_string_lossy()
-                    } else {
-                        continue;
-                    };
-
-                    if !filename.starts_with("zed") {
-                        continue;
-                    }
-
-                    let file_contents = smol::fs::read_to_string(&child_path)
-                        .await
-                        .context("error reading panic file")?;
-
-                    crashes.push(proto::CrashReport {
-                        panic_contents: Some(file_contents),
-                        minidump_contents: None,
-                    });
-                } else if extension == Some(OsStr::new("dmp")) {
-                    let session_id = child_path.file_stem().unwrap().to_string_lossy();
-                    minidumps_by_session_id
-                        .insert(session_id.to_string(), smol::fs::read(&child_path).await?);
-                }
-
-                // We've done what we can, delete the file
-                smol::fs::remove_file(&child_path)
-                    .await
-                    .context("error removing panic")
-                    .log_err();
-            }
-
-            for crash in &mut crashes {
-                let panic: telemetry_events::Panic =
-                    serde_json::from_str(crash.panic_contents.as_ref().unwrap())?;
-                if let dump @ Some(_) = minidumps_by_session_id.remove(&panic.session_id) {
-                    crash.minidump_contents = dump;
-                }
-            }
-
-            crashes.extend(
-                minidumps_by_session_id
-                    .into_values()
-                    .map(|dmp| CrashReport {
-                        panic_contents: None,
-                        minidump_contents: Some(dmp),
-                    }),
-            );
-
-            anyhow::Ok(proto::GetCrashFilesResponse { crashes })
-        },
-    );
-}
-
->>>>>>> 094e878c
 struct ServerListeners {
     stdin: UnixListener,
     stdout: UnixListener,
@@ -441,15 +278,11 @@
         ControlFlow::Continue(_) => {}
     }
 
-<<<<<<< HEAD
-=======
     let app = gpui::Application::headless();
     let id = std::process::id().to_string();
     app.background_executor()
         .spawn(crashes::init(id.clone()))
         .detach();
-    init_panic_hook(id);
->>>>>>> 094e878c
     let log_rx = init_logging_server(log_file)?;
     log::info!(
         "starting up. pid_file: {:?}, stdin_socket: {:?}, stdout_socket: {:?}, stderr_socket: {:?}",
@@ -524,11 +357,6 @@
             )
         });
 
-<<<<<<< HEAD
-=======
-        handle_crash_files_requests(&project, &session);
-
->>>>>>> 094e878c
         cx.background_spawn(async move { cleanup_old_binaries() })
             .detach();
 
@@ -571,17 +399,11 @@
 
 pub fn execute_proxy(identifier: String, is_reconnecting: bool) -> Result<()> {
     init_logging_proxy();
-<<<<<<< HEAD
-
-    log::info!("starting proxy process. PID: {}", std::process::id());
-=======
->>>>>>> 094e878c
 
     let server_paths = ServerPaths::new(&identifier)?;
 
     let id = std::process::id().to_string();
     smol::spawn(crashes::init(id.clone())).detach();
-    init_panic_hook(id);
 
     log::info!("starting proxy process. PID: {}", std::process::id());
 
