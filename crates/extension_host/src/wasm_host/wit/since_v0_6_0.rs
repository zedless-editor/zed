use crate::wasm_host::wit::since_v0_6_0::{
    dap::{
        AttachRequest, BuildTaskDefinition, BuildTaskDefinitionTemplatePayload, LaunchRequest,
        StartDebuggingRequestArguments, TcpArguments, TcpArgumentsTemplate,
    },
    slash_command::SlashCommandOutputSection,
};
use crate::wasm_host::wit::{CompletionKind, CompletionLabelDetails, InsertTextFormat, SymbolKind};
use crate::wasm_host::{WasmState, wit::ToWasmtimeResult};
use ::http_client::{AsyncBody, HttpRequestExt};
use ::settings::{Settings, WorktreeId};
use anyhow::{Context as _, Result, bail};
use async_trait::async_trait;
use extension::{
    ExtensionLanguageServerProxy, KeyValueStoreDelegate, ProjectDelegate, WorktreeDelegate,
};
use futures::{AsyncReadExt, lock::Mutex};
use futures::FutureExt as _;
use gpui::{BackgroundExecutor, SharedString};
use language::{BinaryStatus, LanguageName, language_settings::AllLanguageSettings};
use project::project_settings::ProjectSettings;
use semantic_version::SemanticVersion;
use std::{
    env,
    net::Ipv4Addr,
    path::Path,
    str::FromStr,
    sync::{Arc, OnceLock},
};
use task::{SpawnInTerminal, ZedDebugConfig};
<<<<<<< HEAD
use util::{fs::make_file_executable, maybe};
=======
use url::Url;
use util::{archive::extract_zip, fs::make_file_executable, maybe};
>>>>>>> 094e878c
use wasmtime::component::{Linker, Resource};
use anyhow::anyhow;

pub const MIN_VERSION: SemanticVersion = SemanticVersion::new(0, 6, 0);
pub const MAX_VERSION: SemanticVersion = SemanticVersion::new(0, 6, 0);

wasmtime::component::bindgen!({
    async: true,
    trappable_imports: true,
    path: "../extension_api/wit/since_v0.6.0",
    with: {
         "worktree": ExtensionWorktree,
         "project": ExtensionProject,
         "key-value-store": ExtensionKeyValueStore,
         "zed:extension/http-client/http-response-stream": ExtensionHttpResponseStream
    },
});

pub use self::zed::extension::*;

mod settings {
    include!(concat!(env!("OUT_DIR"), "/since_v0.6.0/settings.rs"));
}

pub type ExtensionWorktree = Arc<dyn WorktreeDelegate>;
pub type ExtensionProject = Arc<dyn ProjectDelegate>;
pub type ExtensionKeyValueStore = Arc<dyn KeyValueStoreDelegate>;
pub type ExtensionHttpResponseStream = Arc<Mutex<::http_client::Response<AsyncBody>>>;

pub fn linker(executor: &BackgroundExecutor) -> &'static Linker<WasmState> {
    static LINKER: OnceLock<Linker<WasmState>> = OnceLock::new();
    LINKER.get_or_init(|| super::new_linker(executor, Extension::add_to_linker))
}

impl From<Range> for std::ops::Range<usize> {
    fn from(range: Range) -> Self {
        let start = range.start as usize;
        let end = range.end as usize;
        start..end
    }
}

impl From<Command> for extension::Command {
    fn from(value: Command) -> Self {
        Self {
            command: value.command.into(),
            args: value.args,
            env: value.env,
        }
    }
}

impl From<StartDebuggingRequestArgumentsRequest>
    for extension::StartDebuggingRequestArgumentsRequest
{
    fn from(value: StartDebuggingRequestArgumentsRequest) -> Self {
        match value {
            StartDebuggingRequestArgumentsRequest::Launch => Self::Launch,
            StartDebuggingRequestArgumentsRequest::Attach => Self::Attach,
        }
    }
}
impl TryFrom<StartDebuggingRequestArguments> for extension::StartDebuggingRequestArguments {
    type Error = anyhow::Error;

    fn try_from(value: StartDebuggingRequestArguments) -> Result<Self, Self::Error> {
        Ok(Self {
            configuration: serde_json::from_str(&value.configuration)?,
            request: value.request.into(),
        })
    }
}
impl From<TcpArguments> for extension::TcpArguments {
    fn from(value: TcpArguments) -> Self {
        Self {
            host: value.host.into(),
            port: value.port,
            timeout: value.timeout,
        }
    }
}

impl From<extension::TcpArgumentsTemplate> for TcpArgumentsTemplate {
    fn from(value: extension::TcpArgumentsTemplate) -> Self {
        Self {
            host: value.host.map(Ipv4Addr::to_bits),
            port: value.port,
            timeout: value.timeout,
        }
    }
}

impl From<TcpArgumentsTemplate> for extension::TcpArgumentsTemplate {
    fn from(value: TcpArgumentsTemplate) -> Self {
        Self {
            host: value.host.map(Ipv4Addr::from_bits),
            port: value.port,
            timeout: value.timeout,
        }
    }
}

impl TryFrom<extension::DebugTaskDefinition> for DebugTaskDefinition {
    type Error = anyhow::Error;
    fn try_from(value: extension::DebugTaskDefinition) -> Result<Self, Self::Error> {
        Ok(Self {
            label: value.label.to_string(),
            adapter: value.adapter.to_string(),
            config: value.config.to_string(),
            tcp_connection: value.tcp_connection.map(Into::into),
        })
    }
}

impl From<task::DebugRequest> for DebugRequest {
    fn from(value: task::DebugRequest) -> Self {
        match value {
            task::DebugRequest::Launch(launch_request) => Self::Launch(launch_request.into()),
            task::DebugRequest::Attach(attach_request) => Self::Attach(attach_request.into()),
        }
    }
}

impl From<DebugRequest> for task::DebugRequest {
    fn from(value: DebugRequest) -> Self {
        match value {
            DebugRequest::Launch(launch_request) => Self::Launch(launch_request.into()),
            DebugRequest::Attach(attach_request) => Self::Attach(attach_request.into()),
        }
    }
}

impl From<task::LaunchRequest> for LaunchRequest {
    fn from(value: task::LaunchRequest) -> Self {
        Self {
            program: value.program,
            cwd: value.cwd.map(|p| p.to_string_lossy().into_owned()),
            args: value.args,
            envs: value.env.into_iter().collect(),
        }
    }
}

impl From<task::AttachRequest> for AttachRequest {
    fn from(value: task::AttachRequest) -> Self {
        Self {
            process_id: value.process_id,
        }
    }
}

impl From<LaunchRequest> for task::LaunchRequest {
    fn from(value: LaunchRequest) -> Self {
        Self {
            program: value.program,
            cwd: value.cwd.map(|p| p.into()),
            args: value.args,
            env: value.envs.into_iter().collect(),
        }
    }
}
impl From<AttachRequest> for task::AttachRequest {
    fn from(value: AttachRequest) -> Self {
        Self {
            process_id: value.process_id,
        }
    }
}

impl From<ZedDebugConfig> for DebugConfig {
    fn from(value: ZedDebugConfig) -> Self {
        Self {
            label: value.label.into(),
            adapter: value.adapter.into(),
            request: value.request.into(),
            stop_on_entry: value.stop_on_entry,
        }
    }
}
impl TryFrom<DebugAdapterBinary> for extension::DebugAdapterBinary {
    type Error = anyhow::Error;
    fn try_from(value: DebugAdapterBinary) -> Result<Self, Self::Error> {
        Ok(Self {
            command: value.command,
            arguments: value.arguments,
            envs: value.envs.into_iter().collect(),
            cwd: value.cwd.map(|s| s.into()),
            connection: value.connection.map(Into::into),
            request_args: value.request_args.try_into()?,
        })
    }
}

impl From<BuildTaskDefinition> for extension::BuildTaskDefinition {
    fn from(value: BuildTaskDefinition) -> Self {
        match value {
            BuildTaskDefinition::ByName(name) => Self::ByName(name.into()),
            BuildTaskDefinition::Template(build_task_template) => Self::Template {
                task_template: build_task_template.template.into(),
                locator_name: build_task_template.locator_name.map(SharedString::from),
            },
        }
    }
}

impl From<extension::BuildTaskDefinition> for BuildTaskDefinition {
    fn from(value: extension::BuildTaskDefinition) -> Self {
        match value {
            extension::BuildTaskDefinition::ByName(name) => Self::ByName(name.into()),
            extension::BuildTaskDefinition::Template {
                task_template,
                locator_name,
            } => Self::Template(BuildTaskDefinitionTemplatePayload {
                template: task_template.into(),
                locator_name: locator_name.map(String::from),
            }),
        }
    }
}
impl From<BuildTaskTemplate> for extension::BuildTaskTemplate {
    fn from(value: BuildTaskTemplate) -> Self {
        Self {
            label: value.label,
            command: value.command,
            args: value.args,
            env: value.env.into_iter().collect(),
            cwd: value.cwd,
            ..Default::default()
        }
    }
}
impl From<extension::BuildTaskTemplate> for BuildTaskTemplate {
    fn from(value: extension::BuildTaskTemplate) -> Self {
        Self {
            label: value.label,
            command: value.command,
            args: value.args,
            env: value.env.into_iter().collect(),
            cwd: value.cwd,
        }
    }
}

impl TryFrom<DebugScenario> for extension::DebugScenario {
    type Error = anyhow::Error;

    fn try_from(value: DebugScenario) -> std::result::Result<Self, Self::Error> {
        Ok(Self {
            adapter: value.adapter.into(),
            label: value.label.into(),
            build: value.build.map(Into::into),
            config: serde_json::Value::from_str(&value.config)?,
            tcp_connection: value.tcp_connection.map(Into::into),
        })
    }
}

impl From<extension::DebugScenario> for DebugScenario {
    fn from(value: extension::DebugScenario) -> Self {
        Self {
            adapter: value.adapter.into(),
            label: value.label.into(),
            build: value.build.map(Into::into),
            config: value.config.to_string(),
            tcp_connection: value.tcp_connection.map(Into::into),
        }
    }
}

impl TryFrom<SpawnInTerminal> for ResolvedTask {
    type Error = anyhow::Error;

    fn try_from(value: SpawnInTerminal) -> Result<Self, Self::Error> {
        Ok(Self {
            label: value.label,
            command: value.command.context("missing command")?,
            args: value.args,
            env: value.env.into_iter().collect(),
            cwd: value.cwd.map(|s| s.to_string_lossy().into_owned()),
        })
    }
}

impl From<CodeLabel> for extension::CodeLabel {
    fn from(value: CodeLabel) -> Self {
        Self {
            code: value.code,
            spans: value.spans.into_iter().map(Into::into).collect(),
            filter_range: value.filter_range.into(),
        }
    }
}

impl From<CodeLabelSpan> for extension::CodeLabelSpan {
    fn from(value: CodeLabelSpan) -> Self {
        match value {
            CodeLabelSpan::CodeRange(range) => Self::CodeRange(range.into()),
            CodeLabelSpan::Literal(literal) => Self::Literal(literal.into()),
        }
    }
}

impl From<CodeLabelSpanLiteral> for extension::CodeLabelSpanLiteral {
    fn from(value: CodeLabelSpanLiteral) -> Self {
        Self {
            text: value.text,
            highlight_name: value.highlight_name,
        }
    }
}

impl From<extension::Completion> for Completion {
    fn from(value: extension::Completion) -> Self {
        Self {
            label: value.label,
            label_details: value.label_details.map(Into::into),
            detail: value.detail,
            kind: value.kind.map(Into::into),
            insert_text_format: value.insert_text_format.map(Into::into),
        }
    }
}

impl From<extension::CompletionLabelDetails> for CompletionLabelDetails {
    fn from(value: extension::CompletionLabelDetails) -> Self {
        Self {
            detail: value.detail,
            description: value.description,
        }
    }
}

impl From<extension::CompletionKind> for CompletionKind {
    fn from(value: extension::CompletionKind) -> Self {
        match value {
            extension::CompletionKind::Text => Self::Text,
            extension::CompletionKind::Method => Self::Method,
            extension::CompletionKind::Function => Self::Function,
            extension::CompletionKind::Constructor => Self::Constructor,
            extension::CompletionKind::Field => Self::Field,
            extension::CompletionKind::Variable => Self::Variable,
            extension::CompletionKind::Class => Self::Class,
            extension::CompletionKind::Interface => Self::Interface,
            extension::CompletionKind::Module => Self::Module,
            extension::CompletionKind::Property => Self::Property,
            extension::CompletionKind::Unit => Self::Unit,
            extension::CompletionKind::Value => Self::Value,
            extension::CompletionKind::Enum => Self::Enum,
            extension::CompletionKind::Keyword => Self::Keyword,
            extension::CompletionKind::Snippet => Self::Snippet,
            extension::CompletionKind::Color => Self::Color,
            extension::CompletionKind::File => Self::File,
            extension::CompletionKind::Reference => Self::Reference,
            extension::CompletionKind::Folder => Self::Folder,
            extension::CompletionKind::EnumMember => Self::EnumMember,
            extension::CompletionKind::Constant => Self::Constant,
            extension::CompletionKind::Struct => Self::Struct,
            extension::CompletionKind::Event => Self::Event,
            extension::CompletionKind::Operator => Self::Operator,
            extension::CompletionKind::TypeParameter => Self::TypeParameter,
            extension::CompletionKind::Other(value) => Self::Other(value),
        }
    }
}

impl From<extension::InsertTextFormat> for InsertTextFormat {
    fn from(value: extension::InsertTextFormat) -> Self {
        match value {
            extension::InsertTextFormat::PlainText => Self::PlainText,
            extension::InsertTextFormat::Snippet => Self::Snippet,
            extension::InsertTextFormat::Other(value) => Self::Other(value),
        }
    }
}

impl From<extension::Symbol> for Symbol {
    fn from(value: extension::Symbol) -> Self {
        Self {
            kind: value.kind.into(),
            name: value.name,
        }
    }
}

impl From<extension::SymbolKind> for SymbolKind {
    fn from(value: extension::SymbolKind) -> Self {
        match value {
            extension::SymbolKind::File => Self::File,
            extension::SymbolKind::Module => Self::Module,
            extension::SymbolKind::Namespace => Self::Namespace,
            extension::SymbolKind::Package => Self::Package,
            extension::SymbolKind::Class => Self::Class,
            extension::SymbolKind::Method => Self::Method,
            extension::SymbolKind::Property => Self::Property,
            extension::SymbolKind::Field => Self::Field,
            extension::SymbolKind::Constructor => Self::Constructor,
            extension::SymbolKind::Enum => Self::Enum,
            extension::SymbolKind::Interface => Self::Interface,
            extension::SymbolKind::Function => Self::Function,
            extension::SymbolKind::Variable => Self::Variable,
            extension::SymbolKind::Constant => Self::Constant,
            extension::SymbolKind::String => Self::String,
            extension::SymbolKind::Number => Self::Number,
            extension::SymbolKind::Boolean => Self::Boolean,
            extension::SymbolKind::Array => Self::Array,
            extension::SymbolKind::Object => Self::Object,
            extension::SymbolKind::Key => Self::Key,
            extension::SymbolKind::Null => Self::Null,
            extension::SymbolKind::EnumMember => Self::EnumMember,
            extension::SymbolKind::Struct => Self::Struct,
            extension::SymbolKind::Event => Self::Event,
            extension::SymbolKind::Operator => Self::Operator,
            extension::SymbolKind::TypeParameter => Self::TypeParameter,
            extension::SymbolKind::Other(value) => Self::Other(value),
        }
    }
}

impl From<extension::SlashCommand> for SlashCommand {
    fn from(value: extension::SlashCommand) -> Self {
        Self {
            name: value.name,
            description: value.description,
            tooltip_text: value.tooltip_text,
            requires_argument: value.requires_argument,
        }
    }
}

impl From<SlashCommandOutput> for extension::SlashCommandOutput {
    fn from(value: SlashCommandOutput) -> Self {
        Self {
            text: value.text,
            sections: value.sections.into_iter().map(Into::into).collect(),
        }
    }
}

impl From<SlashCommandOutputSection> for extension::SlashCommandOutputSection {
    fn from(value: SlashCommandOutputSection) -> Self {
        Self {
            range: value.range.start as usize..value.range.end as usize,
            label: value.label,
        }
    }
}

impl From<SlashCommandArgumentCompletion> for extension::SlashCommandArgumentCompletion {
    fn from(value: SlashCommandArgumentCompletion) -> Self {
        Self {
            label: value.label,
            new_text: value.new_text,
            run_command: value.run_command,
        }
    }
}

impl TryFrom<ContextServerConfiguration> for extension::ContextServerConfiguration {
    type Error = anyhow::Error;

    fn try_from(value: ContextServerConfiguration) -> Result<Self, Self::Error> {
        let settings_schema: serde_json::Value = serde_json::from_str(&value.settings_schema)
            .context("Failed to parse settings_schema")?;

        Ok(Self {
            installation_instructions: value.installation_instructions,
            default_settings: value.default_settings,
            settings_schema,
        })
    }
}

impl HostKeyValueStore for WasmState {
    async fn insert(
        &mut self,
        kv_store: Resource<ExtensionKeyValueStore>,
        key: String,
        value: String,
    ) -> wasmtime::Result<Result<(), String>> {
        let kv_store = self.table.get(&kv_store)?;
        kv_store.insert(key, value).await.to_wasmtime_result()
    }

    async fn drop(&mut self, _worktree: Resource<ExtensionKeyValueStore>) -> Result<()> {
        // We only ever hand out borrows of key-value stores.
        Ok(())
    }
}

impl HostProject for WasmState {
    async fn worktree_ids(
        &mut self,
        project: Resource<ExtensionProject>,
    ) -> wasmtime::Result<Vec<u64>> {
        let project = self.table.get(&project)?;
        Ok(project.worktree_ids())
    }

    async fn drop(&mut self, _project: Resource<Project>) -> Result<()> {
        // We only ever hand out borrows of projects.
        Ok(())
    }
}

impl HostWorktree for WasmState {
    async fn id(&mut self, delegate: Resource<Arc<dyn WorktreeDelegate>>) -> wasmtime::Result<u64> {
        let delegate = self.table.get(&delegate)?;
        Ok(delegate.id())
    }

    async fn root_path(
        &mut self,
        delegate: Resource<Arc<dyn WorktreeDelegate>>,
    ) -> wasmtime::Result<String> {
        let delegate = self.table.get(&delegate)?;
        Ok(delegate.root_path())
    }

    async fn read_text_file(
        &mut self,
        delegate: Resource<Arc<dyn WorktreeDelegate>>,
        path: String,
    ) -> wasmtime::Result<Result<String, String>> {
        let delegate = self.table.get(&delegate)?;
        Ok(delegate
            .read_text_file(path.into())
            .await
            .map_err(|error| error.to_string()))
    }

    async fn shell_env(
        &mut self,
        delegate: Resource<Arc<dyn WorktreeDelegate>>,
    ) -> wasmtime::Result<EnvVars> {
        let delegate = self.table.get(&delegate)?;
        Ok(delegate.shell_env().await.into_iter().collect())
    }

    async fn which(
        &mut self,
        delegate: Resource<Arc<dyn WorktreeDelegate>>,
        binary_name: String,
    ) -> wasmtime::Result<Option<String>> {
        let delegate = self.table.get(&delegate)?;
        Ok(delegate.which(binary_name).await)
    }

    async fn drop(&mut self, _worktree: Resource<Worktree>) -> Result<()> {
        // We only ever hand out borrows of worktrees.
        Ok(())
    }
}

impl common::Host for WasmState {}

impl http_client::Host for WasmState {
    async fn fetch(
        &mut self,
        request: http_client::HttpRequest,
    ) -> wasmtime::Result<Result<http_client::HttpResponse, String>> {
        maybe!(async {
            let url = &request.url;
            let request = convert_request(&request)?;
            let mut response = self.host.http_client.send(request).await?;

            if response.status().is_client_error() || response.status().is_server_error() {
                bail!("failed to fetch '{url}': status code {}", response.status())
            }
            convert_response(&mut response).await
        })
        .await
        .to_wasmtime_result()
    }

    async fn fetch_stream(
        &mut self,
        request: http_client::HttpRequest,
    ) -> wasmtime::Result<Result<Resource<ExtensionHttpResponseStream>, String>> {
        let request = convert_request(&request)?;
        let response = self.host.http_client.send(request);
        maybe!(async {
            let response = response.await?;
            let stream = Arc::new(Mutex::new(response));
            let resource = self.table.push(stream)?;
            Ok(resource)
        })
        .await
        .to_wasmtime_result()
    }
}

impl http_client::HostHttpResponseStream for WasmState {
    async fn next_chunk(
        &mut self,
        resource: Resource<ExtensionHttpResponseStream>,
    ) -> wasmtime::Result<Result<Option<Vec<u8>>, String>> {
        let stream = self.table.get(&resource)?.clone();
        maybe!(async move {
            let mut response = stream.lock().await;
            let mut buffer = vec![0; 8192]; // 8KB buffer
            let bytes_read = response.body_mut().read(&mut buffer).await?;
            if bytes_read == 0 {
                Ok(None)
            } else {
                buffer.truncate(bytes_read);
                Ok(Some(buffer))
            }
        })
        .await
        .to_wasmtime_result()
    }

    async fn drop(&mut self, _resource: Resource<ExtensionHttpResponseStream>) -> Result<()> {
        Ok(())
    }
}

impl From<http_client::HttpMethod> for ::http_client::Method {
    fn from(value: http_client::HttpMethod) -> Self {
        match value {
            http_client::HttpMethod::Get => Self::GET,
            http_client::HttpMethod::Post => Self::POST,
            http_client::HttpMethod::Put => Self::PUT,
            http_client::HttpMethod::Delete => Self::DELETE,
            http_client::HttpMethod::Head => Self::HEAD,
            http_client::HttpMethod::Options => Self::OPTIONS,
            http_client::HttpMethod::Patch => Self::PATCH,
        }
    }
}

fn convert_request(
    extension_request: &http_client::HttpRequest,
) -> anyhow::Result<::http_client::Request<AsyncBody>> {
    let mut request = ::http_client::Request::builder()
        .method(::http_client::Method::from(extension_request.method))
        .uri(&extension_request.url)
        .follow_redirects(match extension_request.redirect_policy {
            http_client::RedirectPolicy::NoFollow => ::http_client::RedirectPolicy::NoFollow,
            http_client::RedirectPolicy::FollowLimit(limit) => {
                ::http_client::RedirectPolicy::FollowLimit(limit)
            }
            http_client::RedirectPolicy::FollowAll => ::http_client::RedirectPolicy::FollowAll,
        });
    for (key, value) in &extension_request.headers {
        request = request.header(key, value);
    }
    let body = extension_request
        .body
        .clone()
        .map(AsyncBody::from)
        .unwrap_or_default();
    request.body(body).map_err(anyhow::Error::from)
}

async fn convert_response(
    response: &mut ::http_client::Response<AsyncBody>,
) -> anyhow::Result<http_client::HttpResponse> {
    let mut extension_response = http_client::HttpResponse {
        body: Vec::new(),
        headers: Vec::new(),
    };

    for (key, value) in response.headers() {
        extension_response
            .headers
            .push((key.to_string(), value.to_str().unwrap_or("").to_string()));
    }

    response
        .body_mut()
        .read_to_end(&mut extension_response.body)
        .await?;

    Ok(extension_response)
}

impl nodejs::Host for WasmState {
    async fn node_binary_path(&mut self) -> wasmtime::Result<Result<String, String>> {
        Err(anyhow::anyhow!("zedless: node runtime is disabled"))
    }

    async fn npm_package_latest_version(
        &mut self,
        _package_name: String,
    ) -> wasmtime::Result<Result<String, String>> {
        Err(anyhow::anyhow!("zedless: node runtime is disabled"))
    }

    async fn npm_package_installed_version(
        &mut self,
        _package_name: String,
    ) -> wasmtime::Result<Result<Option<String>, String>> {
        Err(anyhow::anyhow!("zedless: node runtime is disabled"))
    }

    async fn npm_install_package(
        &mut self,
        _package_name: String,
        _version: String,
    ) -> wasmtime::Result<Result<(), String>> {
<<<<<<< HEAD
        Err(anyhow::anyhow!("zedless: node runtime is disabled"))
=======
        self.capability_granter
            .grant_npm_install_package(&package_name)?;

        self.host
            .node_runtime
            .npm_install_packages(&self.work_dir(), &[(&package_name, &version)])
            .await
            .to_wasmtime_result()
>>>>>>> 094e878c
    }
}

#[async_trait]
impl lsp::Host for WasmState {}

impl github::Host for WasmState {
    async fn latest_github_release(
        &mut self,
        _repo: String,
        _options: github::GithubReleaseOptions,
    ) -> wasmtime::Result<Result<github::GithubRelease, String>> {
        maybe!(async {
            Err(anyhow!("zedless: downloads are disabled"))
        })
        .await
        .to_wasmtime_result()
    }

    async fn github_release_by_tag_name(
        &mut self,
        _repo: String,
        _tag: String,
    ) -> wasmtime::Result<Result<github::GithubRelease, String>> {
        maybe!(async {
            Err(anyhow!("zedless: downloads are disabled"))
        })
        .await
        .to_wasmtime_result()
    }
}

impl platform::Host for WasmState {
    async fn current_platform(&mut self) -> Result<(platform::Os, platform::Architecture)> {
        Ok((
            match env::consts::OS {
                "macos" => platform::Os::Mac,
                "linux" => platform::Os::Linux,
                "windows" => platform::Os::Windows,
                _ => panic!("unsupported os"),
            },
            match env::consts::ARCH {
                "aarch64" => platform::Architecture::Aarch64,
                "x86" => platform::Architecture::X86,
                "x86_64" => platform::Architecture::X8664,
                _ => panic!("unsupported architecture"),
            },
        ))
    }
}

impl From<std::process::Output> for process::Output {
    fn from(output: std::process::Output) -> Self {
        Self {
            status: output.status.code(),
            stdout: output.stdout,
            stderr: output.stderr,
        }
    }
}

impl process::Host for WasmState {
    async fn run_command(
        &mut self,
        command: process::Command,
    ) -> wasmtime::Result<Result<process::Output, String>> {
        maybe!(async {
            self.capability_granter
                .grant_exec(&command.command, &command.args)?;

            let output = util::command::new_smol_command(command.command.as_str())
                .args(&command.args)
                .envs(command.env)
                .output()
                .await?;

            Ok(output.into())
        })
        .await
        .to_wasmtime_result()
    }
}

#[async_trait]
impl slash_command::Host for WasmState {}

#[async_trait]
impl context_server::Host for WasmState {}

impl dap::Host for WasmState {
    async fn resolve_tcp_template(
        &mut self,
        template: TcpArgumentsTemplate,
    ) -> wasmtime::Result<Result<TcpArguments, String>> {
        maybe!(async {
            let (host, port, timeout) =
                ::dap::configure_tcp_connection(task::TcpArgumentsTemplate {
                    port: template.port,
                    host: template.host.map(Ipv4Addr::from_bits),
                    timeout: template.timeout,
                })
                .await?;
            Ok(TcpArguments {
                port,
                host: host.to_bits(),
                timeout,
            })
        })
        .await
        .to_wasmtime_result()
    }
}

impl ExtensionImports for WasmState {
    async fn get_settings(
        &mut self,
        location: Option<self::SettingsLocation>,
        category: String,
        key: Option<String>,
    ) -> wasmtime::Result<Result<String, String>> {
        self.on_main_thread(|cx| {
            async move {
                let location = location
                    .as_ref()
                    .map(|location| ::settings::SettingsLocation {
                        worktree_id: WorktreeId::from_proto(location.worktree_id),
                        path: Path::new(&location.path),
                    });

                cx.update(|cx| match category.as_str() {
                    "language" => {
                        let key = key.map(|k| LanguageName::new(&k));
                        let settings = AllLanguageSettings::get(location, cx).language(
                            location,
                            key.as_ref(),
                            cx,
                        );
                        Ok(serde_json::to_string(&settings::LanguageSettings {
                            tab_size: settings.tab_size,
                        })?)
                    }
                    "lsp" => {
                        let settings = key
                            .and_then(|key| {
                                ProjectSettings::get(location, cx)
                                    .lsp
                                    .get(&::lsp::LanguageServerName::from_proto(key))
                            })
                            .cloned()
                            .unwrap_or_default();
                        Ok(serde_json::to_string(&settings::LspSettings {
                            binary: settings.binary.map(|binary| settings::CommandSettings {
                                path: binary.path,
                                arguments: binary.arguments,
                                env: binary.env,
                            }),
                            settings: settings.settings,
                            initialization_options: settings.initialization_options,
                        })?)
                    }
                    "context_servers" => {
                        let settings = key
                            .and_then(|key| {
                                ProjectSettings::get(location, cx)
                                    .context_servers
                                    .get(key.as_str())
                            })
                            .cloned()
                            .unwrap_or_else(|| {
                                project::project_settings::ContextServerSettings::default_extension(
                                )
                            });

                        match settings {
                            project::project_settings::ContextServerSettings::Custom {
                                enabled: _,
                                command,
                            } => Ok(serde_json::to_string(&settings::ContextServerSettings {
                                command: Some(settings::CommandSettings {
                                    path: command.path.to_str().map(|path| path.to_string()),
                                    arguments: Some(command.args),
                                    env: command.env.map(|env| env.into_iter().collect()),
                                }),
                                settings: None,
                            })?),
                            project::project_settings::ContextServerSettings::Extension {
                                enabled: _,
                                settings,
                            } => Ok(serde_json::to_string(&settings::ContextServerSettings {
                                command: None,
                                settings: Some(settings),
                            })?),
                        }
                    }
                    _ => {
                        bail!("Unknown settings category: {}", category);
                    }
                })
            }
            .boxed_local()
        })
        .await?
        .to_wasmtime_result()
    }

    async fn set_language_server_installation_status(
        &mut self,
        server_name: String,
        status: LanguageServerInstallationStatus,
    ) -> wasmtime::Result<()> {
        let status = match status {
            LanguageServerInstallationStatus::CheckingForUpdate => BinaryStatus::CheckingForUpdate,
            LanguageServerInstallationStatus::Downloading => BinaryStatus::Downloading,
            LanguageServerInstallationStatus::None => BinaryStatus::None,
            LanguageServerInstallationStatus::Failed(error) => BinaryStatus::Failed { error },
        };

        self.host
            .proxy
            .update_language_server_status(::lsp::LanguageServerName(server_name.into()), status);

        Ok(())
    }

    async fn download_file(
        &mut self,
        _url: String,
        _path: String,
        _file_type: DownloadedFileType,
    ) -> wasmtime::Result<Result<(), String>> {
        maybe!(async {
<<<<<<< HEAD
            return Err(anyhow!("zedless: downloads are disabled"));
=======
            let parsed_url = Url::parse(&url)?;
            self.capability_granter.grant_download_file(&parsed_url)?;

            let path = PathBuf::from(path);
            let extension_work_dir = self.host.work_dir.join(self.manifest.id.as_ref());

            self.host.fs.create_dir(&extension_work_dir).await?;

            let destination_path = self
                .host
                .writeable_path_from_extension(&self.manifest.id, &path)?;

            let mut response = self
                .host
                .http_client
                .get(&url, Default::default(), true)
                .await
                .context("downloading release")?;

            anyhow::ensure!(
                response.status().is_success(),
                "download failed with status {}",
                response.status().to_string()
            );
            let body = BufReader::new(response.body_mut());

            match file_type {
                DownloadedFileType::Uncompressed => {
                    futures::pin_mut!(body);
                    self.host
                        .fs
                        .create_file_with(&destination_path, body)
                        .await?;
                }
                DownloadedFileType::Gzip => {
                    let body = GzipDecoder::new(body);
                    futures::pin_mut!(body);
                    self.host
                        .fs
                        .create_file_with(&destination_path, body)
                        .await?;
                }
                DownloadedFileType::GzipTar => {
                    let body = GzipDecoder::new(body);
                    futures::pin_mut!(body);
                    self.host
                        .fs
                        .extract_tar_file(&destination_path, Archive::new(body))
                        .await?;
                }
                DownloadedFileType::Zip => {
                    futures::pin_mut!(body);
                    extract_zip(&destination_path, body)
                        .await
                        .with_context(|| format!("unzipping {path:?} archive"))?;
                }
            }

            Ok(())
>>>>>>> 094e878c
        })
        .await
        .to_wasmtime_result()
    }

    async fn make_file_executable(&mut self, path: String) -> wasmtime::Result<Result<(), String>> {
        let path = self
            .host
            .writeable_path_from_extension(&self.manifest.id, Path::new(&path))?;

        make_file_executable(&path)
            .await
            .with_context(|| format!("setting permissions for path {path:?}"))
            .to_wasmtime_result()
    }
}<|MERGE_RESOLUTION|>--- conflicted
+++ resolved
@@ -28,12 +28,8 @@
     sync::{Arc, OnceLock},
 };
 use task::{SpawnInTerminal, ZedDebugConfig};
-<<<<<<< HEAD
-use util::{fs::make_file_executable, maybe};
-=======
 use url::Url;
 use util::{archive::extract_zip, fs::make_file_executable, maybe};
->>>>>>> 094e878c
 use wasmtime::component::{Linker, Resource};
 use anyhow::anyhow;
 
@@ -735,18 +731,7 @@
         _package_name: String,
         _version: String,
     ) -> wasmtime::Result<Result<(), String>> {
-<<<<<<< HEAD
         Err(anyhow::anyhow!("zedless: node runtime is disabled"))
-=======
-        self.capability_granter
-            .grant_npm_install_package(&package_name)?;
-
-        self.host
-            .node_runtime
-            .npm_install_packages(&self.work_dir(), &[(&package_name, &version)])
-            .await
-            .to_wasmtime_result()
->>>>>>> 094e878c
     }
 }
 
@@ -978,69 +963,7 @@
         _file_type: DownloadedFileType,
     ) -> wasmtime::Result<Result<(), String>> {
         maybe!(async {
-<<<<<<< HEAD
             return Err(anyhow!("zedless: downloads are disabled"));
-=======
-            let parsed_url = Url::parse(&url)?;
-            self.capability_granter.grant_download_file(&parsed_url)?;
-
-            let path = PathBuf::from(path);
-            let extension_work_dir = self.host.work_dir.join(self.manifest.id.as_ref());
-
-            self.host.fs.create_dir(&extension_work_dir).await?;
-
-            let destination_path = self
-                .host
-                .writeable_path_from_extension(&self.manifest.id, &path)?;
-
-            let mut response = self
-                .host
-                .http_client
-                .get(&url, Default::default(), true)
-                .await
-                .context("downloading release")?;
-
-            anyhow::ensure!(
-                response.status().is_success(),
-                "download failed with status {}",
-                response.status().to_string()
-            );
-            let body = BufReader::new(response.body_mut());
-
-            match file_type {
-                DownloadedFileType::Uncompressed => {
-                    futures::pin_mut!(body);
-                    self.host
-                        .fs
-                        .create_file_with(&destination_path, body)
-                        .await?;
-                }
-                DownloadedFileType::Gzip => {
-                    let body = GzipDecoder::new(body);
-                    futures::pin_mut!(body);
-                    self.host
-                        .fs
-                        .create_file_with(&destination_path, body)
-                        .await?;
-                }
-                DownloadedFileType::GzipTar => {
-                    let body = GzipDecoder::new(body);
-                    futures::pin_mut!(body);
-                    self.host
-                        .fs
-                        .extract_tar_file(&destination_path, Archive::new(body))
-                        .await?;
-                }
-                DownloadedFileType::Zip => {
-                    futures::pin_mut!(body);
-                    extract_zip(&destination_path, body)
-                        .await
-                        .with_context(|| format!("unzipping {path:?} archive"))?;
-                }
-            }
-
-            Ok(())
->>>>>>> 094e878c
         })
         .await
         .to_wasmtime_result()
