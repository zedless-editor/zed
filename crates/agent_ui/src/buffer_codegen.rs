--- conflicted
+++ resolved
@@ -5,11 +5,6 @@
 };
 use agent_settings::AgentSettings;
 use anyhow::{Context as _, Result};
-<<<<<<< HEAD
-=======
-use client::telemetry::Telemetry;
-use cloud_llm_client::CompletionIntent;
->>>>>>> 094e878c
 use collections::HashSet;
 use editor::{Anchor, AnchorRangeExt, MultiBuffer, MultiBufferSnapshot, ToOffset as _, ToPoint};
 use futures::{
@@ -18,8 +13,7 @@
 use gpui::{App, AppContext as _, Context, Entity, EventEmitter, Subscription, Task, WeakEntity};
 use language::{Buffer, IndentKind, Point, TransactionId, line_diff};
 use language_model::{
-    LanguageModel, LanguageModelRegistry, LanguageModelRequest, LanguageModelRequestMessage,
-    LanguageModelTextStream, Role,
+    CompletionIntent, LanguageModel, LanguageModelRegistry, LanguageModelRequest, LanguageModelRequestMessage, LanguageModelTextStream, Role
 };
 use multi_buffer::MultiBufferRow;
 use parking_lot::Mutex;
@@ -38,11 +32,6 @@
     time::Instant,
 };
 use streaming_diff::{CharOperation, LineDiff, LineOperation, StreamingDiff};
-<<<<<<< HEAD
-use zed_llm_client::CompletionIntent;
-=======
-use telemetry_events::{AssistantEventData, AssistantKind, AssistantPhase};
->>>>>>> 094e878c
 
 pub struct BufferCodegen {
     alternatives: Vec<Entity<CodegenAlternative>>,
@@ -1425,7 +1414,6 @@
                 future::ready(Ok(LanguageModelTextStream {
                     message_id: None,
                     stream: chunks_rx.map(Ok).boxed(),
-                    last_token_usage: Arc::new(Mutex::new(TokenUsage::default())),
                 })),
                 cx,
             );
