--- conflicted
+++ resolved
@@ -1,7 +1,4 @@
-<<<<<<< HEAD
-=======
-use client::{DisableAiSettings, TelemetrySettings, telemetry::Telemetry};
->>>>>>> 290f84a9
+use client::{DisableAiSettings};
 use db::kvp::KEY_VALUE_STORE;
 use gpui::{
     Action, App, Context, Entity, EventEmitter, FocusHandle, Focusable, InteractiveElement,
@@ -187,26 +184,11 @@
                                             .icon_position(IconPosition::Start)
                                             .on_click(
                                                 cx.listener(|_, _, window, cx| {
-                                                    telemetry::event!("Welcome Screen Try Edit Prediction clicked");
                                                     window.dispatch_action(zed_actions::OpenZedPredictOnboarding.boxed_clone(), cx);
                                                 }),
                                             ),
                                         )
-<<<<<<< HEAD
-                                        .disabled(edit_prediction_provider_is_zed)
-                                        .icon(IconName::ZedPredict)
-                                        .icon_size(IconSize::XSmall)
-                                        .icon_color(Color::Muted)
-                                        .icon_position(IconPosition::Start)
-                                        .on_click(
-                                            cx.listener(|_, _, window, cx| {
-                                                window.dispatch_action(zed_actions::OpenZedPredictOnboarding.boxed_clone(), cx);
-                                            }),
-                                        ),
-                                    )
-=======
                                     })
->>>>>>> 290f84a9
                                     .child(
                                         Button::new("edit settings", "Edit Settings")
                                             .icon(IconName::Settings)
@@ -369,9 +351,6 @@
         "Welcome".into()
     }
 
-    fn telemetry_event_text(&self) -> Option<&'static str> {
-        Some("Welcome Page Opened")
-    }
 
     fn show_toolbar(&self) -> bool {
         false
