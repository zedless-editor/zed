--- conflicted
+++ resolved
@@ -357,10 +357,6 @@
         let Some(task_contexts) = self.task_contexts(cx) else {
             return;
         };
-<<<<<<< HEAD
-=======
-
->>>>>>> 290f84a9
         let task_context = task_contexts.active_context().cloned().unwrap_or_default();
         let worktree_id = task_contexts.worktree();
         let mode = self.mode;
@@ -373,7 +369,6 @@
             };
 
             debug_panel.update_in(cx, |debug_panel, window, cx| {
-                send_telemetry(&config, TelemetrySpawnLocation::Custom, cx);
                 debug_panel.start_session(config, task_context, None, worktree_id, window, cx)
             })?;
             this.update(cx, |_, cx| {
@@ -1320,22 +1315,6 @@
             return;
         };
 
-<<<<<<< HEAD
-        let (task_context, worktree_id) = self
-            .task_contexts
-            .as_ref()
-            .and_then(|task_contexts| {
-                Some((
-                    task_contexts.active_context().cloned()?,
-                    task_contexts.worktree(),
-                ))
-            })
-            .unwrap_or_default();
-
-        self.debug_panel
-            .update(cx, |panel, cx| {
-                panel.start_session(debug_scenario, task_context, None, worktree_id, window, cx);
-=======
         let context = context.unwrap_or_else(|| {
             self.task_contexts
                 .as_ref()
@@ -1365,11 +1344,9 @@
                     })?
                     .await?;
                 anyhow::Ok(())
->>>>>>> 290f84a9
             })
             .detach();
         } else {
-            send_telemetry(&debug_scenario, TelemetrySpawnLocation::ScenarioList, cx);
             self.debug_panel
                 .update(cx, |panel, cx| {
                     panel.start_session(
