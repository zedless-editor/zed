--- conflicted
+++ resolved
@@ -1,72 +1,4 @@
 {
-<<<<<<< HEAD
-  lib,
-  mkShell,
-  stdenv,
-  useMoldLinker,
-  clangStdenv,
-  curl,
-  cmake,
-  perl,
-  pkg-config,
-  protobuf,
-  rustPlatform,
-  rust-analyzer,
-  bzip2,
-  fontconfig,
-  freetype,
-  libgit2,
-  openssl,
-  sqlite,
-  zlib,
-  zstd,
-  cargo,
-  rustc,
-  alsa-lib,
-  libxkbcommon,
-  wayland,
-  xorg,
-  vulkan-loader,
-  apple-sdk_15
-}:
-mkShell.override {stdenv = useMoldLinker clangStdenv;} {
-  packages = [
-    curl
-    cmake
-    perl
-    pkg-config
-    protobuf
-    rustPlatform.bindgenHook
-    rust-analyzer
-    cargo
-    rustc
-  ];
-
-  buildInputs =
-    [
-      bzip2
-      curl
-      fontconfig
-      freetype
-      libgit2
-      openssl
-      sqlite
-      zlib
-      zstd
-    ]
-    ++ lib.optionals stdenv.hostPlatform.isLinux [
-      alsa-lib
-      libxkbcommon
-      wayland
-      xorg.libxcb
-      vulkan-loader
-    ]
-    ++ lib.optional stdenv.hostPlatform.isDarwin apple-sdk_15;
-
-  PROTOC = "${protobuf}/bin/protoc";
-
-  ZSTD_SYS_USE_PKG_CONFIG = true;
-=======
   mkShell,
   makeFontsConf,
 
@@ -120,5 +52,4 @@
       };
       PROTOC = "${protobuf}/bin/protoc";
     };
->>>>>>> d280c95d
 }